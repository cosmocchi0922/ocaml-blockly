/**
 * @license
 * Visual Blocks Language
 *
 * Copyright 2012 Google Inc.
 * https://developers.google.com/blockly/
 *
 * Licensed under the Apache License, Version 2.0 (the "License");
 * you may not use this file except in compliance with the License.
 * You may obtain a copy of the License at
 *
 *   http://www.apache.org/licenses/LICENSE-2.0
 *
 * Unless required by applicable law or agreed to in writing, software
 * distributed under the License is distributed on an "AS IS" BASIS,
 * WITHOUT WARRANTIES OR CONDITIONS OF ANY KIND, either express or implied.
 * See the License for the specific language governing permissions and
 * limitations under the License.
 */

/**
 * @fileoverview English strings.
 * @author fraser@google.com (Neil Fraser)
 *
 * After modifying this file, either run "build.py" from the parent directory,
 * or run (from this directory):
 * ../i18n/js_to_json.py
 * to regenerate json/{en,qqq,synonyms}.json.
 *
 * To convert all of the json files to .js files, run:
 * ../i18n/create_messages.py json/*.json
 */
'use strict';

goog.provide('Blockly.Msg.en');

goog.require('Blockly.Msg');


/**
 * Due to the frequency of long strings, the 80-column wrap rule need not apply
 * to message files.
 */

/**
 * Each message is preceded with a triple-slash comment that becomes the
 * message descriptor.  The build process extracts these descriptors, adds
 * them to msg/json/qqq.json, and they show up in the translation console.
 */

/// {{Notranslate}} Hue value for all logic blocks.
Blockly.Msg.LOGIC_HUE = '210';
/// {{Notranslate}} Hue value for all loop blocks.
Blockly.Msg.LOOPS_HUE = '120';
/// {{Notranslate}} Hue value for all math blocks.
Blockly.Msg.MATH_HUE = '230';
/// {{Notranslate}} Hue value for all math blocks.
Blockly.Msg.INT_HUE = '230';
/// {{Notranslate}} Hue value for all text blocks.
Blockly.Msg.FLOAT_HUE = '100';
/// {{Notranslate}} Hue value for all text blocks.
Blockly.Msg.TEXTS_HUE = '160';
/// {{Notranslate}} Hue value for all list blocks.
Blockly.Msg.LISTS_HUE = '260';
/// {{Notranslate}} Hue value for all colour blocks.
Blockly.Msg.COLOUR_HUE = '20';
/// {{Notranslate}} Hue value for all variable blocks.
Blockly.Msg.VARIABLES_HUE = '330';
/// {{Notranslate}} Hue value for all variable dynamic blocks.
Blockly.Msg.VARIABLES_DYNAMIC_HUE = '310';
/// {{Notranslate}} Hue value for all procedure blocks.
Blockly.Msg.PROCEDURES_HUE = '290';
/// {{Notranslate}} Hue value for all pair blocks.
Blockly.Msg.PAIRS_HUE = '120';
/// {{Notranslate}} Hue value for all type blocks.
Blockly.Msg.TYPES_HUE = '#00a968';
/// {{Notranslate}} Hue value for all pattern blocks.
Blockly.Msg.PATTERN_HUE = '#9b72b0';
/// {{Notranslate}} Hue value for all string typed blocks.
Blockly.Msg.STRING_HUE = '#db7093';
/// {{Notranslate}} Hue value for all blocks related to higher order functions.
Blockly.Msg.HIGHER_ORDER_HUE = '20';
/// {{Notranslate}} Hue value for all blocks related to higher order functions.
Blockly.Msg.COLOR_HUE = '210';
/// {{Notranslate}} Hue value for all blocks related to higher order functions.
Blockly.Msg.IMAGE_HUE = '210';
/// {{Notranslate}} Hue value for all blocks related to higher order functions.
Blockly.Msg.SCENE_HUE = '210';

/// default name - A simple, general default name for a variable, preferably short.
/// For more context, see
/// [[Translating:Blockly#infrequent_message_types]].\n{{Identical|Item}}
Blockly.Msg.VARIABLES_DEFAULT_NAME = 'item';
/// button text - Button that sets a calendar to today's date.\n{{Identical|Today}}
Blockly.Msg.TODAY = 'Today';

// Context menus.
/// context menu - Make a copy of the selected block (and any blocks it contains).\n{{Identical|Duplicate}}
Blockly.Msg.DUPLICATE_BLOCK = 'Duplicate';
/// context menu - Add a descriptive comment to the selected block.
Blockly.Msg.ADD_COMMENT = 'Add Comment';
/// context menu - Remove the descriptive comment from the selected block.
Blockly.Msg.REMOVE_COMMENT = 'Remove Comment';
/// context menu - Make a copy of the selected workspace comment.\n{{Identical|Duplicate}}
Blockly.Msg.DUPLICATE_COMMENT = 'Duplicate Comment';
/// context menu - Change from 'external' to 'inline' mode for displaying blocks used as inputs to the selected block.  See [[Translating:Blockly#context_menus]].
Blockly.Msg.EXTERNAL_INPUTS = 'External Inputs';
/// context menu - Change from 'internal' to 'external' mode for displaying blocks used as inputs to the selected block.  See [[Translating:Blockly#context_menus]].
Blockly.Msg.INLINE_INPUTS = 'Inline Inputs';
/// context menu - Permanently delete the selected block.
Blockly.Msg.DELETE_BLOCK = 'Delete Block';
/// context menu - Permanently delete the %1 selected blocks.\n\nParameters:\n* %1 - an integer greater than 1.
Blockly.Msg.DELETE_X_BLOCKS = 'Delete %1 Blocks';
/// confirmation prompt - Question the user if they really wanted to permanently delete all %1 blocks.\n\nParameters:\n* %1 - an integer greater than 1.
Blockly.Msg.DELETE_ALL_BLOCKS = 'Delete all %1 blocks?';
/// context menu - Reposition all the blocks so that they form a neat line.
Blockly.Msg.CLEAN_UP = 'Clean up Blocks';
/// context menu - Make the appearance of the selected block smaller by hiding some information about it.
Blockly.Msg.COLLAPSE_BLOCK = 'Collapse Block';
/// context menu - Make the appearance of all blocks smaller by hiding some information about it.  Use the same terminology as in the previous message.
Blockly.Msg.COLLAPSE_ALL = 'Collapse Blocks';
/// context menu - Restore the appearance of the selected block by showing information about it that was hidden (collapsed) earlier.
Blockly.Msg.EXPAND_BLOCK = 'Expand Block';
/// context menu - Restore the appearance of all blocks by showing information about it that was hidden (collapsed) earlier.  Use the same terminology as in the previous message.
Blockly.Msg.EXPAND_ALL = 'Expand Blocks';
/// context menu - Make the selected block have no effect (unless reenabled).
Blockly.Msg.DISABLE_BLOCK = 'Disable Block';
/// context menu - Make the selected block have effect (after having been disabled earlier).
Blockly.Msg.ENABLE_BLOCK = 'Enable Block';
/// context menu - Provide helpful information about the selected block.\n{{Identical|Help}}
Blockly.Msg.HELP = 'Help';
/// context menu - Undo the previous action.\n{{Identical|Undo}}
Blockly.Msg.UNDO = 'Undo';
/// context menu - Undo the previous undo action.\n{{Identical|Redo}}
Blockly.Msg.REDO = 'Redo';

// Variable renaming.
/// prompt - This message is only seen in the Opera browser.  With most browsers, users can edit numeric values in blocks by just clicking and typing.  Opera does not allows this, so we have to open a new window and prompt users with this message to chanage a value.
Blockly.Msg.CHANGE_VALUE_TITLE = 'Change value:';
/// dropdown choice - When the user clicks on a variable block, this is one of the dropdown menu choices.  It is used to rename the current variable.  See [https://github.com/google/blockly/wiki/Variables#dropdown-menu https://github.com/google/blockly/wiki/Variables#dropdown-menu].
Blockly.Msg.RENAME_VARIABLE = 'Rename variable...';
/// prompt - Prompts the user to enter the new name for the selected variable.  See [https://github.com/google/blockly/wiki/Variables#dropdown-menu https://github.com/google/blockly/wiki/Variables#dropdown-menu].\n\nParameters:\n* %1 - the name of the variable to be renamed.
Blockly.Msg.RENAME_VARIABLE_TITLE = 'Rename all "%1" variables to:';

// Variable creation
/// button text - Text on the button used to launch the variable creation dialogue.
Blockly.Msg.NEW_VARIABLE = 'Create variable...';
/// button text - Text on the button used to launch the variable creation dialogue.
Blockly.Msg.NEW_STRING_VARIABLE = 'Create string variable...';
/// button text - Text on the button used to launch the variable creation dialogue.
Blockly.Msg.NEW_NUMBER_VARIABLE = 'Create number variable...';
/// button text - Text on the button used to launch the variable creation dialogue.
Blockly.Msg.NEW_COLOUR_VARIABLE = 'Create colour variable...';
/// prompt - Prompts the user to enter the type for a variable.
Blockly.Msg.NEW_VARIABLE_TYPE_TITLE = 'New variable type:';
/// prompt - Prompts the user to enter the name for a new variable.  See [https://github.com/google/blockly/wiki/Variables#dropdown-menu https://github.com/google/blockly/wiki/Variables#dropdown-menu].
Blockly.Msg.NEW_VARIABLE_TITLE = 'New variable name:';
/// alert - Tells the user that the name they entered is already in use.
Blockly.Msg.VARIABLE_ALREADY_EXISTS = 'A variable named "%1" already exists.';
/// alert - Tells the user that the name they entered is already in use for another type.
Blockly.Msg.VARIABLE_ALREADY_EXISTS_FOR_ANOTHER_TYPE = 'A variable named "%1" already exists for another type: "%2".';

// Variable deletion.
/// confirm -  Ask the user to confirm their deletion of multiple uses of a variable.
Blockly.Msg.DELETE_VARIABLE_CONFIRMATION = 'Delete %1 uses of the "%2" variable?';
/// alert - Tell the user that they can't delete a variable because it's part of the definition of a function.
Blockly.Msg.CANNOT_DELETE_VARIABLE_PROCEDURE = 'Can\'t delete the variable "%1" because it\'s part of the definition of the function "%2"';
/// dropdown choice - Delete the currently selected variable.
Blockly.Msg.DELETE_VARIABLE = 'Delete the "%1" variable';

// Colour Blocks.
/// {{Optional}} url - Information about colour.
Blockly.Msg.COLOUR_PICKER_HELPURL = 'https://en.wikipedia.org/wiki/Color';
/// tooltip - See [https://github.com/google/blockly/wiki/Colour#picking-a-colour-from-a-palette https://github.com/google/blockly/wiki/Colour#picking-a-colour-from-a-palette].
Blockly.Msg.COLOUR_PICKER_TOOLTIP = 'Choose a colour from the palette.';
/// {{Optional}} url - A link that displays a random colour each time you visit it.
Blockly.Msg.COLOUR_RANDOM_HELPURL = 'http://randomcolour.com';
/// block text - Title of block that generates a colour at random.
Blockly.Msg.COLOUR_RANDOM_TITLE = 'random colour';
/// tooltip - See [https://github.com/google/blockly/wiki/Colour#generating-a-random-colour https://github.com/google/blockly/wiki/Colour#generating-a-random-colour].
Blockly.Msg.COLOUR_RANDOM_TOOLTIP = 'Choose a colour at random.';
/// {{Optional}} url - A link for color codes with percentages (0-100%) for each component, instead of the more common 0-255, which may be more difficult for beginners.
Blockly.Msg.COLOUR_RGB_HELPURL = 'http://www.december.com/html/spec/colorper.html';
/// block text - Title of block for [https://github.com/google/blockly/wiki/Colour#creating-a-colour-from-red-green-and-blue-components https://github.com/google/blockly/wiki/Colour#creating-a-colour-from-red-green-and-blue-components].
Blockly.Msg.COLOUR_RGB_TITLE = 'colour with';
/// block input text - The amount of red (from 0 to 100) to use when [https://github.com/google/blockly/wiki/Colour#creating-a-colour-from-red-green-and-blue-components https://github.com/google/blockly/wiki/Colour#creating-a-colour-from-red-green-and-blue-components].\n{{Identical|Red}}
Blockly.Msg.COLOUR_RGB_RED = 'red';
/// block input text - The amount of green (from 0 to 100) to use when [https://github.com/google/blockly/wiki/Colour#creating-a-colour-from-red-green-and-blue-components https://github.com/google/blockly/wiki/Colour#creating-a-colour-from-red-green-and-blue-components].
Blockly.Msg.COLOUR_RGB_GREEN = 'green';
/// block input text - The amount of blue (from 0 to 100) to use when [https://github.com/google/blockly/wiki/Colour#creating-a-colour-from-red-green-and-blue-components https://github.com/google/blockly/wiki/Colour#creating-a-colour-from-red-green-and-blue-components].\n{{Identical|Blue}}
Blockly.Msg.COLOUR_RGB_BLUE = 'blue';
/// tooltip - See [https://github.com/google/blockly/wiki/Colour#creating-a-colour-from-red-green-and-blue-components https://github.com/google/blockly/wiki/Colour#creating-a-colour-from-red-green-and-blue-components].
Blockly.Msg.COLOUR_RGB_TOOLTIP = 'Create a colour with the specified amount of red, green, and blue. All values must be between 0 and 100.';
/// {{Optional}} url - A useful link that displays blending of two colors.
Blockly.Msg.COLOUR_BLEND_HELPURL = 'http://meyerweb.com/eric/tools/color-blend/';
/// block text - A verb for blending two shades of paint.
Blockly.Msg.COLOUR_BLEND_TITLE = 'blend';
/// block input text - The first of two colours to [https://github.com/google/blockly/wiki/Colour#blending-colours blend].
Blockly.Msg.COLOUR_BLEND_COLOUR1 = 'colour 1';
/// block input text - The second of two colours to [https://github.com/google/blockly/wiki/Colour#blending-colours blend].
Blockly.Msg.COLOUR_BLEND_COLOUR2 = 'colour 2';
/// block input text - The proportion of the [https://github.com/google/blockly/wiki/Colour#blending-colours blend] containing the first color; the remaining proportion is of the second colour.  For example, if the first colour is red and the second color blue, a ratio of 1 would yield pure red, a ratio of .5 would yield purple (equal amounts of red and blue), and a ratio of 0 would yield pure blue.\n{{Identical|Ratio}}
Blockly.Msg.COLOUR_BLEND_RATIO = 'ratio';
/// tooltip - See [https://github.com/google/blockly/wiki/Colour#blending-colours https://github.com/google/blockly/wiki/Colour#blending-colours].
Blockly.Msg.COLOUR_BLEND_TOOLTIP = 'Blends two colours together with a given ratio (0.0 - 1.0).';

// Loop Blocks.
/// {{Optional}} url - Describes 'repeat loops' in computer programs; consider using the translation of the page [https://en.wikipedia.org/wiki/Control_flow https://en.wikipedia.org/wiki/Control_flow].
Blockly.Msg.CONTROLS_REPEAT_HELPURL = 'https://en.wikipedia.org/wiki/For_loop';
/// block input text - Title of [https://github.com/google/blockly/wiki/Loops#repeat repeat block].\n\nParameters:\n* %1 - the number of times the body of the loop should be repeated.
Blockly.Msg.CONTROLS_REPEAT_TITLE = 'repeat %1 times';
/// block text - Preceding the blocks in the body of the loop.  See [https://github.com/google/blockly/wiki/Loops https://github.com/google/blockly/wiki/Loops].\n{{Identical|Do}}
Blockly.Msg.CONTROLS_REPEAT_INPUT_DO = 'do';
/// tooltip - See [https://github.com/google/blockly/wiki/Loops#repeat https://github.com/google/blockly/wiki/Loops#repeat].
Blockly.Msg.CONTROLS_REPEAT_TOOLTIP = 'Do some statements several times.';
/// {{Optional}} url - Describes 'while loops' in computer programs; consider using the translation of [https://en.wikipedia.org/wiki/While_loop https://en.wikipedia.org/wiki/While_loop], if present, or [https://en.wikipedia.org/wiki/Control_flow https://en.wikipedia.org/wiki/Control_flow].
Blockly.Msg.CONTROLS_WHILEUNTIL_HELPURL = 'https://github.com/google/blockly/wiki/Loops#repeat';
Blockly.Msg.CONTROLS_WHILEUNTIL_INPUT_DO = Blockly.Msg.CONTROLS_REPEAT_INPUT_DO;
/// dropdown - Specifies that a loop should [https://github.com/google/blockly/wiki/Loops#repeat-while repeat while] the following condition is true.
Blockly.Msg.CONTROLS_WHILEUNTIL_OPERATOR_WHILE = 'repeat while';
/// dropdown - Specifies that a loop should [https://github.com/google/blockly/wiki/Loops#repeat-until repeat until] the following condition becomes true.
Blockly.Msg.CONTROLS_WHILEUNTIL_OPERATOR_UNTIL = 'repeat until';
/// tooltip - See [https://github.com/google/blockly/wiki/Loops#repeat-while Loops#repeat-while https://github.com/google/blockly/wiki/Loops#repeat-while Loops#repeat-while].
Blockly.Msg.CONTROLS_WHILEUNTIL_TOOLTIP_WHILE = 'While a value is true, then do some statements.';
/// tooltip - See [https://github.com/google/blockly/wiki/Loops#repeat-until https://github.com/google/blockly/wiki/Loops#repeat-until].
Blockly.Msg.CONTROLS_WHILEUNTIL_TOOLTIP_UNTIL = 'While a value is false, then do some statements.';

/// {{Optional}} url - Describes 'for loops' in computer programs.  Consider using your language's translation of [https://en.wikipedia.org/wiki/For_loop https://en.wikipedia.org/wiki/For_loop], if present.
Blockly.Msg.CONTROLS_FOR_HELPURL = 'https://github.com/google/blockly/wiki/Loops#count-with';
/// tooltip - See [https://github.com/google/blockly/wiki/Loops#count-with https://github.com/google/blockly/wiki/Loops#count-with].\n\nParameters:\n* %1 - the name of the loop variable.
Blockly.Msg.CONTROLS_FOR_TOOLTIP = 'Have the variable "%1" take on the values from the start number to the end number, counting by the specified interval, and do the specified blocks.';
/// block text - Repeatedly counts a variable (%1)
/// starting with a (usually lower) number in a range (%2),
/// ending with a (usually higher) number in a range (%3), and counting the
/// iterations by a number of steps (%4).  As in
/// [https://github.com/google/blockly/wiki/Loops#count-with
/// https://github.com/google/blockly/wiki/Loops#count-with].
/// [[File:Blockly-count-with.png]]
Blockly.Msg.CONTROLS_FOR_TITLE = 'count with %1 from %2 to %3 by %4';
Blockly.Msg.CONTROLS_FOR_INPUT_DO = Blockly.Msg.CONTROLS_REPEAT_INPUT_DO;

/// {{Optional}} url - Describes 'for-each loops' in computer programs.  Consider using your language's translation of [https://en.wikipedia.org/wiki/Foreach https://en.wikipedia.org/wiki/Foreach] if present.
Blockly.Msg.CONTROLS_FOREACH_HELPURL = 'https://github.com/google/blockly/wiki/Loops#for-each';
/// block text - Title of [https://github.com/google/blockly/wiki/Loops#for-each for each block].
/// Sequentially assigns every item in array %2 to the valiable %1.
Blockly.Msg.CONTROLS_FOREACH_TITLE = 'for each item %1 in list %2';
Blockly.Msg.CONTROLS_FOREACH_INPUT_DO = Blockly.Msg.CONTROLS_REPEAT_INPUT_DO;
/// block text - Description of [https://github.com/google/blockly/wiki/Loops#for-each for each blocks].\n\nParameters:\n* %1 - the name of the loop variable.
Blockly.Msg.CONTROLS_FOREACH_TOOLTIP = 'For each item in a list, set the variable "%1" to the item, and then do some statements.';

/// {{Optional}} url - Describes control flow in computer programs.  Consider using your language's translation of [https://en.wikipedia.org/wiki/Control_flow https://en.wikipedia.org/wiki/Control_flow], if it exists.
Blockly.Msg.CONTROLS_FLOW_STATEMENTS_HELPURL = 'https://github.com/google/blockly/wiki/Loops#loop-termination-blocks';
/// dropdown - The current loop should be exited.  See [https://github.com/google/blockly/wiki/Loops#break https://github.com/google/blockly/wiki/Loops#break].
Blockly.Msg.CONTROLS_FLOW_STATEMENTS_OPERATOR_BREAK = 'break out of loop';
/// dropdown - The current iteration of the loop should be ended and the next should begin.  See [https://github.com/google/blockly/wiki/Loops#continue-with-next-iteration https://github.com/google/blockly/wiki/Loops#continue-with-next-iteration].
Blockly.Msg.CONTROLS_FLOW_STATEMENTS_OPERATOR_CONTINUE = 'continue with next iteration of loop';
/// tooltip - See [https://github.com/google/blockly/wiki/Loops#break-out-of-loop https://github.com/google/blockly/wiki/Loops#break-out-of-loop].
Blockly.Msg.CONTROLS_FLOW_STATEMENTS_TOOLTIP_BREAK = 'Break out of the containing loop.';
/// tooltip - See [https://github.com/google/blockly/wiki/Loops#continue-with-next-iteration https://github.com/google/blockly/wiki/Loops#continue-with-next-iteration].
Blockly.Msg.CONTROLS_FLOW_STATEMENTS_TOOLTIP_CONTINUE = 'Skip the rest of this loop, and continue with the next iteration.';
/// warning - The user has tried placing a block outside of a loop (for each, while, repeat, etc.), but this type of block may only be used within a loop.  See [https://github.com/google/blockly/wiki/Loops#loop-termination-blocks https://github.com/google/blockly/wiki/Loops#loop-termination-blocks].
Blockly.Msg.CONTROLS_FLOW_STATEMENTS_WARNING = 'Warning: This block may only be used within a loop.';

// Logic Blocks.
/// {{Optional}} url - Describes conditional statements (if-then-else) in computer programs.  Consider using your language's translation of [https://en.wikipedia.org/wiki/If_else https://en.wikipedia.org/wiki/If_else], if present.
Blockly.Msg.CONTROLS_IF_HELPURL = 'https://github.com/google/blockly/wiki/IfElse';
/// tooltip - Describes [https://github.com/google/blockly/wiki/IfElse#if-blocks 'if' blocks].  Consider using your language's translation of [https://en.wikipedia.org/wiki/If_statement https://en.wikipedia.org/wiki/If_statement], if present.
Blockly.Msg.CONTROLS_IF_TOOLTIP_1 = 'If a value is true, then do some statements.';
/// tooltip - Describes [https://github.com/google/blockly/wiki/IfElse#if-else-blocks if-else blocks].  Consider using your language's translation of [https://en.wikipedia.org/wiki/If_statement https://en.wikipedia.org/wiki/If_statement], if present.
Blockly.Msg.CONTROLS_IF_TOOLTIP_2 = 'If a value is true, then do the first block of statements. Otherwise, do the second block of statements.';
/// tooltip - Describes [https://github.com/google/blockly/wiki/IfElse#if-else-if-blocks if-else-if blocks].  Consider using your language's translation of [https://en.wikipedia.org/wiki/If_statement https://en.wikipedia.org/wiki/If_statement], if present.
Blockly.Msg.CONTROLS_IF_TOOLTIP_3 = 'If the first value is true, then do the first block of statements. Otherwise, if the second value is true, do the second block of statements.';
/// tooltip - Describes [https://github.com/google/blockly/wiki/IfElse#if-else-if-else-blocks if-else-if-else blocks].  Consider using your language's translation of [https://en.wikipedia.org/wiki/If_statement https://en.wikipedia.org/wiki/If_statement], if present.
Blockly.Msg.CONTROLS_IF_TOOLTIP_4 = 'If the first value is true, then do the first block of statements. Otherwise, if the second value is true, do the second block of statements. If none of the values are true, do the last block of statements.';
/// block text - See [https://github.com/google/blockly/wiki/IfElse https://github.com/google/blockly/wiki/IfElse].
/// It is recommended, but not essential, that this have text in common with the translation of 'else if'\n{{Identical|If}}
Blockly.Msg.CONTROLS_IF_MSG_IF = 'if';
/// block text - See [https://github.com/google/blockly/wiki/IfElse https://github.com/google/blockly/wiki/IfElse].  The English words "otherwise if" would probably be clearer than "else if", but the latter is used because it is traditional and shorter.
Blockly.Msg.CONTROLS_IF_MSG_ELSEIF = 'else if';
/// block text - See [https://github.com/google/blockly/wiki/IfElse https://github.com/google/blockly/wiki/IfElse].  The English word "otherwise" would probably be superior to "else", but the latter is used because it is traditional and shorter.
Blockly.Msg.CONTROLS_IF_MSG_ELSE = 'else';
Blockly.Msg.CONTROLS_IF_MSG_THEN = Blockly.Msg.CONTROLS_REPEAT_INPUT_DO;
Blockly.Msg.CONTROLS_IF_IF_TITLE_IF = Blockly.Msg.CONTROLS_IF_MSG_IF;
/// tooltip - Describes [https://github.com/google/blockly/wiki/IfElse#block-modification if block modification].
Blockly.Msg.CONTROLS_IF_IF_TOOLTIP = 'Add, remove, or reorder sections to reconfigure this if block.';
Blockly.Msg.CONTROLS_IF_ELSEIF_TITLE_ELSEIF = Blockly.Msg.CONTROLS_IF_MSG_ELSEIF;
/// tooltip - Describes the 'else if' subblock during [https://github.com/google/blockly/wiki/IfElse#block-modification if block modification].
Blockly.Msg.CONTROLS_IF_ELSEIF_TOOLTIP = 'Add a condition to the if block.';
Blockly.Msg.CONTROLS_IF_ELSE_TITLE_ELSE = Blockly.Msg.CONTROLS_IF_MSG_ELSE;
/// tooltip - Describes the 'else' subblock during [https://github.com/google/blockly/wiki/IfElse#block-modification if block modification].
Blockly.Msg.CONTROLS_IF_ELSE_TOOLTIP = 'Add a final, catch-all condition to the if block.';

/// button text - Text on a button inside a dialogue window, which will accept or acknowledge the contents of the dialogue when pressed.\n{{Identical|OK}}
Blockly.Msg.IOS_OK = 'OK';
/// button text - Text on a button inside a dialogue window, which will close or cancel the dialogue when pressed.\n{{Identical|Cancel}}
Blockly.Msg.IOS_CANCEL = 'Cancel';
/// alert - Title text for an error dialogue.\n{{Identical|Error}}
Blockly.Msg.IOS_ERROR = 'Error';
/// header text - Title of a section that displays a list of parameters (aka. "inputs") that have been defined for a procedure. This is used inside a dialogue window to configure a procedure.\n{{Identical|Input}}
Blockly.Msg.IOS_PROCEDURES_INPUTS = 'INPUTS';
/// button text - Text on a button which will add a parameter (aka. "input") to a procedure. This is used inside a dialogue window to configure a procedure. NOTE: The "+" should be preserved at the beginning of the text.
Blockly.Msg.IOS_PROCEDURES_ADD_INPUT = '+ Add Input';
/// option text - Text describing an option to allow statements to be added within a procedure. This is used inside a dialogue window to configure a procedure.
Blockly.Msg.IOS_PROCEDURES_ALLOW_STATEMENTS = 'Allow statements';
/// alert - Error message when duplicate parameters (aka. "inputs") have been defined on a procedure. This is used inside a dialogue window to configure procedure parameters.
Blockly.Msg.IOS_PROCEDURES_DUPLICATE_INPUTS_ERROR = 'This function has duplicate inputs.';
/// button text - Text on a button which will open a variable creation dialogue when pressed. NOTE: The "+" should be preserved at the beginning of the text.
Blockly.Msg.IOS_VARIABLES_ADD_VARIABLE = '+ Add Variable';
/// button text - Text on a button inside a variable creation dialogue, which will add a variable when pressed.\n{{Identical|Add}}
Blockly.Msg.IOS_VARIABLES_ADD_BUTTON = 'Add';
/// button text - Text on a button inside a variable rename dialogue, which will rename a variable when pressed.\n{{Identical|Rename}}
Blockly.Msg.IOS_VARIABLES_RENAME_BUTTON = 'Rename';
/// button text - Text on a button inside a variable deletion dialogue, which will delete a variable when pressed.\n{{Identical|Delete}}
Blockly.Msg.IOS_VARIABLES_DELETE_BUTTON = 'Delete';
/// placeholder text - Placeholder text used inside a text input, where a variable name should be entered.
Blockly.Msg.IOS_VARIABLES_VARIABLE_NAME = 'Variable name';
/// alert - Error message that is displayed when the user attempts to create a variable without a name.
Blockly.Msg.IOS_VARIABLES_EMPTY_NAME_ERROR = 'You can\'t use an empty variable name.';

/// {{Optional}} url - Information about comparisons.
Blockly.Msg.LOGIC_COMPARE_HELPURL = 'https://en.wikipedia.org/wiki/Inequality_(mathematics)';
/// tooltip - Describes the equals (=) block.
Blockly.Msg.LOGIC_COMPARE_TOOLTIP_EQ = 'Return true if both inputs equal each other.';
/// tooltip - Describes the not equals (≠) block.
Blockly.Msg.LOGIC_COMPARE_TOOLTIP_NEQ = 'Return true if both inputs are not equal to each other.';
/// tooltip - Describes the less than (<) block.
Blockly.Msg.LOGIC_COMPARE_TOOLTIP_LT = 'Return true if the first input is smaller than the second input.';
/// tooltip - Describes the less than or equals (≤) block.
Blockly.Msg.LOGIC_COMPARE_TOOLTIP_LTE = 'Return true if the first input is smaller than or equal to the second input.';
/// tooltip - Describes the greater than (>) block.
Blockly.Msg.LOGIC_COMPARE_TOOLTIP_GT = 'Return true if the first input is greater than the second input.';
/// tooltip - Describes the greater than or equals (≥) block.
Blockly.Msg.LOGIC_COMPARE_TOOLTIP_GTE = 'Return true if the first input is greater than or equal to the second input.';

/// {{Optional}} url - Information about the Boolean conjunction ("and") and disjunction ("or") operators.  Consider using the translation of [https://en.wikipedia.org/wiki/Boolean_logic https://en.wikipedia.org/wiki/Boolean_logic], if it exists in your language.
Blockly.Msg.LOGIC_OPERATION_HELPURL = 'https://github.com/google/blockly/wiki/Logic#logical-operations';
/// tooltip - See [https://en.wikipedia.org/wiki/Logical_conjunction https://en.wikipedia.org/wiki/Logical_conjunction].
Blockly.Msg.LOGIC_OPERATION_TOOLTIP_AND = 'Return true if both inputs are true.';
/// block text - See [https://en.wikipedia.org/wiki/Logical_conjunction https://en.wikipedia.org/wiki/Logical_conjunction].\n{{Identical|And}}
Blockly.Msg.LOGIC_OPERATION_AND = 'and';
/// block text - See [https://en.wikipedia.org/wiki/Disjunction https://en.wikipedia.org/wiki/Disjunction].
Blockly.Msg.LOGIC_OPERATION_TOOLTIP_OR = 'Return true if at least one of the inputs is true.';
/// block text - See [https://en.wikipedia.org/wiki/Disjunction https://en.wikipedia.org/wiki/Disjunction].\n{{Identical|Or}}
Blockly.Msg.LOGIC_OPERATION_OR = 'or';

/// {{Optional}} url - Information about logical negation.  The translation of [https://en.wikipedia.org/wiki/Logical_negation https://en.wikipedia.org/wiki/Logical_negation] is recommended if it exists in the target language.
Blockly.Msg.LOGIC_NEGATE_HELPURL = 'https://github.com/google/blockly/wiki/Logic#not';
/// block text - This is a unary operator that returns ''false'' when the input is ''true'', and ''true'' when the input is ''false''.
/// \n\nParameters:\n* %1 - the input (which should be either the value "true" or "false")
Blockly.Msg.LOGIC_NEGATE_TITLE = 'not %1';
/// tooltip - See [https://en.wikipedia.org/wiki/Logical_negation https://en.wikipedia.org/wiki/Logical_negation].
Blockly.Msg.LOGIC_NEGATE_TOOLTIP = 'Returns true if the input is false. Returns false if the input is true.';

/// {{Optional}} url - Information about the logic values ''true'' and ''false''.  Consider using the translation of [https://en.wikipedia.org/wiki/Truth_value https://en.wikipedia.org/wiki/Truth_value] if it exists in your language.
Blockly.Msg.LOGIC_BOOLEAN_HELPURL = 'https://github.com/google/blockly/wiki/Logic#values';
/// block text - The word for the [https://en.wikipedia.org/wiki/Truth_value logical value] ''true''.\n{{Identical|True}}
Blockly.Msg.LOGIC_BOOLEAN_TRUE = 'true';
/// block text - The word for the [https://en.wikipedia.org/wiki/Truth_value logical value] ''false''.\n{{Identical|False}}
Blockly.Msg.LOGIC_BOOLEAN_FALSE = 'false';
/// tooltip - Indicates that the block returns either of the two possible [https://en.wikipedia.org/wiki/Truth_value logical values].
Blockly.Msg.LOGIC_BOOLEAN_TOOLTIP = 'Returns either true or false.';

/// {{Optional}} url - Provide a link to the translation of [https://en.wikipedia.org/wiki/Nullable_type https://en.wikipedia.org/wiki/Nullable_type], if it exists in your language; otherwise, do not worry about translating this advanced concept.
Blockly.Msg.LOGIC_NULL_HELPURL = 'https://en.wikipedia.org/wiki/Nullable_type';
/// block text - In computer languages, ''null'' is a special value that indicates that no value has been set.  You may use your language's word for "nothing" or "invalid".\n{{Identical|Null}}
Blockly.Msg.LOGIC_NULL = 'null';
/// tooltip - This should use the word from the previous message.
Blockly.Msg.LOGIC_NULL_TOOLTIP = 'Returns null.';

/// {{Optional}} url - Describes the programming language operator known as the ''ternary'' or ''conditional'' operator.  It is recommended that you use the translation of [https://en.wikipedia.org/wiki/%3F: https://en.wikipedia.org/wiki/%3F:] if it exists.
Blockly.Msg.LOGIC_TERNARY_HELPURL = 'https://en.wikipedia.org/wiki/%3F:';
/// block input text - Label for the input whose value determines which of the other two inputs is returned.  In some programming languages, this is called a ''''predicate''''.
Blockly.Msg.LOGIC_TERNARY_CONDITION = 'test';
/// block input text - Indicates that the following input should be returned (used as output) if the test input is true.  Remember to try to keep block text terse (short).
Blockly.Msg.LOGIC_TERNARY_IF_TRUE = 'if true';
/// block input text - Indicates that the following input should be returned (used as output) if the test input is false.
Blockly.Msg.LOGIC_TERNARY_IF_FALSE = 'if false';
/// tooltip - See [https://en.wikipedia.org/wiki/%3F: https://en.wikipedia.org/wiki/%3F:].
Blockly.Msg.LOGIC_TERNARY_TOOLTIP = 'Check the condition in "test". If the condition is true, returns the "if true" value; otherwise returns the "if false" value.';

// Math Blocks.
/// {{Optional}} url - Information about (real) numbers.
Blockly.Msg.MATH_NUMBER_HELPURL = 'https://en.wikipedia.org/wiki/Number';
/// tooltip - Any positive or negative number, not necessarily an integer.
Blockly.Msg.MATH_NUMBER_TOOLTIP = 'A number.';

/// {{Optional}} math - The symbol for the binary operation addition.
Blockly.Msg.MATH_ADDITION_SYMBOL = '+';
/// {{Optional}} math - The symbol for the binary operation indicating that the right operand should be
/// subtracted from the left operand.
Blockly.Msg.MATH_SUBTRACTION_SYMBOL = '-';
/// {{Optional}} math - The binary operation indicating that the left operand should be divided by
/// the right operand.
Blockly.Msg.MATH_DIVISION_SYMBOL = '÷';
/// {{Optional}} math - The symbol for the binary operation multiplication.
Blockly.Msg.MATH_MULTIPLICATION_SYMBOL = '×';
/// {{Optional}} math - The symbol for the binary operation exponentiation.  Specifically, if the
/// value of the left operand is L and the value of the right operand (the exponent) is
/// R, multiply L by itself R times.  (Fractional and negative exponents are also legal.)
Blockly.Msg.MATH_POWER_SYMBOL = '^';

/// math - The short name of the trigonometric function
/// [https://en.wikipedia.org/wiki/Trigonometric_functions#Sine.2C_cosine_and_tangent sine].
Blockly.Msg.MATH_TRIG_SIN = 'sin';
/// math - The short name of the trigonometric function
/// [https://en.wikipedia.org/wiki/Trigonometric_functions#Sine.2C_cosine_and_tangent cosine].
Blockly.Msg.MATH_TRIG_COS = 'cos';
/// math - The short name of the trigonometric function
/// [https://en.wikipedia.org/wiki/Trigonometric_functions#Sine.2C_cosine_and_tangent tangent].
Blockly.Msg.MATH_TRIG_TAN = 'tan';
/// math - The short name of the ''inverse of'' the trigonometric function
/// [https://en.wikipedia.org/wiki/Trigonometric_functions#Sine.2C_cosine_and_tangent sine].
Blockly.Msg.MATH_TRIG_ASIN = 'asin';
/// math - The short name of the ''inverse of'' the trigonometric function
/// [https://en.wikipedia.org/wiki/Trigonometric_functions#Sine.2C_cosine_and_tangent cosine].
Blockly.Msg.MATH_TRIG_ACOS = 'acos';
/// math - The short name of the ''inverse of'' the trigonometric function
/// [https://en.wikipedia.org/wiki/Trigonometric_functions#Sine.2C_cosine_and_tangent tangent].
Blockly.Msg.MATH_TRIG_ATAN = 'atan';

/// {{Optional}} url - Information about addition, subtraction, multiplication, division, and exponentiation.
Blockly.Msg.MATH_ARITHMETIC_HELPURL = 'https://en.wikipedia.org/wiki/Arithmetic';
/// tooltip - See [https://en.wikipedia.org/wiki/Addition https://en.wikipedia.org/wiki/Addition].
Blockly.Msg.MATH_ARITHMETIC_TOOLTIP_ADD = 'Return the sum of the two numbers.';
/// tooltip - See [https://en.wikipedia.org/wiki/Subtraction https://en.wikipedia.org/wiki/Subtraction].
Blockly.Msg.MATH_ARITHMETIC_TOOLTIP_MINUS = 'Return the difference of the two numbers.';
/// tooltip - See [https://en.wikipedia.org/wiki/Multiplication https://en.wikipedia.org/wiki/Multiplication].
Blockly.Msg.MATH_ARITHMETIC_TOOLTIP_MULTIPLY = 'Return the product of the two numbers.';
/// tooltip - See [https://en.wikipedia.org/wiki/Division_(mathematics) https://en.wikipedia.org/wiki/Division_(mathematics)].
Blockly.Msg.MATH_ARITHMETIC_TOOLTIP_DIVIDE = 'Return the quotient of the two numbers.';
Blockly.Msg.MATH_ARITHMETIC_TOOLTIP_MOD = 'Return the remainder of the two numbers.';
/// tooltip - See [https://en.wikipedia.org/wiki/Exponentiation https://en.wikipedia.org/wiki/Exponentiation].
Blockly.Msg.MATH_ARITHMETIC_TOOLTIP_POWER = 'Return the first number raised to the power of the second number.';

Blockly.Msg.MATH_SPECIALINT_MAX = 'Maximum value of integer type.';

Blockly.Msg.MATH_SPECIALINT_MIN = 'Minimum value of integer type.';

Blockly.Msg.MATH_SPECIALFLOAT_INFINITY = 'Positive infinity of float type.';

Blockly.Msg.MATH_SPECIALFLOAT_NEGINFINITY = 'Negative infinity of float type.';

Blockly.Msg.MATH_SPECIALFLOAT_NAN = 'Not a number.';

/// {{Optional}} url - Information about the square root operation.
Blockly.Msg.MATH_SINGLE_HELPURL = 'https://en.wikipedia.org/wiki/Square_root';
/// dropdown - This computes the positive [https://en.wikipedia.org/wiki/Square_root square root] of its input.  For example, the square root of 16 is 4.
Blockly.Msg.MATH_SINGLE_OP_ROOT = 'square root';
/// tooltip - Please use the same term as in the previous message.
Blockly.Msg.MATH_SINGLE_TOOLTIP_ROOT = 'Return the square root of a number.';
/// dropdown - This leaves positive numeric inputs changed and inverts negative inputs.  For example, the absolute value of 5 is 5; the absolute value of -5 is also 5.  For more information, see [https://en.wikipedia.org/wiki/Absolute_value https://en.wikipedia.org/wiki/Absolute_value].
Blockly.Msg.MATH_SINGLE_OP_ABSOLUTE = 'absolute';
/// tooltip - Please use the same term as in the previous message.
Blockly.Msg.MATH_SINGLE_TOOLTIP_ABS = 'Return the absolute value of a number.';

/// tooltip - Calculates '''0-n''', where '''n''' is the single numeric input.
Blockly.Msg.MATH_SINGLE_TOOLTIP_NEG = 'Return the negation of a number.';
/// tooltip - Calculates the [https://en.wikipedia.org/wiki/Natural_logarithm|natural logarithm] of its single numeric input.
Blockly.Msg.MATH_SINGLE_TOOLTIP_LN = 'Return the natural logarithm of a number.';
/// tooltip - Calculates the [https://en.wikipedia.org/wiki/Common_logarithm common logarithm] of its single numeric input.
Blockly.Msg.MATH_SINGLE_TOOLTIP_LOG10 = 'Return the base 10 logarithm of a number.';
/// tooltip - Multiplies [https://en.wikipedia.org/wiki/E_(mathematical_constant) e] by itself n times, where n is the single numeric input.
Blockly.Msg.MATH_SINGLE_TOOLTIP_EXP = 'Return e to the power of a number.';
/// tooltip - Multiplies 10 by itself n times, where n is the single numeric input.
Blockly.Msg.MATH_SINGLE_TOOLTIP_POW10 = 'Return 10 to the power of a number.';

/// {{Optional}} url - Information about the trigonometric functions sine, cosine, tangent, and their inverses (ideally using degrees, not radians).
Blockly.Msg.MATH_TRIG_HELPURL = 'https://en.wikipedia.org/wiki/Trigonometric_functions';
/// tooltip - Return the [https://en.wikipedia.org/wiki/Trigonometric_functions#Sine.2C_cosine_and_tangent sine] of an [https://en.wikipedia.org/wiki/Degree_(angle) angle in degrees], not radians.
Blockly.Msg.MATH_TRIG_TOOLTIP_SIN = 'Return the sine of a degree (not radian).';
/// tooltip - Return the [https://en.wikipedia.org/wiki/Trigonometric_functions#Sine.2C_cosine_and_tangent cosine] of an [https://en.wikipedia.org/wiki/Degree_(angle) angle in degrees], not radians.
Blockly.Msg.MATH_TRIG_TOOLTIP_COS = 'Return the cosine of a degree (not radian).';
/// tooltip - Return the [https://en.wikipedia.org/wiki/Trigonometric_functions#Sine.2C_cosine_and_tangent tangent] of an [https://en.wikipedia.org/wiki/Degree_(angle) angle in degrees], not radians.
Blockly.Msg.MATH_TRIG_TOOLTIP_TAN = 'Return the tangent of a degree (not radian).';
/// tooltip - The [https://en.wikipedia.org/wiki/Inverse_trigonometric_functions inverse] of the [https://en.wikipedia.org/wiki/Cosine#Sine.2C_cosine_and_tangent sine function], using [https://en.wikipedia.org/wiki/Degree_(angle) degrees], not radians.
Blockly.Msg.MATH_TRIG_TOOLTIP_ASIN = 'Return the arcsine of a number.';
/// tooltip - The [https://en.wikipedia.org/wiki/Inverse_trigonometric_functions inverse] of the [https://en.wikipedia.org/wiki/Cosine#Sine.2C_cosine_and_tangent cosine] function, using [https://en.wikipedia.org/wiki/Degree_(angle) degrees], not radians.
Blockly.Msg.MATH_TRIG_TOOLTIP_ACOS = 'Return the arccosine of a number.';
/// tooltip - The [https://en.wikipedia.org/wiki/Inverse_trigonometric_functions inverse] of the [https://en.wikipedia.org/wiki/Cosine#Sine.2C_cosine_and_tangent tangent] function, using [https://en.wikipedia.org/wiki/Degree_(angle) degrees], not radians.
Blockly.Msg.MATH_TRIG_TOOLTIP_ATAN = 'Return the arctangent of a number.';

/// {{Optional}} url - Information about the mathematical constants Pi (π), e, the golden ratio (φ), √ 2, √ 1/2, and infinity (∞).
Blockly.Msg.MATH_CONSTANT_HELPURL = 'https://en.wikipedia.org/wiki/Mathematical_constant';
/// tooltip - Provides the specified [https://en.wikipedia.org/wiki/Mathematical_constant mathematical constant].
Blockly.Msg.MATH_CONSTANT_TOOLTIP = 'Return one of the common constants: π (3.141…), e (2.718…), φ (1.618…), sqrt(2) (1.414…), sqrt(½) (0.707…), or ∞ (infinity).';
/// dropdown - A number is '''even''' if it is a multiple of 2.  For example, 4 is even (yielding true), but 3 is not (false).
Blockly.Msg.MATH_IS_EVEN = 'is even';
/// dropdown - A number is '''odd''' if it is not a multiple of 2.  For example, 3 is odd (yielding true), but 4 is not (false).  The opposite of "odd" is "even".
Blockly.Msg.MATH_IS_ODD = 'is odd';
/// dropdown - A number is [https://en.wikipedia.org/wiki/Prime prime] if it cannot be evenly divided by any positive integers except for 1 and itself.  For example, 5 is prime, but 6 is not because 2 × 3 = 6.
Blockly.Msg.MATH_IS_PRIME = 'is prime';
/// dropdown - A number is '''whole''' if it is an [https://en.wikipedia.org/wiki/Integer integer].  For example, 5 is whole, but 5.1 is not.
Blockly.Msg.MATH_IS_WHOLE = 'is whole';
/// dropdown - A number is '''positive''' if it is greater than 0.  (0 is neither negative nor positive.)
Blockly.Msg.MATH_IS_POSITIVE = 'is positive';
/// dropdown - A number is '''negative''' if it is less than 0.  (0 is neither negative nor positive.)
Blockly.Msg.MATH_IS_NEGATIVE = 'is negative';
/// dropdown - A number x is divisible by y if y goes into x evenly.  For example, 10 is divisible by 5, but 10 is not divisible by 3.
Blockly.Msg.MATH_IS_DIVISIBLE_BY = 'is divisible by';
/// tooltip - This block lets the user specify via a dropdown menu whether to check if the numeric input is even, odd, prime, whole, positive, negative, or divisible by a given value.
Blockly.Msg.MATH_IS_TOOLTIP = 'Check if a number is an even, odd, prime, whole, positive, negative, or if it is divisible by certain number. Returns true or false.';

/// {{Optional}} url - Information about incrementing (increasing the value of) a variable.
/// For other languages, just use the translation of the Wikipedia page about
/// addition ([https://en.wikipedia.org/wiki/Addition https://en.wikipedia.org/wiki/Addition]).
Blockly.Msg.MATH_CHANGE_HELPURL = 'https://en.wikipedia.org/wiki/Programming_idiom#Incrementing_a_counter';
/// - As in: ''change'' [the value of variable] ''item'' ''by'' 1 (e.g., if the variable named 'item' had the value 5, change it to 6).
/// %1 is a variable name.
/// %2 is the amount of change.
Blockly.Msg.MATH_CHANGE_TITLE = 'change %1 by %2';
Blockly.Msg.MATH_CHANGE_TITLE_ITEM = Blockly.Msg.VARIABLES_DEFAULT_NAME;
/// tooltip - This updates the value of the variable by adding to it the following numeric input.\n\nParameters:\n* %1 - the name of the variable whose value should be increased.
Blockly.Msg.MATH_CHANGE_TOOLTIP = 'Add a number to variable "%1".';

/// {{Optional}} url - Information about how numbers are rounded to the nearest integer
Blockly.Msg.MATH_ROUND_HELPURL = 'https://en.wikipedia.org/wiki/Rounding';
/// tooltip - See [https://en.wikipedia.org/wiki/Rounding https://en.wikipedia.org/wiki/Rounding].
Blockly.Msg.MATH_ROUND_TOOLTIP = 'Round a number up or down.';
/// dropdown - This rounds its input to the nearest whole number.  For example, 3.4 is rounded to 3.
Blockly.Msg.MATH_ROUND_OPERATOR_ROUND = 'round';
/// dropdown - This rounds its input up to the nearest whole number.  For example, if the input was 2.2, the result would be 3.
Blockly.Msg.MATH_ROUND_OPERATOR_ROUNDUP = 'round up';
/// dropdown - This rounds its input down to the nearest whole number.  For example, if the input was 3.8, the result would be 3.
Blockly.Msg.MATH_ROUND_OPERATOR_ROUNDDOWN = 'round down';

/// {{Optional}} url - Information about applying a function to a list of numbers.  (We were unable to find such information in English.  Feel free to skip this and any other URLs that are difficult.)
Blockly.Msg.MATH_ONLIST_HELPURL = '';
/// dropdown - This computes the sum of the numeric elements in the list.  For example, the sum of the list {1, 4} is 5.
Blockly.Msg.MATH_ONLIST_OPERATOR_SUM = 'sum of list';
/// tooltip - Please use the same term for "sum" as in the previous message.
Blockly.Msg.MATH_ONLIST_TOOLTIP_SUM = 'Return the sum of all the numbers in the list.';
/// dropdown - This finds the smallest (minimum) number in a list.  For example, the smallest number in the list [-5, 0, 3] is -5.
Blockly.Msg.MATH_ONLIST_OPERATOR_MIN = 'min of list';
/// tooltip - Please use the same term for "min" or "minimum" as in the previous message.
Blockly.Msg.MATH_ONLIST_TOOLTIP_MIN = 'Return the smallest number in the list.';
/// dropdown - This finds the largest (maximum) number in a list.  For example, the largest number in the list [-5, 0, 3] is 3.
Blockly.Msg.MATH_ONLIST_OPERATOR_MAX = 'max of list';
/// tooltip
Blockly.Msg.MATH_ONLIST_TOOLTIP_MAX = 'Return the largest number in the list.';
/// dropdown - This adds up all of the numbers in a list and divides the sum by the number of elements in the list.  For example, the [https://en.wikipedia.org/wiki/Arithmetic_mean average] of the list [1, 2, 3, 4] is 2.5 (10/4).
Blockly.Msg.MATH_ONLIST_OPERATOR_AVERAGE = 'average of list';
/// tooltip - See [https://en.wikipedia.org/wiki/Arithmetic_mean https://en.wikipedia.org/wiki/Arithmetic_mean] for more informatin.
Blockly.Msg.MATH_ONLIST_TOOLTIP_AVERAGE = 'Return the average (arithmetic mean) of the numeric values in the list.';
/// dropdown - This finds the [https://en.wikipedia.org/wiki/Median median] of the numeric values in a list.  For example, the median of the list {1, 2, 7, 12, 13} is 7.
Blockly.Msg.MATH_ONLIST_OPERATOR_MEDIAN = 'median of list';
/// tooltip - See [https://en.wikipedia.org/wiki/Median median https://en.wikipedia.org/wiki/Median median] for more information.
Blockly.Msg.MATH_ONLIST_TOOLTIP_MEDIAN = 'Return the median number in the list.';
/// dropdown - This finds the most common numbers ([https://en.wikipedia.org/wiki/Mode_(statistics) modes]) in a list.  For example, the modes of the list {1, 3, 9, 3, 9}  are {3, 9}.
Blockly.Msg.MATH_ONLIST_OPERATOR_MODE = 'modes of list';
/// tooltip - See [https://en.wikipedia.org/wiki/Mode_(statistics) https://en.wikipedia.org/wiki/Mode_(statistics)] for more information.
Blockly.Msg.MATH_ONLIST_TOOLTIP_MODE = 'Return a list of the most common item(s) in the list.';
/// dropdown - This finds the [https://en.wikipedia.org/wiki/Standard_deviation standard deviation] of the numeric values in a list.
Blockly.Msg.MATH_ONLIST_OPERATOR_STD_DEV = 'standard deviation of list';
/// tooltip - See [https://en.wikipedia.org/wiki/Standard_deviation https://en.wikipedia.org/wiki/Standard_deviation] for more information.
Blockly.Msg.MATH_ONLIST_TOOLTIP_STD_DEV = 'Return the standard deviation of the list.';
/// dropdown - This choose an element at random from a list.  Each element is chosen with equal probability.
Blockly.Msg.MATH_ONLIST_OPERATOR_RANDOM = 'random item of list';
/// tooltip - Please use same term for 'random' as in previous entry.
Blockly.Msg.MATH_ONLIST_TOOLTIP_RANDOM = 'Return a random element from the list.';

/// {{Optional}} url - information about the modulo (remainder) operation.
Blockly.Msg.MATH_MODULO_HELPURL = 'https://en.wikipedia.org/wiki/Modulo_operation';
/// block text - Title of block providing the remainder when dividing the first numerical input by the second.  For example, the remainder of 10 divided by 3 is 1.\n\nParameters:\n* %1 - the dividend (10, in our example)\n* %2 - the divisor (3 in our example).
Blockly.Msg.MATH_MODULO_TITLE = 'remainder of %1 ÷ %2';
/// tooltip - For example, the remainder of 10 divided by 3 is 1.
Blockly.Msg.MATH_MODULO_TOOLTIP = 'Return the remainder from dividing the two numbers.';

/// {{Optional}} url - Information about constraining a numeric value to be in a specific range.  (The English URL is not ideal.  Recall that translating URLs is the lowest priority.)
Blockly.Msg.MATH_CONSTRAIN_HELPURL = 'https://en.wikipedia.org/wiki/Clamping_(graphics)';
/// block text - The title of the block that '''constrain'''s (forces) a number to be in a given range.
///For example, if the number 150 is constrained to be between 5 and 100, the result will be 100.
///\n\nParameters:\n* %1 - the value to constrain (e.g., 150)\n* %2 - the minimum value (e.g., 5)\n* %3 - the maximum value (e.g., 100).
Blockly.Msg.MATH_CONSTRAIN_TITLE = 'constrain %1 low %2 high %3';
/// tooltip - This compares a number ''x'' to a low value ''L'' and a high value ''H''.  If ''x'' is less then ''L'', the result is ''L''.  If ''x'' is greater than ''H'', the result is ''H''.  Otherwise, the result is ''x''.
Blockly.Msg.MATH_CONSTRAIN_TOOLTIP = 'Constrain a number to be between the specified limits (inclusive).';

/// {{Optional}} url - Information about how computers generate random numbers.
Blockly.Msg.MATH_RANDOM_INT_HELPURL = 'https://en.wikipedia.org/wiki/Random_number_generation';
/// block text - The title of the block that generates a random integer (whole number) in the specified range.  For example, if the range is from 5 to 7, this returns 5, 6, or 7 with equal likelihood. %1 is a placeholder for the lower number, %2 is the placeholder for the larger number.
Blockly.Msg.MATH_RANDOM_INT_TITLE = 'random integer from %1 to %2';
/// tooltip - Return a random integer between two values specified as inputs.  For example, if one input was 7 and another 9, any of the numbers 7, 8, or 9 could be produced.
Blockly.Msg.MATH_RANDOM_INT_TOOLTIP = 'Return a random integer between the two specified limits, inclusive.';

/// {{Optional}} url - Information about how computers generate random numbers (specifically, numbers in the range from 0 to just below 1).
Blockly.Msg.MATH_RANDOM_FLOAT_HELPURL = 'https://en.wikipedia.org/wiki/Random_number_generation';
/// block text - The title of the block that generates a random number greater than or equal to 0 and less than 1.
Blockly.Msg.MATH_RANDOM_FLOAT_TITLE_RANDOM = 'random fraction';
/// tooltip - Return a random fraction between 0 and 1.  The value may be equal to 0 but must be less than 1.
Blockly.Msg.MATH_RANDOM_FLOAT_TOOLTIP = 'Return a random fraction between 0.0 (inclusive) and 1.0 (exclusive).';

Blockly.Msg.MATH_INT_OF_STRING = 'Convert a float to an integer.';

Blockly.Msg.STRING_OF_INT = 'Convert an integer to a string.';

Blockly.Msg.STRING_CONCAT = 'Combine strings.';

// Text Blocks.
/// {{Optional}} url - Information about how computers represent text (sometimes referred to as ''string''s).
Blockly.Msg.TEXT_TEXT_HELPURL = 'https://en.wikipedia.org/wiki/String_(computer_science)';
/// tooltip - See [https://github.com/google/blockly/wiki/Text https://github.com/google/blockly/wiki/Text].
Blockly.Msg.TEXT_TEXT_TOOLTIP = 'A letter, word, or line of text.';

/// {{Optional}} url - Information on concatenating/appending pieces of text.
Blockly.Msg.TEXT_JOIN_HELPURL = 'https://github.com/google/blockly/wiki/Text#text-creation';
/// block text - See [https://github.com/google/blockly/wiki/Text#text-creation https://github.com/google/blockly/wiki/Text#text-creation].
Blockly.Msg.TEXT_JOIN_TITLE_CREATEWITH = 'create text with';
/// tooltip - See [https://github.com/google/blockly/wiki/Text#text-creation create text with] for more information.
Blockly.Msg.TEXT_JOIN_TOOLTIP = 'Create a piece of text by joining together any number of items.';

/// block text - This is shown when the programmer wants to change the number of pieces of text being joined together.  See [https://github.com/google/blockly/wiki/Text#text-creation https://github.com/google/blockly/wiki/Text#text-creation], specifically the last picture in the 'Text creation' section.\n{{Identical|Join}}
Blockly.Msg.TEXT_CREATE_JOIN_TITLE_JOIN = 'join';
/// tooltip - See [https://github.com/google/blockly/wiki/Text#text-creation https://github.com/google/blockly/wiki/Text#text-creation], specifically the last picture in the 'Text creation' section.
Blockly.Msg.TEXT_CREATE_JOIN_TOOLTIP = 'Add, remove, or reorder sections to reconfigure this text block.';
Blockly.Msg.TEXT_CREATE_JOIN_ITEM_TITLE_ITEM = Blockly.Msg.VARIABLES_DEFAULT_NAME;
/// block text - See [https://github.com/google/blockly/wiki/Text#text-creation https://github.com/google/blockly/wiki/Text#text-creation], specifically the last picture in the 'Text creation' section.
Blockly.Msg.TEXT_CREATE_JOIN_ITEM_TOOLTIP = 'Add an item to the text.';

/// {{Optional}} url - This and the other text-related URLs are going to be hard to translate.  As always, it is okay to leave untranslated or paste in the English-language URL.  For these URLs, you might also consider a general URL about how computers represent text (such as the translation of [https://en.wikipedia.org/wiki/String_(computer_science) this Wikipedia page]).
Blockly.Msg.TEXT_APPEND_HELPURL = 'https://github.com/google/blockly/wiki/Text#text-modification';
/// block input text - Message that the variable name at %1 will have the item at %2 appended to it.
/// [[File:blockly-append-text.png]]
Blockly.Msg.TEXT_APPEND_TITLE = 'to %1 append text %2';
Blockly.Msg.TEXT_APPEND_VARIABLE = Blockly.Msg.VARIABLES_DEFAULT_NAME;
/// tooltip - See [https://github.com/google/blockly/wiki/Text#text-modification https://github.com/google/blockly/wiki/Text#text-modification] for more information.\n\nParameters:\n* %1 - the name of the variable to which text should be appended
Blockly.Msg.TEXT_APPEND_TOOLTIP = 'Append some text to variable "%1".';

/// {{Optional}} url - Information about text on computers (usually referred to as 'strings').
Blockly.Msg.TEXT_LENGTH_HELPURL = 'https://github.com/google/blockly/wiki/Text#text-modification';
/// block text - See [https://github.com/google/blockly/wiki/Text#text-length https://github.com/google/blockly/wiki/Text#text-length].
/// \n\nParameters:\n* %1 - the piece of text to take the length of
Blockly.Msg.TEXT_LENGTH_TITLE = 'length of %1';
/// tooltip - See [https://github.com/google/blockly/wiki/Text#text-length https://github.com/google/blockly/wiki/Text#text-length].
Blockly.Msg.TEXT_LENGTH_TOOLTIP = 'Returns the number of letters (including spaces) in the provided text.';

/// {{Optional}} url - Information about empty pieces of text on computers (usually referred to as 'empty strings').
Blockly.Msg.TEXT_ISEMPTY_HELPURL = 'https://github.com/google/blockly/wiki/Text#checking-for-empty-text';
/// block text - See [https://github.com/google/blockly/wiki/Text#checking-for-empty-text https://github.com/google/blockly/wiki/Text#checking-for-empty-text].
/// \n\nParameters:\n* %1 - the piece of text to test for emptiness
Blockly.Msg.TEXT_ISEMPTY_TITLE = '%1 is empty';
/// tooltip - See [https://github.com/google/blockly/wiki/Text#checking-for-empty-text https://github.com/google/blockly/wiki/Text#checking-for-empty-text].
Blockly.Msg.TEXT_ISEMPTY_TOOLTIP = 'Returns true if the provided text is empty.';

/// {{Optional}} url - Information about finding a character in a piece of text.
Blockly.Msg.TEXT_INDEXOF_HELPURL = 'https://github.com/google/blockly/wiki/Text#finding-text';
/// tooltip - %1 will be replaced by either the number 0 or -1 depending on the indexing mode. See [https://github.com/google/blockly/wiki/Text#finding-text https://github.com/google/blockly/wiki/Text#finding-text].
Blockly.Msg.TEXT_INDEXOF_TOOLTIP = 'Returns the index of the first/last occurrence of the first text in the second text. Returns %1 if text is not found.';
/// block text - Title of blocks allowing users to find text.  See
/// [https://github.com/google/blockly/wiki/Text#finding-text
/// https://github.com/google/blockly/wiki/Text#finding-text].
/// [[File:Blockly-find-text.png]].
/// In English the expanded message is "in text %1 find (first|last) occurance of text %3"
/// where %1 and %3 are added by the user. See TEXT_INDEXOF_OPERATOR_FIRST and
/// TEXT_INDEXOF_OPERATOR_LAST for the dropdown text that replaces %2.
Blockly.Msg.TEXT_INDEXOF_TITLE = 'in text %1 %2 %3';
/// dropdown - See [https://github.com/google/blockly/wiki/Text#finding-text
/// https://github.com/google/blockly/wiki/Text#finding-text].
/// [[File:Blockly-find-text.png]].
Blockly.Msg.TEXT_INDEXOF_OPERATOR_FIRST = 'find first occurrence of text';
/// dropdown - See [https://github.com/google/blockly/wiki/Text#finding-text
/// https://github.com/google/blockly/wiki/Text#finding-text].  This would
/// replace "find first occurrence of text" below.  (For more information on
/// how common text is factored out of dropdown menus, see
/// [https://translatewiki.net/wiki/Translating:Blockly#Drop-Down_Menus
/// https://translatewiki.net/wiki/Translating:Blockly#Drop-Down_Menus)].)
/// [[File:Blockly-find-text.png]].
Blockly.Msg.TEXT_INDEXOF_OPERATOR_LAST = 'find last occurrence of text';

/// {{Optional}} url - Information about extracting characters (letters, number, symbols, etc.) from text.
Blockly.Msg.TEXT_CHARAT_HELPURL = 'https://github.com/google/blockly/wiki/Text#extracting-text';
/// block text - Text for a block to extract a letter (or number,
/// punctuation character, etc.) from a string, as shown below. %1 is added by
/// the user and %2 is replaced by a dropdown of options, possibly followed by
/// another user supplied string. TEXT_CHARAT_TAIL is then added to the end.  See
/// [https://github.com/google/blockly/wiki/Text#extracting-a-single-character
/// https://github.com/google/blockly/wiki/Text#extracting-a-single-character].
/// [[File:Blockly-text-get.png]]
Blockly.Msg.TEXT_CHARAT_TITLE = 'in text %1 %2'
/// dropdown - Indicates that the letter (or number, punctuation character, etc.) with the
/// specified index should be obtained from the preceding piece of text.  See
/// [https://github.com/google/blockly/wiki/Text#extracting-a-single-character
/// https://github.com/google/blockly/wiki/Text#extracting-a-single-character].
/// [[File:Blockly-text-get.png]]
Blockly.Msg.TEXT_CHARAT_FROM_START = 'get letter #';
/// block text - Indicates that the letter (or number, punctuation character, etc.) with the
/// specified index from the end of a given piece of text should be obtained. See
/// [https://github.com/google/blockly/wiki/Text#extracting-a-single-character
/// https://github.com/google/blockly/wiki/Text#extracting-a-single-character].
/// [[File:Blockly-text-get.png]]
Blockly.Msg.TEXT_CHARAT_FROM_END = 'get letter # from end';
/// block text - Indicates that the first letter of the following piece of text should be
/// retrieved.  See [https://github.com/google/blockly/wiki/Text#extracting-a-single-character
/// https://github.com/google/blockly/wiki/Text#extracting-a-single-character].
/// [[File:Blockly-text-get.png]]
Blockly.Msg.TEXT_CHARAT_FIRST = 'get first letter';
/// block text - Indicates that the last letter (or number, punctuation mark, etc.) of the
/// following piece of text should be retrieved.  See
/// [https://github.com/google/blockly/wiki/Text#extracting-a-single-character
/// https://github.com/google/blockly/wiki/Text#extracting-a-single-character].
/// [[File:Blockly-text-get.png]]
Blockly.Msg.TEXT_CHARAT_LAST = 'get last letter';
/// block text - Indicates that any letter (or number, punctuation mark, etc.) in the
/// following piece of text should be randomly selected.  See
/// [https://github.com/google/blockly/wiki/Text#extracting-a-single-character
/// https://github.com/google/blockly/wiki/Text#extracting-a-single-character].
/// [[File:Blockly-text-get.png]]
Blockly.Msg.TEXT_CHARAT_RANDOM = 'get random letter';
/// block text - Text that goes after the rightmost block/dropdown when getting a single letter from
/// a piece of text, as in [https://blockly-demo.appspot.com/static/apps/code/index.html#3m23km these
/// blocks] or shown below.  For most languages, this will be blank.
/// [[File:Blockly-text-get.png]]
Blockly.Msg.TEXT_CHARAT_TAIL = '';
/// tooltip - See [https://github.com/google/blockly/wiki/Text#extracting-a-single-character
/// https://github.com/google/blockly/wiki/Text#extracting-a-single-character].
/// [[File:Blockly-text-get.png]]
Blockly.Msg.TEXT_CHARAT_TOOLTIP = 'Returns the letter at the specified position.';

/// See [https://github.com/google/blockly/wiki/Text#extracting-a-region-of-text
/// https://github.com/google/blockly/wiki/Text#extracting-a-region-of-text].
Blockly.Msg.TEXT_GET_SUBSTRING_TOOLTIP = 'Returns a specified portion of the text.';
/// {{Optional}} url - Information about extracting characters from text.  Reminder: urls are the
/// lowest priority translations.  Feel free to skip.
Blockly.Msg.TEXT_GET_SUBSTRING_HELPURL = 'https://github.com/google/blockly/wiki/Text#extracting-a-region-of-text';
/// block text - Precedes a piece of text from which a portion should be extracted.
/// [[File:Blockly-get-substring.png]]
Blockly.Msg.TEXT_GET_SUBSTRING_INPUT_IN_TEXT = 'in text';
/// dropdown - Indicates that the following number specifies the position (relative to the start
/// position) of the beginning of the region of text that should be obtained from the preceding
/// piece of text.  See [https://github.com/google/blockly/wiki/Text#extracting-a-region-of-text
/// https://github.com/google/blockly/wiki/Text#extracting-a-region-of-text].
/// [[File:Blockly-get-substring.png]]
Blockly.Msg.TEXT_GET_SUBSTRING_START_FROM_START = 'get substring from letter #';
/// dropdown - Indicates that the following number specifies the position (relative to the end
/// position) of the beginning of the region of text that should be obtained from the preceding
/// piece of text.  See [https://github.com/google/blockly/wiki/Text#extracting-a-region-of-text
/// https://github.com/google/blockly/wiki/Text#extracting-a-region-of-text].
/// Note: If {{msg-blockly|ORDINAL_NUMBER_SUFFIX}} is defined, it will
/// automatically appear ''after'' this and any other
/// [https://translatewiki.net/wiki/Translating:Blockly#Ordinal_numbers ordinal numbers]
/// on this block.
/// [[File:Blockly-get-substring.png]]
Blockly.Msg.TEXT_GET_SUBSTRING_START_FROM_END = 'get substring from letter # from end';
/// block text - Indicates that a region starting with the first letter of the preceding piece
/// of text should be extracted.  See
/// [https://github.com/google/blockly/wiki/Text#extracting-a-region-of-text
/// https://github.com/google/blockly/wiki/Text#extracting-a-region-of-text].
/// [[File:Blockly-get-substring.png]]
Blockly.Msg.TEXT_GET_SUBSTRING_START_FIRST = 'get substring from first letter';
/// dropdown - Indicates that the following number specifies the position (relative to
/// the start position) of the end of the region of text that should be obtained from the
/// preceding piece of text.  See
/// [https://github.com/google/blockly/wiki/Text#extracting-a-region-of-text
/// https://github.com/google/blockly/wiki/Text#extracting-a-region-of-text].
/// [[File:Blockly-get-substring.png]]
Blockly.Msg.TEXT_GET_SUBSTRING_END_FROM_START = 'to letter #';
/// dropdown - Indicates that the following number specifies the position (relative to the
/// end position) of the end of the region of text that should be obtained from the preceding
/// piece of text.  See
/// [https://github.com/google/blockly/wiki/Text#extracting-a-region-of-text
/// https://github.com/google/blockly/wiki/Text#extracting-a-region-of-text].
/// [[File:Blockly-get-substring.png]]
Blockly.Msg.TEXT_GET_SUBSTRING_END_FROM_END = 'to letter # from end';
/// block text - Indicates that a region ending with the last letter of the preceding piece
/// of text should be extracted.  See
/// [https://github.com/google/blockly/wiki/Text#extracting-a-region-of-text
/// https://github.com/google/blockly/wiki/Text#extracting-a-region-of-text].
/// [[File:Blockly-get-substring.png]]
Blockly.Msg.TEXT_GET_SUBSTRING_END_LAST = 'to last letter';
/// block text - Text that should go after the rightmost block/dropdown when
/// [https://github.com/google/blockly/wiki/Text#extracting-a-region-of-text
/// extracting a region of text].  In most languages, this will be the empty string.
/// [[File:Blockly-get-substring.png]]
Blockly.Msg.TEXT_GET_SUBSTRING_TAIL = '';

/// {{Optional}} url - Information about the case of letters (upper-case and lower-case).
Blockly.Msg.TEXT_CHANGECASE_HELPURL = 'https://github.com/google/blockly/wiki/Text#adjusting-text-case';
/// tooltip - Describes a block to adjust the case of letters.  For more information on this block,
/// see [https://github.com/google/blockly/wiki/Text#adjusting-text-case
/// https://github.com/google/blockly/wiki/Text#adjusting-text-case].
Blockly.Msg.TEXT_CHANGECASE_TOOLTIP = 'Return a copy of the text in a different case.';
/// block text - Indicates that all of the letters in the following piece of text should be
/// capitalized.  If your language does not use case, you may indicate that this is not
/// applicable to your language.  For more information on this block, see
/// [https://github.com/google/blockly/wiki/Text#adjusting-text-case
/// https://github.com/google/blockly/wiki/Text#adjusting-text-case].
Blockly.Msg.TEXT_CHANGECASE_OPERATOR_UPPERCASE = 'to UPPER CASE';
/// block text - Indicates that all of the letters in the following piece of text should be converted to lower-case.  If your language does not use case, you may indicate that this is not applicable to your language.  For more information on this block, see [https://github.com/google/blockly/wiki/Text#adjusting-text-case https://github.com/google/blockly/wiki/Text#adjusting-text-case].
Blockly.Msg.TEXT_CHANGECASE_OPERATOR_LOWERCASE = 'to lower case';
/// block text - Indicates that the first letter of each of the following words should be capitalized and the rest converted to lower-case.  If your language does not use case, you may indicate that this is not applicable to your language.  For more information on this block, see [https://github.com/google/blockly/wiki/Text#adjusting-text-case https://github.com/google/blockly/wiki/Text#adjusting-text-case].
Blockly.Msg.TEXT_CHANGECASE_OPERATOR_TITLECASE = 'to Title Case';

/// {{Optional}} url - Information about trimming (removing) text off the beginning and ends of pieces of text.
Blockly.Msg.TEXT_TRIM_HELPURL = 'https://github.com/google/blockly/wiki/Text#trimming-removing-spaces';
/// tooltip - See [https://github.com/google/blockly/wiki/Text#trimming-removing-spaces
/// https://github.com/google/blockly/wiki/Text#trimming-removing-spaces].
Blockly.Msg.TEXT_TRIM_TOOLTIP = 'Return a copy of the text with spaces removed from one or both ends.';
/// dropdown - Removes spaces from the beginning and end of a piece of text.  See
/// [https://github.com/google/blockly/wiki/Text#trimming-removing-spaces
/// https://github.com/google/blockly/wiki/Text#trimming-removing-spaces].  Note that neither
/// this nor the other options modify the original piece of text (that follows);
/// the block just returns a version of the text without the specified spaces.
Blockly.Msg.TEXT_TRIM_OPERATOR_BOTH = 'trim spaces from both sides of';
/// dropdown - Removes spaces from the beginning of a piece of text.  See
/// [https://github.com/google/blockly/wiki/Text#trimming-removing-spaces
/// https://github.com/google/blockly/wiki/Text#trimming-removing-spaces].
/// Note that in right-to-left scripts, this will remove spaces from the right side.
Blockly.Msg.TEXT_TRIM_OPERATOR_LEFT = 'trim spaces from left side of';
/// dropdown - Removes spaces from the end of a piece of text.  See
/// [https://github.com/google/blockly/wiki/Text#trimming-removing-spaces
/// https://github.com/google/blockly/wiki/Text#trimming-removing-spaces].
/// Note that in right-to-left scripts, this will remove spaces from the left side.
Blockly.Msg.TEXT_TRIM_OPERATOR_RIGHT = 'trim spaces from right side of';

/// {{Optional}} url - Information about displaying text on computers.
Blockly.Msg.TEXT_PRINT_HELPURL = 'https://github.com/google/blockly/wiki/Text#printing-text';
/// block text - Display the input on the screen.  See
/// [https://github.com/google/blockly/wiki/Text#printing-text
/// https://github.com/google/blockly/wiki/Text#printing-text].
/// \n\nParameters:\n* %1 - the value to print
Blockly.Msg.TEXT_PRINT_TITLE = 'print %1';
/// tooltip - See [https://github.com/google/blockly/wiki/Text#printing-text
/// https://github.com/google/blockly/wiki/Text#printing-text].
Blockly.Msg.TEXT_PRINT_TOOLTIP = 'Print the specified text, number or other value.';
/// {{Optional}} url - Information about getting text from users.
Blockly.Msg.TEXT_PROMPT_HELPURL = 'https://github.com/google/blockly/wiki/Text#getting-input-from-the-user';
/// dropdown - Specifies that a piece of text should be requested from the user with
/// the following message.  See [https://github.com/google/blockly/wiki/Text#printing-text
/// https://github.com/google/blockly/wiki/Text#printing-text].
Blockly.Msg.TEXT_PROMPT_TYPE_TEXT = 'prompt for text with message';
/// dropdown - Specifies that a number should be requested from the user with the
/// following message.  See [https://github.com/google/blockly/wiki/Text#printing-text
/// https://github.com/google/blockly/wiki/Text#printing-text].
Blockly.Msg.TEXT_PROMPT_TYPE_NUMBER = 'prompt for number with message';
/// dropdown - Precedes the message with which the user should be prompted for
/// a number.  See [https://github.com/google/blockly/wiki/Text#printing-text
/// https://github.com/google/blockly/wiki/Text#printing-text].
Blockly.Msg.TEXT_PROMPT_TOOLTIP_NUMBER = 'Prompt for user for a number.';
/// dropdown - Precedes the message with which the user should be prompted for some text.
/// See [https://github.com/google/blockly/wiki/Text#printing-text
/// https://github.com/google/blockly/wiki/Text#printing-text].
Blockly.Msg.TEXT_PROMPT_TOOLTIP_TEXT = 'Prompt for user for some text.';

/// block text - Title of a block that counts the number of instances of
/// a smaller pattern (%1) inside a longer string (%2).
Blockly.Msg.TEXT_COUNT_MESSAGE0 = 'count %1 in %2';
/// {{Optional}} url - Information about counting how many times a string appears in another string.
Blockly.Msg.TEXT_COUNT_HELPURL = 'https://github.com/google/blockly/wiki/Text#counting-substrings';
/// tooltip - Short description of a block that counts how many times some text occurs within some other text.
Blockly.Msg.TEXT_COUNT_TOOLTIP = 'Count how many times some text occurs within some other text.';

/// block text - Title of a block that returns a copy of text (%3) with all
/// instances of some smaller text (%1) replaced with other text (%2).
Blockly.Msg.TEXT_REPLACE_MESSAGE0 = 'replace %1 with %2 in %3';
/// {{Optional}} url - Information about replacing each copy text (or string, in computer lingo) with other text.
Blockly.Msg.TEXT_REPLACE_HELPURL = 'https://github.com/google/blockly/wiki/Text#replacing-substrings';
/// tooltip - Short description of a block that replaces copies of text in a large text with other text.
Blockly.Msg.TEXT_REPLACE_TOOLTIP = 'Replace all occurances of some text within some other text.';

/// block text - Title of block that returns a copy of text (%1) with the order
/// of letters and characters reversed.
Blockly.Msg.TEXT_REVERSE_MESSAGE0 = 'reverse %1';
/// {{Optional}} url - Information about reversing a letters/characters in text.
Blockly.Msg.TEXT_REVERSE_HELPURL = 'https://github.com/google/blockly/wiki/Text#reversing-text';
/// tooltip - See [https://github.com/google/blockly/wiki/Text].
Blockly.Msg.TEXT_REVERSE_TOOLTIP = 'Reverses the order of the characters in the text.';

// Lists Blocks.
/// {{Optional}} url - Information on empty lists.
Blockly.Msg.LISTS_CREATE_EMPTY_HELPURL = 'https://github.com/google/blockly/wiki/Lists#create-empty-list';
/// block text - See [https://github.com/google/blockly/wiki/Lists#create-empty-list https://github.com/google/blockly/wiki/Lists#create-empty-list].
Blockly.Msg.LISTS_CREATE_EMPTY_TITLE = 'create empty list';
/// block text - See [https://github.com/google/blockly/wiki/Lists#create-empty-list https://github.com/google/blockly/wiki/Lists#create-empty-list].
Blockly.Msg.LISTS_CREATE_EMPTY_TOOLTIP = 'Returns a list, of length 0, containing no data records';
Blockly.Msg.LISTS_ASSOC_TOOLTIP = 'assoc a l returns the value associated with key a in the list of pairs l.'
/// {{Optional}} url - Information on building lists.
Blockly.Msg.LISTS_CREATE_WITH_HELPURL = 'https://github.com/google/blockly/wiki/Lists#create-list-with';
/// tooltip - See [https://github.com/google/blockly/wiki/Lists#create-list-with https://github.com/google/blockly/wiki/Lists#create-list-with].
Blockly.Msg.LISTS_CREATE_WITH_TOOLTIP = 'Create a list with any number of items.';
/// block text - See [https://github.com/google/blockly/wiki/Lists#create-list-with https://github.com/google/blockly/wiki/Lists#create-list-with].
Blockly.Msg.LISTS_CREATE_WITH_INPUT_WITH = 'create list with';
/// block text - This appears in a sub-block when [https://github.com/google/blockly/wiki/Lists#changing-number-of-inputs changing the number of inputs in a ''''create list with'''' block].\n{{Identical|List}}
Blockly.Msg.LISTS_CREATE_WITH_CONTAINER_TITLE_ADD = 'list';
/// tooltip - See [https://github.com/google/blockly/wiki/Lists#changing-number-of-inputs https://github.com/google/blockly/wiki/Lists#changing-number-of-inputs].
Blockly.Msg.LISTS_CREATE_WITH_CONTAINER_TOOLTIP = 'Add, remove, or reorder sections to reconfigure this list block.';
Blockly.Msg.LISTS_CREATE_WITH_ITEM_TITLE = Blockly.Msg.VARIABLES_DEFAULT_NAME;
/// tooltip - See [https://github.com/google/blockly/wiki/Lists#changing-number-of-inputs https://github.com/google/blockly/wiki/Lists#changing-number-of-inputs].
Blockly.Msg.LISTS_CREATE_WITH_ITEM_TOOLTIP = 'Add an item to the list.';
Blockly.Msg.LISTS_FILTER_TOOLTIP='filter p l returns all the elements of the list l that satisfy the predicate p.'
/// {{Optional}} url - Information about [https://github.com/google/blockly/wiki/Lists#create-list-with creating a list with multiple copies of a single item].
Blockly.Msg.LISTS_FILTER_TOOLTIP='filter p l returns all the elements of the list l that satisfy the predicate p.'
Blockly.Msg.LISTS_MAP_TOOLTIP = 'map f l applies f to each element of l and returns the resulting list.'
Blockly.Msg.LISTS_REPEAT_HELPURL = 'https://github.com/google/blockly/wiki/Lists#create-list-with';
/// {{Optional}} url - See [https://github.com/google/blockly/wiki/Lists#create-list-with creating a list with multiple copies of a single item].
Blockly.Msg.LISTS_REPEAT_TOOLTIP = 'Creates a list consisting of the given value repeated the specified number of times.';

Blockly.Msg.LISTS_REPEAT_HELPURL = 'https://github.com/google/blockly/wiki/Lists#create-list-with';
/// {{Optional}} url - See [https://github.com/google/blockly/wiki/Lists#create-list-with creating a list with multiple copies of a single item].
Blockly.Msg.LISTS_REPEAT_TOOLTIP = 'Creates a list consisting of the given value repeated the specified number of times.';
/// block text - See [https://github.com/google/blockly/wiki/Lists#create-list-with
/// https://github.com/google/blockly/wiki/Lists#create-list-with].
///\n\nParameters:\n* %1 - the item (text) to be repeated\n* %2 - the number of times to repeat it
Blockly.Msg.LISTS_REPEAT_TITLE = 'create list with item %1 repeated %2 times';

/// {{Optional}} url - Information about how the length of a list is computed (i.e., by the total number of elements, not the number of different elements).
Blockly.Msg.LISTS_LENGTH_HELPURL = 'https://github.com/google/blockly/wiki/Lists#length-of';
/// block text - See [https://github.com/google/blockly/wiki/Lists#length-of https://github.com/google/blockly/wiki/Lists#length-of].
/// \n\nParameters:\n* %1 - the list whose length is desired
Blockly.Msg.LISTS_LENGTH_TITLE = 'length of %1';
/// tooltip - See [https://github.com/google/blockly/wiki/Lists#length-of https://github.com/google/blockly/wiki/Lists#length-of Blockly:Lists:length of].
Blockly.Msg.LISTS_LENGTH_TOOLTIP = 'Returns the length of a list.';

/// {{Optional}} url - See [https://github.com/google/blockly/wiki/Lists#is-empty https://github.com/google/blockly/wiki/Lists#is-empty].
Blockly.Msg.LISTS_ISEMPTY_HELPURL = 'https://github.com/google/blockly/wiki/Lists#is-empty';
/// block text - See [https://github.com/google/blockly/wiki/Lists#is-empty
/// https://github.com/google/blockly/wiki/Lists#is-empty].
/// \n\nParameters:\n* %1 - the list to test
Blockly.Msg.LISTS_ISEMPTY_TITLE = '%1 is empty';
/// block tooltip - See [https://github.com/google/blockly/wiki/Lists#is-empty
/// https://github.com/google/blockly/wiki/Lists#is-empty].
Blockly.Msg.LISTS_ISEMPTY_TOOLTIP = 'Returns true if the list is empty.';

/// block text - Title of blocks operating on [https://github.com/google/blockly/wiki/Lists lists].
Blockly.Msg.LISTS_INLIST = 'in list';

/// {{Optional}} url - See [https://github.com/google/blockly/wiki/Lists#getting-items-from-a-list
/// https://github.com/google/blockly/wiki/Lists#getting-items-from-a-list].
Blockly.Msg.LISTS_INDEX_OF_HELPURL = 'https://github.com/google/blockly/wiki/Lists#getting-items-from-a-list';
Blockly.Msg.LISTS_INDEX_OF_INPUT_IN_LIST = Blockly.Msg.LISTS_INLIST;
/// dropdown - See [https://github.com/google/blockly/wiki/Lists#finding-items-in-a-list
/// Lists#finding-items-in-a-list].
/// [[File:Blockly-list-find.png]]
Blockly.Msg.LISTS_INDEX_OF_FIRST = 'find first occurrence of item';
/// dropdown - See [https://github.com/google/blockly/wiki/Lists#finding-items-in-a-list
/// https://github.com/google/blockly/wiki/Lists#finding-items-in-a-list].
/// [[File:Blockly-list-find.png]]
Blockly.Msg.LISTS_INDEX_OF_LAST = 'find last occurrence of item';
/// tooltip - %1 will be replaced by either the number 0 or -1 depending on the indexing mode.  See [https://github.com/google/blockly/wiki/Lists#finding-items-in-a-list
/// https://github.com/google/blockly/wiki/Lists#finding-items-in-a-list].
/// [[File:Blockly-list-find.png]]
Blockly.Msg.LISTS_INDEX_OF_TOOLTIP = 'Returns the index of the first/last occurrence of the item in the list. Returns %1 if item is not found.';

Blockly.Msg.LISTS_GET_INDEX_HELPURL = Blockly.Msg.LISTS_INDEX_OF_HELPURL;
/// dropdown - Indicates that the user wishes to
/// [https://github.com/google/blockly/wiki/Lists#getting-a-single-item
/// get an item from a list] without removing it from the list.
Blockly.Msg.LISTS_GET_INDEX_GET = 'get';
/// dropdown - Indicates that the user wishes to
/// [https://github.com/google/blockly/wiki/Lists#getting-a-single-item
/// get and remove an item from a list], as opposed to merely getting
/// it without modifying the list.
Blockly.Msg.LISTS_GET_INDEX_GET_REMOVE = 'get and remove';
/// dropdown - Indicates that the user wishes to
/// [https://github.com/google/blockly/wiki/Lists#removing-an-item
/// remove an item from a list].\n{{Identical|Remove}}
Blockly.Msg.LISTS_GET_INDEX_REMOVE = 'remove';
/// dropdown - Indicates that an index relative to the front of the list should be used to
/// [https://github.com/google/blockly/wiki/Lists#getting-a-single-item get and/or remove
/// an item from a list].  Note: If {{msg-blockly|ORDINAL_NUMBER_SUFFIX}} is defined, it will
/// automatically appear ''after'' this number (and any other ordinal numbers on this block).
/// See [[Translating:Blockly#Ordinal_numbers]] for more information on ordinal numbers in Blockly.
/// [[File:Blockly-list-get-item.png]]
Blockly.Msg.LISTS_GET_INDEX_FROM_START = '#';
/// dropdown - Indicates that an index relative to the end of the list should be used
/// to [https://github.com/google/blockly/wiki/Lists#getting-a-single-item access an item in a list].
/// [[File:Blockly-list-get-item.png]]
Blockly.Msg.LISTS_GET_INDEX_FROM_END = '# from end';
/// dropdown - Indicates that the '''first''' item should be
/// [https://github.com/google/blockly/wiki/Lists#getting-a-single-item accessed in a list].
/// [[File:Blockly-list-get-item.png]]
Blockly.Msg.LISTS_GET_INDEX_FIRST = 'first';
/// dropdown - Indicates that the '''last''' item should be
/// [https://github.com/google/blockly/wiki/Lists#getting-a-single-item accessed in a list].
/// [[File:Blockly-list-get-item.png]]
Blockly.Msg.LISTS_GET_INDEX_LAST = 'last';
/// dropdown - Indicates that a '''random''' item should be
/// [https://github.com/google/blockly/wiki/Lists#getting-a-single-item accessed in a list].
/// [[File:Blockly-list-get-item.png]]
Blockly.Msg.LISTS_GET_INDEX_RANDOM = 'random';
/// block text - Text that should go after the rightmost block/dropdown when
/// [https://github.com/google/blockly/wiki/Lists#getting-a-single-item
/// accessing an item from a list].  In most languages, this will be the empty string.
/// [[File:Blockly-list-get-item.png]]
Blockly.Msg.LISTS_GET_INDEX_TAIL = '';
Blockly.Msg.LISTS_GET_INDEX_INPUT_IN_LIST = Blockly.Msg.LISTS_INLIST;
/// tooltip - Indicates the ordinal number that the first item in a list is referenced by.  %1 will be replaced by either "#0" or "#1" depending on the indexing mode.
Blockly.Msg.LISTS_INDEX_FROM_START_TOOLTIP = '%1 is the first item.';
/// tooltip - Indicates the ordinal number that the last item in a list is referenced by.  %1 will be replaced by either "#0" or "#1" depending on the indexing mode.
Blockly.Msg.LISTS_INDEX_FROM_END_TOOLTIP = '%1 is the last item.';
/// tooltip - See [https://github.com/google/blockly/wiki/Lists#getting-a-single-item https://github.com/google/blockly/wiki/Lists#getting-a-single-item] for more information.
Blockly.Msg.LISTS_GET_INDEX_TOOLTIP_GET_FROM = 'Returns the item at the specified position in a list.';
/// tooltip - See [https://github.com/google/blockly/wiki/Lists#getting-a-single-item https://github.com/google/blockly/wiki/Lists#getting-a-single-item] for more information.
Blockly.Msg.LISTS_GET_INDEX_TOOLTIP_GET_FIRST = 'Returns the first item in a list.';
/// tooltip - See [https://github.com/google/blockly/wiki/Lists#getting-a-single-item https://github.com/google/blockly/wiki/Lists#getting-a-single-item] for more information.
Blockly.Msg.LISTS_GET_INDEX_TOOLTIP_GET_LAST = 'Returns the last item in a list.';
/// tooltip - See [https://github.com/google/blockly/wiki/Lists#getting-a-single-item https://github.com/google/blockly/wiki/Lists#getting-a-single-item] for more information.
Blockly.Msg.LISTS_GET_INDEX_TOOLTIP_GET_RANDOM = 'Returns a random item in a list.';
/// tooltip - See [https://github.com/google/blockly/wiki/Lists#getting-and-removing-an-item] (for remove and return) and [https://github.com/google/blockly/wiki/Lists#getting-a-single-item] for '#' or '# from end'.
Blockly.Msg.LISTS_GET_INDEX_TOOLTIP_GET_REMOVE_FROM = 'Removes and returns the item at the specified position in a list.';
/// tooltip - See [https://github.com/google/blockly/wiki/Lists#getting-and-removing-an-item] (for remove and return) and [https://github.com/google/blockly/wiki/Lists#getting-a-single-item] for 'first'.
Blockly.Msg.LISTS_GET_INDEX_TOOLTIP_GET_REMOVE_FIRST = 'Removes and returns the first item in a list.';
/// tooltip - See [https://github.com/google/blockly/wiki/Lists#getting-and-removing-an-item] (for remove and return) and [https://github.com/google/blockly/wiki/Lists#getting-a-single-item] for 'last'.
Blockly.Msg.LISTS_GET_INDEX_TOOLTIP_GET_REMOVE_LAST = 'Removes and returns the last item in a list.';
/// tooltip - See [https://github.com/google/blockly/wiki/Lists#getting-and-removing-an-item] (for remove and return) and [https://github.com/google/blockly/wiki/Lists#getting-a-single-item] for 'random'.
Blockly.Msg.LISTS_GET_INDEX_TOOLTIP_GET_REMOVE_RANDOM = 'Removes and returns a random item in a list.';
/// tooltip - See [https://github.com/google/blockly/wiki/Lists#getting-and-removing-an-item] (for remove and return) and [https://github.com/google/blockly/wiki/Lists#getting-a-single-item] for '#' or '# from end'.
Blockly.Msg.LISTS_GET_INDEX_TOOLTIP_REMOVE_FROM = 'Removes the item at the specified position in a list.';
/// tooltip - See [https://github.com/google/blockly/wiki/Lists#getting-and-removing-an-item] (for remove and return) and [https://github.com/google/blockly/wiki/Lists#getting-a-single-item] for 'first'.
Blockly.Msg.LISTS_GET_INDEX_TOOLTIP_REMOVE_FIRST = 'Removes the first item in a list.';
/// tooltip - See [https://github.com/google/blockly/wiki/Lists#getting-and-removing-an-item] (for remove and return) and [https://github.com/google/blockly/wiki/Lists#getting-a-single-item] for 'last'.
Blockly.Msg.LISTS_GET_INDEX_TOOLTIP_REMOVE_LAST = 'Removes the last item in a list.';
/// tooltip - See [https://github.com/google/blockly/wiki/Lists#getting-and-removing-an-item] (for remove and return) and [https://github.com/google/blockly/wiki/Lists#getting-a-single-item] for 'random'.
Blockly.Msg.LISTS_GET_INDEX_TOOLTIP_REMOVE_RANDOM = 'Removes a random item in a list.';
/// {{Optional}} url - Information about putting items in lists.
Blockly.Msg.LISTS_SET_INDEX_HELPURL = 'https://github.com/google/blockly/wiki/Lists#in-list--set';
Blockly.Msg.LISTS_SET_INDEX_INPUT_IN_LIST = Blockly.Msg.LISTS_INLIST;
/// block text - [https://github.com/google/blockly/wiki/Lists#in-list--set
/// Replaces an item in a list].
/// [[File:Blockly-in-list-set-insert.png]]
Blockly.Msg.LISTS_SET_INDEX_SET = 'set';
/// block text - [https://github.com/google/blockly/wiki/Lists#in-list--insert-at
/// Inserts an item into a list].
/// [[File:Blockly-in-list-set-insert.png]]
Blockly.Msg.LISTS_SET_INDEX_INSERT = 'insert at';
/// block text - The word(s) after the position in the list and before the item to be set/inserted.
/// [[File:Blockly-in-list-set-insert.png]]
Blockly.Msg.LISTS_SET_INDEX_INPUT_TO = 'as';
/// tooltip - See [https://github.com/google/blockly/wiki/Lists#getting-a-single-item} (even though the page describes the "get" block, the idea is the same for the "set" block).
Blockly.Msg.LISTS_SET_INDEX_TOOLTIP_SET_FROM = 'Sets the item at the specified position in a list.';
/// tooltip - See [https://github.com/google/blockly/wiki/Lists#getting-a-single-item} (even though the page describes the "get" block, the idea is the same for the "set" block).
Blockly.Msg.LISTS_SET_INDEX_TOOLTIP_SET_FIRST = 'Sets the first item in a list.';
/// tooltip - See [https://github.com/google/blockly/wiki/Lists#getting-a-single-item} (even though the page describes the "get" block, the idea is the same for the "set" block).
Blockly.Msg.LISTS_SET_INDEX_TOOLTIP_SET_LAST = 'Sets the last item in a list.';
/// tooltip - See [https://github.com/google/blockly/wiki/Lists#getting-a-single-item} (even though the page describes the "get" block, the idea is the same for the "set" block).
Blockly.Msg.LISTS_SET_INDEX_TOOLTIP_SET_RANDOM = 'Sets a random item in a list.';
/// tooltip - See [https://github.com/google/blockly/wiki/Lists#getting-a-single-item} (even though the page describes the "get" block, the idea is the same for the "insert" block).
Blockly.Msg.LISTS_SET_INDEX_TOOLTIP_INSERT_FROM = 'Inserts the item at the specified position in a list.';
/// tooltip - See [https://github.com/google/blockly/wiki/Lists#getting-a-single-item} (even though the page describes the "get" block, the idea is the same for the "insert" block).
Blockly.Msg.LISTS_SET_INDEX_TOOLTIP_INSERT_FIRST = 'Inserts the item at the start of a list.';
/// tooltip - See [https://github.com/google/blockly/wiki/Lists#getting-a-single-item} (even though the page describes the "get" block, the idea is the same for the "insert" block).
Blockly.Msg.LISTS_SET_INDEX_TOOLTIP_INSERT_LAST = 'Append the item to the end of a list.';
/// tooltip - See [https://github.com/google/blockly/wiki/Lists#getting-a-single-item} (even though the page describes the "get" block, the idea is the same for the "insert" block).
Blockly.Msg.LISTS_SET_INDEX_TOOLTIP_INSERT_RANDOM = 'Inserts the item randomly in a list.';

/// {{Optional}} url - Information describing extracting a sublist from an existing list.
Blockly.Msg.LISTS_GET_SUBLIST_HELPURL = 'https://github.com/google/blockly/wiki/Lists#getting-a-sublist';
Blockly.Msg.LISTS_GET_SUBLIST_INPUT_IN_LIST = Blockly.Msg.LISTS_INLIST;
/// dropdown - Indicates that an index relative to the front of the list should be used
/// to specify the beginning of the range from which to
/// [https://github.com/google/blockly/wiki/Lists#getting-a-sublist get a sublist].
/// [[File:Blockly-get-sublist.png]]
/// Note: If {{msg-blockly|ORDINAL_NUMBER_SUFFIX}} is defined, it will
/// automatically appear ''after'' this number (and any other ordinal numbers on this block).
/// See [[Translating:Blockly#Ordinal_numbers]] for more information on ordinal numbers in Blockly.
Blockly.Msg.LISTS_GET_SUBLIST_START_FROM_START = 'get sub-list from #';
/// dropdown - Indicates that an index relative to the end of the list should be used
/// to specify the beginning of the range from which to
/// [https://github.com/google/blockly/wiki/Lists#getting-a-sublist get a sublist].
Blockly.Msg.LISTS_GET_SUBLIST_START_FROM_END = 'get sub-list from # from end';
/// dropdown - Indicates that the
/// [https://github.com/google/blockly/wiki/Lists#getting-a-sublist sublist to extract]
/// should begin with the list's first item.
Blockly.Msg.LISTS_GET_SUBLIST_START_FIRST = 'get sub-list from first';
/// dropdown - Indicates that an index relative to the front of the list should be
/// used to specify the end of the range from which to
/// [https://github.com/google/blockly/wiki/Lists#getting-a-sublist get a sublist].
/// [[File:Blockly-get-sublist.png]]
Blockly.Msg.LISTS_GET_SUBLIST_END_FROM_START = 'to #';
/// dropdown - Indicates that an index relative to the end of the list should be
/// used to specify the end of the range from which to
/// [https://github.com/google/blockly/wiki/Lists#getting-a-sublist get a sublist].
/// [[File:Blockly-get-sublist.png]]
Blockly.Msg.LISTS_GET_SUBLIST_END_FROM_END = 'to # from end';
/// dropdown - Indicates that the '''last''' item in the given list should be
/// [https://github.com/google/blockly/wiki/Lists#getting-a-sublist the end
/// of the selected sublist].
/// [[File:Blockly-get-sublist.png]]
Blockly.Msg.LISTS_GET_SUBLIST_END_LAST = 'to last';
/// block text - This appears in the rightmost position ("tail") of the
/// sublist block, as described at
/// [https://github.com/google/blockly/wiki/Lists#getting-a-sublist
/// https://github.com/google/blockly/wiki/Lists#getting-a-sublist].
/// In English and most other languages, this is the empty string.
/// [[File:Blockly-get-sublist.png]]
Blockly.Msg.LISTS_GET_SUBLIST_TAIL = '';
/// tooltip - See [https://github.com/google/blockly/wiki/Lists#getting-a-sublist
/// https://github.com/google/blockly/wiki/Lists#getting-a-sublist] for more information.
/// [[File:Blockly-get-sublist.png]]
Blockly.Msg.LISTS_GET_SUBLIST_TOOLTIP = 'Creates a copy of the specified portion of a list.';

/// {{Optional}} url - Information describing sorting a list.
Blockly.Msg.LISTS_SORT_HELPURL = 'https://github.com/google/blockly/wiki/Lists#sorting-a-list';
/// Sort as type %1 (numeric or alphabetic) in order %2 (ascending or descending) a list of items %3.\n{{Identical|Sort}}
Blockly.Msg.LISTS_SORT_TITLE = 'sort %1 %2 %3';
/// tooltip - See [https://github.com/google/blockly/wiki/Lists#sorting-a-list].
Blockly.Msg.LISTS_SORT_TOOLTIP = 'Sort a copy of a list.';
/// sorting order or direction from low to high value for numeric, or A-Z for alphabetic.\n{{Identical|Ascending}}
Blockly.Msg.LISTS_SORT_ORDER_ASCENDING = 'ascending';
/// sorting order or direction from high to low value for numeric, or Z-A for alphabetic.\n{{Identical|Descending}}
Blockly.Msg.LISTS_SORT_ORDER_DESCENDING = 'descending';
/// sort by treating each item as a number.
Blockly.Msg.LISTS_SORT_TYPE_NUMERIC = 'numeric';
/// sort by treating each item alphabetically, case-sensitive.
Blockly.Msg.LISTS_SORT_TYPE_TEXT = 'alphabetic';
/// sort by treating each item alphabetically, ignoring differences in case.
Blockly.Msg.LISTS_SORT_TYPE_IGNORECASE = 'alphabetic, ignore case';

/// {{Optional}} url - Information describing splitting text into a list, or joining a list into text.
Blockly.Msg.LISTS_SPLIT_HELPURL = 'https://github.com/google/blockly/wiki/Lists#splitting-strings-and-joining-lists';
/// dropdown - Indicates that text will be split up into a list (e.g. "a-b-c" -> ["a", "b", "c"]).
Blockly.Msg.LISTS_SPLIT_LIST_FROM_TEXT = 'make list from text';
/// dropdown - Indicates that a list will be joined together to form text (e.g. ["a", "b", "c"] -> "a-b-c").
Blockly.Msg.LISTS_SPLIT_TEXT_FROM_LIST = 'make text from list';
/// block text - Prompts for a letter to be used as a separator when splitting or joining text.
Blockly.Msg.LISTS_SPLIT_WITH_DELIMITER = 'with delimiter';
/// tooltip - See [https://github.com/google/blockly/wiki/Lists#make-list-from-text
/// https://github.com/google/blockly/wiki/Lists#make-list-from-text] for more information.
Blockly.Msg.LISTS_SPLIT_TOOLTIP_SPLIT = 'Split text into a list of texts, breaking at each delimiter.';
/// tooltip - See [https://github.com/google/blockly/wiki/Lists#make-text-from-list
/// https://github.com/google/blockly/wiki/Lists#make-text-from-list] for more information.
Blockly.Msg.LISTS_SPLIT_TOOLTIP_JOIN = 'Join a list of texts into one text, separated by a delimiter.';

/// {{Optional}} url - Information describing reversing a list.
Blockly.Msg.LISTS_REVERSE_HELPURL = 'https://github.com/google/blockly/wiki/Lists#reversing-a-list';
/// block text - Title of block that returns a copy of a list (%1) with the order of items reversed.
Blockly.Msg.LISTS_REVERSE_MESSAGE0 = 'reverse %1';
/// tooltip - Short description for a block that reverses a copy of a list.
Blockly.Msg.LISTS_REVERSE_TOOLTIP = 'Reverse a copy of a list.';

/// grammar - Text that follows an ordinal number (a number that indicates
/// position relative to other numbers).  In most languages, such text appears
/// before the number, so this should be blank.  An exception is Hungarian.
/// See [[Translating:Blockly#Ordinal_numbers]] for more information.
Blockly.Msg.ORDINAL_NUMBER_SUFFIX = '';

// Variables Blocks.
/// {{Optional}} url - Information about ''variables'' in computer programming.  Consider using your language's translation of [https://en.wikipedia.org/wiki/Variable_(computer_science) https://en.wikipedia.org/wiki/Variable_(computer_science)], if it exists.
Blockly.Msg.VARIABLES_GET_HELPURL = 'https://github.com/google/blockly/wiki/Variables#get';
/// tooltip - This gets the value of the named variable without modifying it.
Blockly.Msg.VARIABLES_GET_TOOLTIP = 'Returns the value of this variable.';
/// context menu - Selecting this creates a block to set (change) the value of this variable.
/// \n\nParameters:\n* %1 - the name of the variable.
Blockly.Msg.VARIABLES_GET_CREATE_SET = 'Create "set %1"';

/// {{Optional}} url - Information about ''variables'' in computer programming.  Consider using your language's translation of [https://en.wikipedia.org/wiki/Variable_(computer_science) https://en.wikipedia.org/wiki/Variable_(computer_science)], if it exists.
Blockly.Msg.VARIABLES_SET_HELPURL = 'https://github.com/google/blockly/wiki/Variables#set';
/// block text - Change the value of a mathematical variable: '''set [the value of] x to 7'''.\n\nParameters:\n* %1 - the name of the variable.\n* %2 - the value to be assigned.
Blockly.Msg.VARIABLES_SET = 'set %1 to %2';
/// tooltip - This initializes or changes the value of the named variable.
Blockly.Msg.VARIABLES_SET_TOOLTIP = 'Sets this variable to be equal to the input.';
/// context menu - Selecting this creates a block to get (change) the value of
/// this variable.\n\nParameters:\n* %1 - the name of the variable.
Blockly.Msg.VARIABLES_SET_CREATE_GET = 'Create "get %1"';

// Procedures Blocks.
/// {{Optional}} url - Information about defining [https://en.wikipedia.org/wiki/Subroutine functions] that do not have return values.
Blockly.Msg.PROCEDURES_DEFNORETURN_HELPURL = 'https://en.wikipedia.org/wiki/Subroutine';
/// block text - This precedes the name of the function when defining it.  See
/// [https://blockly-demo.appspot.com/static/apps/code/index.html?lang=en#c84aoc this sample
/// function definition].
Blockly.Msg.PROCEDURES_DEFNORETURN_TITLE = 'to';
/// default name - This acts as a placeholder for the name of a function on a
/// function definition block, as shown on
/// [https://blockly-demo.appspot.com/static/apps/code/index.html?lang=en#w7cfju this block].
/// The user will replace it with the function's name.
Blockly.Msg.PROCEDURES_DEFNORETURN_PROCEDURE = 'do something';
/// block text - This precedes the list of parameters on a function's definition block.  See
/// [https://blockly-demo.appspot.com/static/apps/code/index.html?lang=en#voztpd this sample
/// function with parameters].
Blockly.Msg.PROCEDURES_BEFORE_PARAMS = 'with:';
/// block text - This precedes the list of parameters on a function's caller block.  See
/// [https://blockly-demo.appspot.com/static/apps/code/index.html?lang=en#voztpd this sample
/// function with parameters].
Blockly.Msg.PROCEDURES_CALL_BEFORE_PARAMS = 'with:';
/// block text - This appears next to the function's "body", the blocks that should be
/// run when the function is called, as shown in
/// [https://blockly-demo.appspot.com/static/apps/code/index.html?lang=en#voztpd this sample
/// function definition].
Blockly.Msg.PROCEDURES_DEFNORETURN_DO = '';
/// tooltip
Blockly.Msg.PROCEDURES_DEFNORETURN_TOOLTIP = 'Creates a function with no output.';
/// Placeholder text that the user is encouraged to replace with a description of what their function does.
Blockly.Msg.PROCEDURES_DEFNORETURN_COMMENT = 'Describe this function...';
/// {{Optional}} url - Information about defining [https://en.wikipedia.org/wiki/Subroutine functions] that have return values.
Blockly.Msg.PROCEDURES_DEFRETURN_HELPURL = 'https://en.wikipedia.org/wiki/Subroutine';
Blockly.Msg.PROCEDURES_DEFRETURN_TITLE = Blockly.Msg.PROCEDURES_DEFNORETURN_TITLE;
Blockly.Msg.PROCEDURES_DEFRETURN_PROCEDURE = Blockly.Msg.PROCEDURES_DEFNORETURN_PROCEDURE;
Blockly.Msg.PROCEDURES_DEFRETURN_DO = Blockly.Msg.PROCEDURES_DEFNORETURN_DO;
Blockly.Msg.PROCEDURES_DEFRETURN_COMMENT = Blockly.Msg.PROCEDURES_DEFNORETURN_COMMENT;
/// block text - This imperative or infinite verb precedes the value that is used as the return value
/// (output) of this function.  See
/// [https://blockly-demo.appspot.com/static/apps/code/index.html?lang=en#6ot5y5 this sample
/// function that returns a value].
Blockly.Msg.PROCEDURES_DEFRETURN_RETURN = 'return';
/// tooltip
Blockly.Msg.PROCEDURES_DEFRETURN_TOOLTIP = 'Creates a function with an output.';
/// Label for a checkbox that controls if statements are allowed in a function.
Blockly.Msg.PROCEDURES_ALLOW_STATEMENTS = 'allow statements';

/// alert - The user has created a function with two parameters that have the same name.  Every parameter must have a different name.
Blockly.Msg.PROCEDURES_DEF_DUPLICATE_WARNING = 'Warning: This function has duplicate parameters.';

/// {{Optional}} url - Information about calling [https://en.wikipedia.org/wiki/Subroutine functions] that do not return values.
Blockly.Msg.PROCEDURES_CALLNORETURN_HELPURL = 'https://en.wikipedia.org/wiki/Subroutine';
/// tooltip - This block causes the body (blocks inside) of the named function definition to be run.
Blockly.Msg.PROCEDURES_CALLNORETURN_TOOLTIP = 'Run the user-defined function "%1".';

/// {{Optional}} url - Information about calling [https://en.wikipedia.org/wiki/Subroutine functions] that return values.
Blockly.Msg.PROCEDURES_CALLRETURN_HELPURL = 'https://en.wikipedia.org/wiki/Subroutine';
/// tooltip - This block causes the body (blocks inside) of the named function definition to be run.\n\nParameters:\n* %1 - the name of the function.
Blockly.Msg.PROCEDURES_CALLRETURN_TOOLTIP = 'Run the user-defined function "%1" and use its output.';

/// block text - This text appears on a block in a window that appears when the user clicks
/// on the plus sign or star on a function definition block.  It refers to the set of parameters
/// (referred to by the simpler term "inputs") to the function.  See
/// [[Translating:Blockly#function_definitions]].\n{{Identical|Input}}
Blockly.Msg.PROCEDURES_MUTATORCONTAINER_TITLE = 'inputs';
/// tooltip
Blockly.Msg.PROCEDURES_MUTATORCONTAINER_TOOLTIP = 'Add, remove, or reorder inputs to this function.';
/// block text - This text appears on a block in a window that appears when the user clicks
/// on the plus sign or star on a function definition block].  It appears on the block for
/// adding an individual parameter (referred to by the simpler term "inputs") to the function.
/// See [[Translating:Blockly#function_definitions]].
Blockly.Msg.PROCEDURES_MUTATORARG_TITLE = 'input name:';
/// tooltip
Blockly.Msg.PROCEDURES_MUTATORARG_TOOLTIP = 'Add an input to the function.';

/// context menu - This appears on the context menu for function calls.  Selecting
/// it causes the corresponding function definition to be highlighted (as shown at
/// [[Translating:Blockly#context_menus]].
Blockly.Msg.PROCEDURES_HIGHLIGHT_DEF = 'Highlight function definition';
/// context menu - This appears on the context menu for function definitions.
/// Selecting it creates a block to call the function.\n\nParameters:\n* %1 - the name of the function.\n{{Identical|Create}}
Blockly.Msg.PROCEDURES_CREATE_DO = 'Create "%1"';

/// tooltip - If the first value is true, this causes the second value to be returned
/// immediately from the enclosing function.
Blockly.Msg.PROCEDURES_IFRETURN_TOOLTIP = 'If a value is true, then return a second value.';
/// {{Optional}} url - Information about guard clauses.
Blockly.Msg.PROCEDURES_IFRETURN_HELPURL = 'http://c2.com/cgi/wiki?GuardClause';
/// warning - This appears if the user tries to use this block outside of a function definition.
Blockly.Msg.PROCEDURES_IFRETURN_WARNING = 'Warning: This block may be used only within a function definition.';

/// comment text - This text appears in a new workspace comment, to hint that
/// the user can type here.
Blockly.Msg.WORKSPACE_COMMENT_DEFAULT_TEXT = 'Say something...';

/// context menu - Add 'rec' to a let block
Blockly.Msg.ADD_REC = 'Add rec';
/// context menu - Remove 'rec' from a let block
Blockly.Msg.REMOVE_REC = 'Remove rec';

/// context menu - Add 'in' to a let block
Blockly.Msg.ADD_IN = 'Add in';
/// context menu - Remove 'in' from a let block
Blockly.Msg.REMOVE_IN = 'Remove in';

/// tooltip
Blockly.Msg.DEFINE_RECORD_TOOLTIP = 'Declare a record type';
Blockly.Msg.DEFINE_VARIABLE_TOOLTIP = 'Define a variable';
Blockly.Msg.DEFINE_LET_REC_TOOLTIP = 'Define a recursive function';
Blockly.Msg.DEFINE_LET_IN_TOOLTIP = 'Define a function';
Blockly.Msg.PAIR_GET_FIRST_TOOLTIP = 'Get the first element of a pair';
Blockly.Msg.PAIR_GET_SECOND_TOOLTIP = 'Get the second element of a pair';
Blockly.Msg.MATH_FLOAT_OF_INT = 'Convert integer to float';
Blockly.Msg.INT_OF_STRING_TOOLTIP = 'Convert string to int';
Blockly.Msg.MATH_STRING_OF_FLOAT = 'Convert float to string';
Blockly.Msg.STRING_OF_BOOL = 'Convert bool to string';
Blockly.Msg.BOOL_OF_STRING = 'Convert string to bool';
Blockly.Msg.INCREASE_HOLE = 'increase hole';
Blockly.Msg.DECREASE_HOLE = 'decrease hole';
Blockly.Msg.READ_IMAGE_TOOLTIP = 'Reads an image';
<<<<<<< HEAD
Blockly.Msg.PLACE_IMAGE_TOOLTIP = 'Place an image at the specified coordinates on the scene.';
Blockly.Msg.PLACE_IMAGES_TOOLTIP = 'Place images at the specified coordinates on the scene.';
Blockly.Msg.ANDMAP_TOOLTIP = 'Check if all the elements of the list satisfy the predicate.';
Blockly.Msg.ORMAP_TOOLTIP = 'Check if there exists an element that satisfies the predicate.';
Blockly.Msg.CIRCLE_TOOLTIP = 'Make a circle of specified radius and color.';
Blockly.Msg.CIRCLE_OUTLINE_TOOLTIP = 'Outline a circle of specified radius and color.';
Blockly.Msg.POLYGON_TOOLTIP = 'Make a polygon.';
Blockly.Msg.POLYGON_OUTLINE_TOOLTIP = 'Make a polygonal outline.';
Blockly.Msg.TEXT_TOOLTIP = 'Create a colored string.';
=======
Blockly.Msg.PLACE_IMAGE_TOOLTIP = 'Place an image at the specified coordinates on the scene';
Blockly.Msg.PLACE_IMAGES_TOOLTIP = 'Place images at the specified coordinates on the scene';
Blockly.Msg.ANDMAP_TOOLTIP = 'Check if all the elements of the list satisfy the predicate';
Blockly.Msg.ORMAP_TOOLTIP = 'Check if there exists an element that satisfies the predicate';
Blockly.Msg.CIRCLE_TOOLTIP = 'Make a circle of specified radius and color';
Blockly.Msg.CIRCLE_OUTLINE_TOOLTIP = 'Outline a circle of specified radius and color';
Blockly.Msg.LINE_TOOLTIP = 'Make a line.'
Blockly.Msg.POLYGON_TOOLTIP = 'Make a polygon';
Blockly.Msg.TEXT_TOOLTIP = 'Create a colored string';
>>>>>>> 91086768
Blockly.Msg.MAKE_COLOR_TOOLTIP = 'Make a color from RGB.';
Blockly.Msg.MAKE_COLOR2_TOOLTIP = 'Make a color from RGB and transmittance A.';
Blockly.Msg.EMPTY_SCENE_TOOLTIP = 'Create an empty scene.';<|MERGE_RESOLUTION|>--- conflicted
+++ resolved
@@ -1268,27 +1268,16 @@
 Blockly.Msg.INCREASE_HOLE = 'increase hole';
 Blockly.Msg.DECREASE_HOLE = 'decrease hole';
 Blockly.Msg.READ_IMAGE_TOOLTIP = 'Reads an image';
-<<<<<<< HEAD
 Blockly.Msg.PLACE_IMAGE_TOOLTIP = 'Place an image at the specified coordinates on the scene.';
 Blockly.Msg.PLACE_IMAGES_TOOLTIP = 'Place images at the specified coordinates on the scene.';
 Blockly.Msg.ANDMAP_TOOLTIP = 'Check if all the elements of the list satisfy the predicate.';
 Blockly.Msg.ORMAP_TOOLTIP = 'Check if there exists an element that satisfies the predicate.';
 Blockly.Msg.CIRCLE_TOOLTIP = 'Make a circle of specified radius and color.';
 Blockly.Msg.CIRCLE_OUTLINE_TOOLTIP = 'Outline a circle of specified radius and color.';
+Blockly.Msg.LINE_TOOLTIP = 'Make a line.'
 Blockly.Msg.POLYGON_TOOLTIP = 'Make a polygon.';
 Blockly.Msg.POLYGON_OUTLINE_TOOLTIP = 'Make a polygonal outline.';
 Blockly.Msg.TEXT_TOOLTIP = 'Create a colored string.';
-=======
-Blockly.Msg.PLACE_IMAGE_TOOLTIP = 'Place an image at the specified coordinates on the scene';
-Blockly.Msg.PLACE_IMAGES_TOOLTIP = 'Place images at the specified coordinates on the scene';
-Blockly.Msg.ANDMAP_TOOLTIP = 'Check if all the elements of the list satisfy the predicate';
-Blockly.Msg.ORMAP_TOOLTIP = 'Check if there exists an element that satisfies the predicate';
-Blockly.Msg.CIRCLE_TOOLTIP = 'Make a circle of specified radius and color';
-Blockly.Msg.CIRCLE_OUTLINE_TOOLTIP = 'Outline a circle of specified radius and color';
-Blockly.Msg.LINE_TOOLTIP = 'Make a line.'
-Blockly.Msg.POLYGON_TOOLTIP = 'Make a polygon';
-Blockly.Msg.TEXT_TOOLTIP = 'Create a colored string';
->>>>>>> 91086768
 Blockly.Msg.MAKE_COLOR_TOOLTIP = 'Make a color from RGB.';
 Blockly.Msg.MAKE_COLOR2_TOOLTIP = 'Make a color from RGB and transmittance A.';
 Blockly.Msg.EMPTY_SCENE_TOOLTIP = 'Create an empty scene.';