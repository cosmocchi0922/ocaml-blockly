--- conflicted
+++ resolved
@@ -1291,8 +1291,5 @@
 Blockly.Msg.TEXT_TOOLTIP = 'Create a colored string.';
 Blockly.Msg.MAKE_COLOR_TOOLTIP = 'Make a color from RGB.';
 Blockly.Msg.MAKE_COLOR2_TOOLTIP = 'Make a color from RGB and transmittance A.';
-<<<<<<< HEAD
 Blockly.Msg.EMPTY_SCENE_TOOLTIP = 'Create an empty scene.';
-=======
-Blockly.Msg.RECTANGLE_TOOLTIP = 'Make a rectangle';
->>>>>>> fb4c9eec
+Blockly.Msg.RECTANGLE_TOOLTIP = 'Make a rectangle.';