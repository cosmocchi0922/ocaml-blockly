--- conflicted
+++ resolved
@@ -56,12 +56,6 @@
 Blockly.Msg.MATH_HUE = '230';
 /// {{Notranslate}} Hue value for all math blocks.
 Blockly.Msg.INT_HUE = '#006296';
-<<<<<<< HEAD
-/// {{Notranslate}} Hue value for all text blocks.
-Blockly.Msg.FLOAT_HUE = '#427b58';
-Blockly.Msg.INT_HUE = '230';
-=======
->>>>>>> 91afd502
 /// {{Notranslate}} Hue value for all text blocks.
 Blockly.Msg.FLOAT_HUE = '#427b58';
 /// {{Notranslate}} Hue value for all text blocks.
@@ -84,17 +78,6 @@
 Blockly.Msg.PATTERN_HUE = '#9b72b0';
 /// {{Notranslate}} Hue value for all string typed blocks.
 Blockly.Msg.STRING_HUE = '#e34f26';
-<<<<<<< HEAD
-/// {{Notranslate}} Hue value for all blocks related to higher order functions.
-Blockly.Msg.HIGHER_ORDER_HUE = '#665c54';
-/// {{Notranslate}} Hue value for all blocks related to higher order functions.
-Blockly.Msg.COLOR_HUE = '#c6af92';
-/// {{Notranslate}} Hue value for all blocks related to higher order functions.
-Blockly.Msg.IMAGE_HUE = '#832561';
-/// {{Notranslate}} Hue value for all blocks related to higher order functions.
-Blockly.Msg.SCENE_HUE = '#9d0006';
-=======
->>>>>>> 91afd502
 /// {{Notranslate}} Hue value for all blocks related to higher order functions.
 Blockly.Msg.HIGHER_ORDER_HUE = '#665c54';
 /// {{Notranslate}} Hue value for all blocks related to higher order functions.
