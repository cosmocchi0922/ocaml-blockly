--- conflicted
+++ resolved
@@ -1258,11 +1258,7 @@
 Blockly.Msg.INCREASE_HOLE = 'increase hole';
 Blockly.Msg.DECREASE_HOLE = 'decrease hole';
 Blockly.Msg.READ_IMAGE_TOOLTIP = 'Reads an image';
-<<<<<<< HEAD
-Blockly.Msg.PLACE_IMAGE_TOOLTIP = 'Places an image at the coordinates you defined on the scene';
-Blockly.Msg.PLACE_IMAGES_TOOLTIP = 'Places images at the coordinates you defined on the scene';
+Blockly.Msg.PLACE_IMAGE_TOOLTIP = 'Place an image at the specified coordinates on the scene';
+Blockly.Msg.PLACE_IMAGES_TOOLTIP = 'Place images at the specified coordinates on the scene';
 Blockly.Msg.ORMAP_TOOLTIP = 'Check if there exists an element that satisfies the predicate';
-=======
-Blockly.Msg.PLACE_IMAGE_TOOLTIP = 'Place an image at the coordinates you defined on the scene';
-Blockly.Msg.CIRCLE_TOOLTIP = 'Make a circle of radius and color received';
->>>>>>> 58856ac6
+Blockly.Msg.CIRCLE_TOOLTIP = 'Make a circle of specified radius and color';