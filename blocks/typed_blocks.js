/**
 * @fileoverview Typed blocks representing basic syntax.
 * @author harukam0416@gmail.com (Haruka Matsumoto)
 */
'use strict';

goog.require('Blockly.Blocks');
goog.require('Blockly');

Blockly.Blocks['empty_scene_typed'] = {
  // empty_scene : int -> int -> scene_t
  init: function() {
    this.setColour(Blockly.Msg['SCENE_HUE']);
    this.appendValueInput('PARAM0')
        .setTypeExpr(new Blockly.TypeExpr.INT())
        .appendField('empty_scene ');
    this.appendValueInput('PARAM1')
        .setTypeExpr(new Blockly.TypeExpr.INT())
    this.setOutput(true);
    this.setOutputTypeExpr(new Blockly.TypeExpr.SCENE());
    this.setInputsInline(true);
    this.setTooltip(Blockly.Msg.EMPTY_SCENE_TOOLTIP);
  },
    infer: function(ctx) {
    var argument1_typed     = this.callInfer('PARAM0', ctx);
    var argument2_typed    = this.callInfer('PARAM1', ctx);
    var expected          = this.outputConnection.typeExpr;
    var argument1_expected = this.getInput('PARAM0').connection.typeExpr;
    var argument2_expected = this.getInput('PARAM1').connection.typeExpr;
    if (argument1_typed)
      argument1_typed.unify(argument1_expected);
    if (argument2_typed)
      argument2_typed.unify(argument2_expected);
    return expected;
  }
};

Blockly.Blocks['rectangle_typed'] = {
<<<<<<< HEAD
  /* rectangle : int -> int -> Color.t -> Image.t */
  init: function() {
    var A     = new Blockly.TypeExpr.INT();
    var B     = new Blockly.TypeExpr.INT();
    var color = new Blockly.TypeExpr.COLOR();
    this.setColour(Blockly.Msg['IMAGE_HUE']);
    this.appendValueInput('PARAM0')
        .setTypeExpr(A)
        .appendField('rectangle ');
    this.appendValueInput('PARAM1')
        .setTypeExpr(B);
    this.appendValueInput('PARAM2')
        .setTypeExpr(color);
    this.setOutput(true);
    this.setOutputTypeExpr(new Blockly.TypeExpr.IMAGE());
    this.setInputsInline(true);
    this.setTooltip(Blockly.Msg.RECTANGLE_TOOLTIP);
  },
  infer: function(ctx) {
    var arg1_typed     = this.callInfer('PARAM0', ctx);
    var arg2_typed     = this.callInfer('PARAM1', ctx);
    var color_typed    = this.callInfer('PARAM2', ctx);
    var expected       = this.outputConnection.typeExpr;
    var color_expected = this.getInput('PARAM2').connection.typeExpr;
    var arg1_expected  = this.getInput('PARAM0').connection.typeExpr;
    var arg2_expected  = this.getInput('PARAM1').connection.typeExpr;
    if (arg1_typed)
      arg1_typed.unify(arg1_expected);
    if (arg2_typed)
      arg2_typed.unify(arg2_expected);
    if (color_typed)
      color_typed.unify(color_expected);
    return expected;
  }
=======
    /* rectangle : int -> int -> Color.t -> Image.t */
    init: function() {
	var IMAGES = [['rectangle','RECTANGLE'],
		      ['rectangle_outline','RECTANGLE_OUTLINE']];
	var A         = new Blockly.TypeExpr.INT();
	var B         = new Blockly.TypeExpr.INT();
	var color     = new Blockly.TypeExpr.COLOR();
	this.setColour(Blockly.Msg['IMAGE_HUE']);
	this.appendDummyInput()
	    .appendField(new Blockly.FieldDropdown(IMAGES),'IMAGE');
	this.appendValueInput('ARG1')
            .setTypeExpr(A)
            .appendField(' ');
	this.appendValueInput('ARG2')
            .setTypeExpr(B)
	    //.appendField(' ');
	this.appendValueInput('CLR')
            .setTypeExpr(color)
	this.setOutput(true);
	this.setOutputTypeExpr(new Blockly.TypeExpr.IMAGE());
	this.setInputsInline(true);
	var thisBlock = this;
	this.setTooltip(function(){
	    var images = thisBlock.getFieldValue('IMAGE');
	    var TOOLTIPS = {
		'RECTANGLE': Blockly.Msg.RECTANGLE_TOOLTIP,
		'RECTANGLE_OUTLINE': Blockly.Msg.RECTANGLE_OUTLINE_TOOLTIP
	    };
	    return TOOLTIPS[images];
	});
    },
    infer: function(ctx) {
	var expected          = this.outputConnection.typeExpr;
	var arg1_typed    = this.callInfer('ARG1', ctx);
	var arg2_typed    = this.callInfer('ARG2', ctx);
	var color_typed       = this.callInfer('CLR', ctx);
	var color_expected    = this.getInput('CLR').connection.typeExpr;
	var arg1_expected = this.getInput('ARG1').connection.typeExpr;
	var arg2_expected = this.getInput('ARG2').connection.typeExpr;
	if (arg1_typed)
	    arg1_typed.unify(arg1_expected);
	if (arg2_typed)
	    arg2_typed.unify(arg2_expected);
	if (color_typed)
	    color_typed.unify(color_expected);
	return expected;
    }
>>>>>>> 59f0ac3f
};

Blockly.Blocks['read_image_typed'] = {
  // read_image : string -> Image.t
  init: function() {
    this.setColour(Blockly.Msg['IMAGE_HUE']);
    this.appendValueInput('PARAM0')
        .setTypeExpr(new Blockly.TypeExpr.STRING())
        .appendField('read_image ');
    this.setOutput(true);
    this.setOutputTypeExpr(new Blockly.TypeExpr.IMAGE());
    this.setInputsInline(true);
    this.setTooltip(Blockly.Msg.READ_IMAGE_TOOLTIP);
  }
};

Blockly.Blocks['overlay_typed'] = {
  // overlay : Image.t -> (int * int) -> Image.t -> Image.t
  init: function() {
    var img   = new Blockly.TypeExpr.IMAGE();
    var A     = new Blockly.TypeExpr.INT();
    var B     = new Blockly.TypeExpr.INT();
    var pair  = new Blockly.TypeExpr.TUPLE(A, B);
    this.setColour(Blockly.Msg['IMAGE_HUE']);
    this.appendValueInput('PARAM0')
        .setTypeExpr(img)
        .appendField('overlay ');
    this.appendValueInput('PARAM1')
        .setTypeExpr(pair);
    this.appendValueInput('PARAM2')
        .setTypeExpr(img);
    this.setOutput(true);
    this.setOutputTypeExpr(img);
    this.setInputsInline(true);
    this.setTooltip(Blockly.Msg.PLACE_IMAGE_TOOLTIP);
  },
  infer: function(ctx) {
    var expected = this.outputConnection.typeExpr;
    var img_typed = this.callInfer('PARAM0', ctx);
    var pair_typed = this.callInfer('PARAM1', ctx);
    var scene_typed = this.callInfer('PARAM2', ctx);
    var pair_expected = this.getInput('PARAM1').connection.typeExpr;
    if (img_typed)
      img_typed.unify(img_typed);
    if (pair_typed)
      pair_typed.unify(pair_expected);
    if (scene_typed)
      scene_typed.unify(expected);
    return expected;
  }
};

Blockly.Blocks['place_image_typed'] = {
  // place_image : Image.t -> (int * int) -> scene_t -> scene_t
  init: function() {
    var img   = new Blockly.TypeExpr.IMAGE();
    var A     = new Blockly.TypeExpr.INT();
    var B     = new Blockly.TypeExpr.INT();
    var pair  = new Blockly.TypeExpr.TUPLE(A, B);
    var scene = new Blockly.TypeExpr.SCENE();
    this.setColour(Blockly.Msg['SCENE_HUE']);
    this.appendValueInput('PARAM0')
        .setTypeExpr(img)
        .appendField('place_image ');
    this.appendValueInput('PARAM1')
        .setTypeExpr(pair);
    this.appendValueInput('PARAM2')
        .setTypeExpr(scene);
    this.setOutput(true);
    this.setOutputTypeExpr(new Blockly.TypeExpr.SCENE());
    this.setInputsInline(true);
    this.setTooltip(Blockly.Msg.PLACE_IMAGE_TOOLTIP);
  },
  infer: function(ctx) {
    var expected = this.outputConnection.typeExpr;
    var img_typed = this.callInfer('PARAM0', ctx);
    var pair_typed = this.callInfer('PARAM1', ctx);
    var scene_typed = this.callInfer('PARAM2', ctx);
    var pair_expected = this.getInput('PARAM1').connection.typeExpr;
    if (img_typed)
      img_typed.unify(img_typed);
    if (pair_typed)
      pair_typed.unify(pair_expected);
    if (scene_typed)
      scene_typed.unify(expected);
    return expected;
  }
};

Blockly.Blocks['place_images_typed'] = {
  // place_images : Image.t list -> (int * int) list -> scene_t -> scene_t
  init: function() {
    var img      = new Blockly.TypeExpr.IMAGE();
    var img_list  = new Blockly.TypeExpr.LIST(img);
    var A         = new Blockly.TypeExpr.INT();
    var B         = new Blockly.TypeExpr.INT();
    var pair      = new Blockly.TypeExpr.TUPLE(A, B);
    var pair_list = new Blockly.TypeExpr.LIST(pair);
    var scene     = new Blockly.TypeExpr.SCENE();
    this.setColour(Blockly.Msg['SCENE_HUE']);
    this.appendValueInput('PARAM0')
        .setTypeExpr(img_list)
        .appendField('place_images ');
    this.appendValueInput('PARAM1')
        .setTypeExpr(pair_list);
    this.appendValueInput('PARAM2')
        .setTypeExpr(scene);
    this.setOutput(true);
    this.setOutputTypeExpr(new Blockly.TypeExpr.SCENE());
    this.setInputsInline(true);
    this.setTooltip(Blockly.Msg.PLACE_IMAGES_TOOLTIP);
  },
  infer: function(ctx) {
    var imglist_typed     = this.callInfer('PARAM0', ctx);
    var pairlist_typed    = this.callInfer('PARAM1', ctx);
    var scene_typed       = this.callInfer('PARAM2', ctx);
    var expected          = this.outputConnection.typeExpr;
    var imglist_expected = this.getInput('PARAM0').connection.typeExpr;
    var pairlist_expected = this.getInput('PARAM1').connection.typeExpr;
    if (imglist_typed)
      imglist_typed.unify(imglist_expected);
    if (pairlist_typed)
      pairlist_typed.unify(pairlist_expected);
    if (scene_typed)
      scene_typed.unify(expected);
    return expected;
  }
};

Blockly.Blocks['andmap_typed'] = {
  // andmap : ('a -> bool) -> 'a list -> bool
  init: function() {
    var A      = Blockly.TypeExpr.generateTypeVar();
    var bool   = new Blockly.TypeExpr.BOOL();
    var fun    = new Blockly.TypeExpr.FUN(A, bool)
    var A_listType = new Blockly.TypeExpr.LIST(A);
    this.setColour(Blockly.Msg['LOGIC_HUE']);
    this.appendValueInput('PARAM0')
        .setTypeExpr(fun)
        .appendField('andmap ');
    this.appendValueInput('PARAM1')
        .setTypeExpr(A_listType);
    this.setOutput(true);
    this.setOutputTypeExpr(new Blockly.TypeExpr.BOOL());
    this.setInputsInline(true);
    this.setTooltip(Blockly.Msg.ANDMAP_TOOLTIP);
  },
  infer: function(ctx) {
    var expected      = this.outputConnection.typeExpr;
    var fun_type      = this.callInfer('PARAM0', ctx);
    var arg_type1     = this.callInfer('PARAM1', ctx);
    var fun_expected  = this.getInput('PARAM0').connection.typeExpr;
    var alist_expected = this.getInput('PARAM1').connection.typeExpr;
    if (fun_type)
      fun_type.unify(fun_expected);
    if (arg_type1)
      arg_type1.unify(alist_expected);
    return expected;
  }
};

Blockly.Blocks['ormap_typed'] = {
  // ormap : ('a -> bool) -> 'a list -> bool
  init: function() {
    var A      = Blockly.TypeExpr.generateTypeVar();
    var bool   = new Blockly.TypeExpr.BOOL();
    var fun    = new Blockly.TypeExpr.FUN(A, bool)
    var A_list = new Blockly.TypeExpr.LIST(A);
    this.setColour(Blockly.Msg['LOGIC_HUE']);
    this.appendValueInput('PARAM0')
        .setTypeExpr(fun)
        .appendField('ormap ');
    this.appendValueInput('PARAM1')
        .setTypeExpr(A_list);
    this.setOutput(true);
    this.setOutputTypeExpr(new Blockly.TypeExpr.BOOL());
    this.setInputsInline(true);
    this.setTooltip(Blockly.Msg.ORMAP_TOOLTIP);
  },
  infer: function(ctx) {
    var fun_typed     = this.callInfer('PARAM0', ctx);
    var Alist_typed   = this.callInfer('PARAM1', ctx);
    var expected      = this.outputConnection.typeExpr;
    var fun_expected  = this.getInput('PARAM0').connection.typeExpr;
    var Alist_expected = this.getInput('PARAM1').connection.typeExpr;
    if (fun_typed)
      fun_typed.unify(fun_expected);
    if (Alist_typed)
      Alist_typed.unify(Alist_expected);
    return expected;
  }
};

Blockly.Blocks['circle_typed'] = {
  // circle : int -> Color.t -> Image.t
  init: function() {
    var IMAGES =
        [['circle', 'CIRCLE'],
         ['circle_outline', 'CIRCLE_OUTLINE']];
    var A     = new Blockly.TypeExpr.INT();
    var color = new Blockly.TypeExpr.COLOR();
    this.setColour(Blockly.Msg['IMAGE_HUE']);
    this.appendDummyInput()
        .appendField(new Blockly.FieldDropdown(IMAGES), 'IMAGE');
    this.appendValueInput('PARAM0')
        .setTypeExpr(A)
        .appendField(' ');
    this.appendValueInput('PARAM1')
        .setTypeExpr(color)
    this.setOutput(true);
    this.setOutputTypeExpr(new Blockly.TypeExpr.IMAGE());
    this.setInputsInline(true);
    var thisBlock = this;
    this.setTooltip(function() {
      var images = thisBlock.getFieldValue('IMAGE');
      var TOOLTIPS = {
        'CIRCLE': Blockly.Msg.CIRCLE_TOOLTIP,
        'CIRCLE_OUTLINE': Blockly.Msg.CIRCLE_OUTLINE_TOOLTIP
      };
      return TOOLTIPS[images];
    });
  },
  infer: function(ctx) {
    var expected = this.outputConnection.typeExpr;
    var arg_type1 = this.callInfer('PARAM0', ctx);
    var color_typed = this.callInfer('PARAM1', ctx);
    var a_expected = this.getInput('PARAM0').connection.typeExpr;
    if (arg_type1)
      arg_type1.unify(a_expected);
    if (color_typed)
      color_typed.unify(color_typed);
    return expected;
  }
};

Blockly.Blocks['line_typed'] = {
  /* line : (int * int) list -> Color.t -> Image.t */
  init: function() {
      var A         = new Blockly.TypeExpr.INT();
      var B         = new Blockly.TypeExpr.INT();
      var pair      = new Blockly.TypeExpr.TUPLE(A, B);
      var pair_list = new Blockly.TypeExpr.LIST(pair);
      var color     = new Blockly.TypeExpr.COLOR();
      this.setColour(Blockly.Msg['IMAGE_HUE']);
      this.appendValueInput('PARAM0')
            .setTypeExpr(pair_list)
            .appendField('line ');
      this.appendValueInput('PARAM1')
            .setTypeExpr(color);
      this.setOutput(true);
      this.setOutputTypeExpr(new Blockly.TypeExpr.IMAGE());
      this.setInputsInline(true);
      this.setTooltip(Blockly.Msg.LINE_TOOLTIP);
  },
  infer: function(ctx) {
      var pairlist_typed    = this.callInfer('PARAM0', ctx);
      var color_typed       = this.callInfer('PARAM1', ctx);
      var expected          = this.outputConnection.typeExpr;
      var color_expected    = this.getInput('PARAM1').connection.typeExpr;
      var pairlist_expected = this.getInput('PARAM0').connection.typeExpr;
      if (pairlist_typed)
          pairlist_typed.unify(pairlist_expected);
      if (color_typed)
          color_typed.unify(color_expected);
      return expected;
  }
};

Blockly.Blocks['polygon_typed'] = {
  /* polygon : (int * int) list -> Color.t -> Image.t */
  init: function() {
    var IMAGES =
        [['polygon', 'POLYGON'],
        ['polygon_outline', 'POLYGON_OUTLINE']];
    var A         = new Blockly.TypeExpr.INT();
    var B         = new Blockly.TypeExpr.INT();
    var pair      = new Blockly.TypeExpr.TUPLE(A, B);
    var pair_list = new Blockly.TypeExpr.LIST(pair);
    var color     = new Blockly.TypeExpr.COLOR();
    this.setColour(Blockly.Msg['IMAGE_HUE']);
    this.appendDummyInput()
        .appendField(new Blockly.FieldDropdown(IMAGES), 'IMAGE');
    this.appendValueInput('PARAM0')
        .setTypeExpr(pair_list)
        .appendField(' ');
    this.appendValueInput('PARAM1')
        .setTypeExpr(color);
    this.setOutput(true);
    this.setOutputTypeExpr(new Blockly.TypeExpr.IMAGE());
    this.setInputsInline(true);
    var thisBlock = this;
    this.setTooltip(function() {
      var images = thisBlock.getFieldValue('IMAGE');
      var TOOLTIPS = {
        'POLYGON': Blockly.Msg.POLYGON_TOOLTIP,
        'POLYGON_OUTLINE': Blockly.Msg.POLYGON_OUTLINE_TOOLTIP
      };
      return TOOLTIPS[images];
    });
  },
  infer: function(ctx) {
    var pairlist_typed    = this.callInfer('PARAM0', ctx);
    var color_typed       = this.callInfer('PARAM1', ctx);
    var expected          = this.outputConnection.typeExpr;
    var color_expected    = this.getInput('PARAM1').connection.typeExpr;
    var pairlist_expected = this.getInput('PARAM0').connection.typeExpr;
    if (pairlist_typed)
      pairlist_typed.unify(pairlist_expected);
    if (color_typed)
      color_typed.unify(color_expected);
    return expected;
  }
};

Blockly.Blocks['make_color_typed'] = {
  /* make_color : int -> int -> int -> Color.t */
  init: function() {
    var r = new Blockly.TypeExpr.INT();
    var g = new Blockly.TypeExpr.INT();
    var b = new Blockly.TypeExpr.INT();
    this.setColour(Blockly.Msg['COLOR_HUE']);
    this.appendValueInput('PARAM0')
        .setTypeExpr(r)
        .appendField('make_color ');
    this.appendValueInput('PARAM1')
        .setTypeExpr(g);
    this.appendValueInput('PARAM2')
        .setTypeExpr(b);
    this.setOutput(true);
    this.setOutputTypeExpr(new Blockly.TypeExpr.COLOR());
    this.setInputsInline(true);
    this.setTooltip(Blockly.Msg.MAKE_COLOR_TOOLTIP);
  },
  infer: function(ctx) {
    var r_typed    = this.callInfer('PARAM0', ctx);
    var g_typed    = this.callInfer('PARAM1', ctx);
    var b_typed    = this.callInfer('PARAM2', ctx);
    var expected   = this.outputConnection.typeExpr;
    var r_expected = this.getInput('PARAM0').connection.typeExpr;
    var g_expected = this.getInput('PARAM1').connection.typeExpr;
    var b_expected = this.getInput('PARAM2').connection.typeExpr;
    if (r_typed)
      r_typed.unify(r_expected);
    if (g_typed)
      g_typed.unify(g_expected);
    if (b_typed)
      b_typed.unify(b_expected);
    return expected;
  }
};

Blockly.Blocks['make_color2_typed'] = {
  /* make_color : ?alpha:int -> int -> int -> int -> Color.t */
  init: function() {
    var a = new Blockly.TypeExpr.INT();
    var r = new Blockly.TypeExpr.INT();
    var g = new Blockly.TypeExpr.INT();
    var b = new Blockly.TypeExpr.INT();
    this.setColour(Blockly.Msg['COLOR_HUE']);
    this.appendValueInput('PARAM0')
        .setTypeExpr(r)
        .appendField('make_color2 ');
    this.appendValueInput('PARAM1')
        .setTypeExpr(g);
    this.appendValueInput('PARAM2')
        .setTypeExpr(b);
    this.appendValueInput('PARAM3')
        .setTypeExpr(a);
    this.setOutput(true);
    this.setOutputTypeExpr(new Blockly.TypeExpr.COLOR());
    this.setInputsInline(true);
    this.setTooltip(Blockly.Msg.MAKE_COLOR2_TOOLTIP);
  },
  infer: function(ctx) {
    var a_typed    = this.callInfer('PARAM3', ctx);
    var r_typed    = this.callInfer('PARAM0', ctx);
    var g_typed    = this.callInfer('PARAM1', ctx);
    var b_typed    = this.callInfer('PARAM2', ctx);
    var expected   = this.outputConnection.typeExpr;
    var r_expected = this.getInput('PARAM0').connection.typeExpr;
    var g_expected = this.getInput('PARAM1').connection.typeExpr;
    var b_expected = this.getInput('PARAM2').connection.typeExpr;
    var a_expected = this.getInput('PARAM3').connection.typeExpr;
    if (r_typed)
      r_typed.unify(r_expected);
    if (g_typed)
      g_typed.unify(g_expected);
    if (b_typed)
      b_typed.unify(b_expected);
    if (a_typed)
      a_typed.unify(a_expected);
    return expected;
  }
};

Blockly.Blocks['color_typed'] = {
  /**
   * Block for color data type.
   * @this Blockly.Block
   */
  init: function() {
    var COLORS =
        [['red', 'RED'], ['blue', 'BLUE'], ['black', 'BLACK'], ['white', 'WHITE'],
         ['yellow', 'YELLOW'], ['green', 'GREEN'], ['pink', 'PINK'], ['cyan', 'CYAN']];
    this.setColour(Blockly.Msg['COLOR_HUE']);
    this.setOutput(true);
    // TODO(harukam): Define a function to create a type expression in the same
    // way as makeConnection_ in block.js and block_svg.js.
    this.setOutputTypeExpr(new Blockly.TypeExpr.COLOR());
    this.appendDummyInput()
        .appendField(new Blockly.FieldDropdown(COLORS), 'COLOR');
  }
};

Blockly.Blocks['text_typed'] = {
  // text : string -> int -> Color.t -> Image.t
  init: function() {
    var A     = new Blockly.TypeExpr.STRING();
    var B     = new Blockly.TypeExpr.INT();
    var color = new Blockly.TypeExpr.COLOR();
    this.setColour(Blockly.Msg['IMAGE_HUE']);
    this.appendValueInput('PARAM0')
        .setTypeExpr(A)
        .appendField('text ');
    this.appendValueInput('PARAM1')
        .setTypeExpr(B);
    this.appendValueInput('PARAM2')
        .setTypeExpr(color)
    this.setOutput(true);
    this.setOutputTypeExpr(new Blockly.TypeExpr.IMAGE());
    this.setInputsInline(true);
    this.setTooltip(Blockly.Msg.TEXT_TOOLTIP);
  },
  infer: function(ctx) {
    var expected = this.outputConnection.typeExpr;
    var arg_type1 = this.callInfer('PARAM0', ctx);
    var arg_type2 = this.callInfer('PARAM0', ctx);
    var color_typed = this.callInfer('PARAM2', ctx);
    var a_expected = this.getInput('PARAM0').connection.typeExpr;
    var b_expected = this.getInput('PARAM0').connection.typeExpr;
    if (arg_type1)
      arg_type1.unify(a_expected);
    if (arg_type2)
      arg_type2.unify(b_expected);
    if (color_typed)
      color_typed.unify(color_typed);
    return expected;
  }
};

Blockly.Blocks['logic_boolean_typed'] = {
  /**
   * Block for boolean data type: true and false.
   * @this Blockly.Block
   */
  init: function() {
    var BOOLEANS =
        [[Blockly.Msg.LOGIC_BOOLEAN_TRUE, 'TRUE'],
         [Blockly.Msg.LOGIC_BOOLEAN_FALSE, 'FALSE']];
    this.setHelpUrl(Blockly.Msg.LOGIC_BOOLEAN_HELPURL);
    this.setColour(Blockly.Msg['LOGIC_HUE']);
    this.setOutput(true, 'Boolean');
    // TODO(harukam): Define a function to create a type expression in the same
    // way as makeConnection_ in block.js and block_svg.js.
    this.setOutputTypeExpr(new Blockly.TypeExpr.BOOL());
    this.appendDummyInput()
        .appendField(new Blockly.FieldDropdown(BOOLEANS), 'BOOL');
    this.setTooltip(Blockly.Msg.LOGIC_BOOLEAN_TOOLTIP);
  }
};

Blockly.Blocks['logic_operator_typed'] = {
  /**
   * Block for logical operator.
   * @this Blockly.Block
   */
  init: function() {
    var OPERATORS =
        [['&&', 'AND'],
         ['||', 'OR']];
    this.setColour(Blockly.Msg['LOGIC_HUE']);
    this.setOutput(true, 'Boolean');
    this.setOutputTypeExpr(new Blockly.TypeExpr.BOOL());
    this.appendValueInput('A')
        .setTypeExpr(new Blockly.TypeExpr.BOOL());
    this.appendValueInput('B')
        .setTypeExpr(new Blockly.TypeExpr.BOOL())
        .appendField(new Blockly.FieldDropdown(OPERATORS), 'OP_BOOL');
    this.setInputsInline(true);
    // Assign 'this' to a variable for use in the tooltip closure below.
    var thisBlock = this;
    this.setTooltip(function() {
      var mode = thisBlock.getFieldValue('OP_BOOL');
      var TOOLTIPS = {
        'AND': Blockly.Msg.LOGIC_OPERATION_AND,
        'OR': Blockly.Msg.LOGIC_OPERATION_OR
      };
      return TOOLTIPS[mode];
    });
  },

  infer: function(ctx) {
    var expected_left = new Blockly.TypeExpr.BOOL();
    var left = this.callInfer('A', ctx);
    var right = this.callInfer('B', ctx);
    if (left)
      left.unify(expected_left);
    if (right)
      right.unify(expected_left);
    return expected_left;
  }
}

Blockly.Blocks['not_operator_typed'] = {
  /**
   * Block for "not" operator.
   * @this Blockly.Block
   */
  init: function() {
    this.setColour(Blockly.Msg['LOGIC_HUE']);
    this.setOutput(true, 'Boolean');
    this.setOutputTypeExpr(new Blockly.TypeExpr.BOOL());
    this.appendValueInput('A')
        .setTypeExpr(new Blockly.TypeExpr.BOOL())
        .appendField('not');
    this.setInputsInline(true);
    this.setTooltip(Blockly.Msg.LOGIC_NEGATE_TOOLTIP);
  },

  infer: function(ctx) {
    var expected = new Blockly.TypeExpr.BOOL();
    var arg = this.callInfer('A', ctx);
    if (arg)
      arg.unify(expected);
    return expected;
  }
};

Blockly.Blocks['logic_compare_typed'] = {
  /**
   * Block for comparison operator.
   * @this Blockly.Block
   */
  init: function() {
    var OPERATORS = Blockly.RTL ? [
          ['=', 'EQ'],
          ['\u2260', 'NEQ'],
          ['>', 'LT'],
          ['\u2265', 'LTE'],
          ['<', 'GT'],
          ['\u2264', 'GTE']
        ] : [
          ['=', 'EQ'],
          ['\u2260', 'NEQ'],
          ['<', 'LT'],
          ['\u2264', 'LTE'],
          ['>', 'GT'],
          ['\u2265', 'GTE']
        ];
    this.setHelpUrl(Blockly.Msg.LOGIC_COMPARE_HELPURL);
    this.setColour(Blockly.Msg['LOGIC_HUE']);
    this.setOutput(true, 'Boolean');
    this.setOutputTypeExpr(new Blockly.TypeExpr.BOOL());
    var A = Blockly.TypeExpr.generateTypeVar();
    this.appendValueInput('A')
        .setTypeExpr(A);
    this.appendValueInput('B')
        .setTypeExpr(A)
        .appendField(new Blockly.FieldDropdown(OPERATORS), 'OP');
    this.setInputsInline(true);
    // Assign 'this' to a variable for use in the tooltip closure below.
    var thisBlock = this;
    this.setTooltip(function() {
      var op = thisBlock.getFieldValue('OP');
      var TOOLTIPS = {
        'EQ': Blockly.Msg.LOGIC_COMPARE_TOOLTIP_EQ,
        'NEQ': Blockly.Msg.LOGIC_COMPARE_TOOLTIP_NEQ,
        'LT': Blockly.Msg.LOGIC_COMPARE_TOOLTIP_LT,
        'LTE': Blockly.Msg.LOGIC_COMPARE_TOOLTIP_LTE,
        'GT': Blockly.Msg.LOGIC_COMPARE_TOOLTIP_GT,
        'GTE': Blockly.Msg.LOGIC_COMPARE_TOOLTIP_GTE
      };
      return TOOLTIPS[op];
    });
  },

  infer: function(ctx) {
    var expected_left = this.getInput('A').connection.typeExpr;
    var left = this.callInfer('A', ctx);
    var right = this.callInfer('B', ctx);
    if (left)
      left.unify(expected_left);
    if (right)
      right.unify(expected_left);
    return new Blockly.TypeExpr.BOOL();
  }
};

Blockly.Blocks['logic_ternary_typed'] = {
  /**
   * Block for ternary operator.
   * @this Blockly.Block
   */
  init: function() {
    this.setHelpUrl(Blockly.Msg.LOGIC_TERNARY_HELPURL);
    this.setColour(Blockly.Msg['LOGIC_HUE']);
    var A = Blockly.TypeExpr.generateTypeVar();
    this.appendValueInput('IF')
        .setTypeExpr(new Blockly.TypeExpr.BOOL())
        .appendField('if')
    this.appendValueInput('THEN')
        .setTypeExpr(A)
        .appendField('then')
    this.appendValueInput('ELSE')
        .setTypeExpr(A)
        .appendField('else');
    this.setOutput(true);
    this.setOutputTypeExpr(A);
    this.setTooltip(Blockly.Msg.LOGIC_TERNARY_TOOLTIP);
  },

  infer: function(ctx) {
    var cond_expected = new Blockly.TypeExpr.BOOL();
    var cond_type = this.callInfer('IF', ctx);
    if (cond_type)
      cond_type.unify(cond_expected);
    var expected = this.outputConnection.typeExpr;
    var then_type = this.callInfer('THEN', ctx);
    var else_type = this.callInfer('ELSE', ctx);
    if (then_type)
      then_type.unify(expected);
    if (else_type)
      else_type.unify(expected);
    return expected;
  }
};

Blockly.Blocks['max_int_typed'] = {
  init: function() {
    var INTS =
        [['max_int', 'MAX_INT'],
         ['min_int', 'MIN_INT']];
    this.setColour(Blockly.Msg['INT_HUE']);
    this.appendDummyInput()
        .appendField(new Blockly.FieldDropdown(INTS), 'INT');
    this.setOutput(true);
    this.setOutputTypeExpr(new Blockly.TypeExpr.INT());
    var thisBlock = this;
    this.setTooltip(function() {
      var ints = thisBlock.getFieldValue('INT');
      var TOOLTIPS = {
        'MAX_INT': Blockly.Msg.MATH_SPECIALINT_MAX,
        'MIN_INT': Blockly.Msg.MATH_SPECIALINT_MIN
      };
      return TOOLTIPS[ints];
    });
  }
};

Blockly.Blocks['infinity_typed'] = {
  init: function() {
    var FLOATS =
        [['infinity', 'INFINITY'],
         ['neg_infinity', 'NEG_INFINITY'],
         ['nan', 'NAN']];
    this.setColour(Blockly.Msg['FLOAT_HUE']);
    this.appendDummyInput()
        .appendField(new Blockly.FieldDropdown(FLOATS), 'FLOAT');
    this.setOutput(true);
    this.setOutputTypeExpr(new Blockly.TypeExpr.FLOAT());
    var thisBlock = this;
    this.setTooltip(function() {
      var floats = thisBlock.getFieldValue('FLOAT');
      var TOOLTIPS = {
        'INFINITY': Blockly.Msg.MATH_SPECIALFLOAT_INFINITY,
        'NEG_INFINITY': Blockly.Msg.MATH_SPECIALFLOAT_NEGINFINITY,
        'NAN': Blockly.Msg.MATH_SPECIALFLOAT_NAN
      };
      return TOOLTIPS[floats];
    })
  }
};

Blockly.Blocks['int_typed'] = {
  /**
   * Block for numeric value.
   * @this Blockly.Block
   */
  init: function() {
    this.setHelpUrl(Blockly.Msg.MATH_NUMBER_HELPURL);
    this.setColour(Blockly.Msg['INT_HUE']);
    this.appendDummyInput()
        .appendField(new Blockly.FieldTextInput('0',
        Blockly.FieldTextInput.intValidator), 'INT');
    this.setOutput(true, 'Int');
    this.setOutputTypeExpr(new Blockly.TypeExpr.INT());
    this.setTooltip(Blockly.Msg.MATH_NUMBER_TOOLTIP);
  }
};

Blockly.Blocks['int_arithmetic_typed'] = {
  /**
   * Block for basic arithmetic operator.
   * @this Blockly.Block
   */
  init: function() {
    var OPERATORS =
        [['+', 'ADD_INT'],
         ['-', 'MINUS_INT'],
         ['*', 'MULTIPLY_INT'],
         ['/', 'DIVIDE_INT'],
         ['mod', 'MOD_INT']];
    this.setHelpUrl(Blockly.Msg.MATH_ARITHMETIC_HELPURL);
    this.setColour(Blockly.Msg['INT_HUE']);
    this.setOutput(true, 'Int');
    this.setOutputTypeExpr(new Blockly.TypeExpr.INT());
    this.appendValueInput('A')
        .setTypeExpr(new Blockly.TypeExpr.INT())
    this.appendValueInput('B')
        .setTypeExpr(new Blockly.TypeExpr.INT())
        .appendField(new Blockly.FieldDropdown(OPERATORS), 'OP_INT');
    this.setInputsInline(true);
    // Assign 'this' to a variable for use in the tooltip closure below.
    var thisBlock = this;
    this.setTooltip(function() {
      var mode = thisBlock.getFieldValue('OP_INT');
      var TOOLTIPS = {
        'ADD_INT': Blockly.Msg.MATH_ARITHMETIC_TOOLTIP_ADD,
        'MINUS_INT': Blockly.Msg.MATH_ARITHMETIC_TOOLTIP_MINUS,
        'MULTIPLY_INT': Blockly.Msg.MATH_ARITHMETIC_TOOLTIP_MULTIPLY,
        'DIVIDE_INT': Blockly.Msg.MATH_ARITHMETIC_TOOLTIP_DIVIDE,
        'MOD_INT': Blockly.Msg.MATH_ARITHMETIC_TOOLTIP_MOD
      };
      return TOOLTIPS[mode];
    });
  },

  infer: function(ctx) {
    var expected_left = new Blockly.TypeExpr.INT();
    var left = this.callInfer('A', ctx);
    var right = this.callInfer('B', ctx);
    if (left)
      left.unify(expected_left);
    if (right)
      right.unify(expected_left);
    return expected_left;
  }
};

Blockly.Blocks['int_abs_typed'] = {
  /**
   * Block for Pervasives.abs function.
   * @this Blockly.Block
   */
  init: function() {
    this.setColour(Blockly.Msg['INT_HUE']);
    this.setOutput(true, 'Int');
    this.setOutputTypeExpr(new Blockly.TypeExpr.INT());
    this.appendValueInput('A')
        .setTypeExpr(new Blockly.TypeExpr.INT())
        .appendField('abs');
    this.setInputsInline(true);
    this.setTooltip(Blockly.Msg.MATH_SINGLE_TOOLTIP_ABS);
  },

  infer: function(ctx) {
    var expected = new Blockly.TypeExpr.INT();
    var arg = this.callInfer('A', ctx);
    if (arg)
      arg.unify(expected);
    return expected;
  }
};

Blockly.Blocks['float_typed'] = {
  /**
   * Block for numeric value.
   * @this Blockly.Block
   */
  init: function() {
    this.setHelpUrl(Blockly.Msg.MATH_NUMBER_HELPURL);
    this.setColour(Blockly.Msg['FLOAT_HUE']);
    this.appendDummyInput()
        .appendField(new Blockly.FieldTextInput('0.',
        Blockly.FieldTextInput.floatValidator), 'Float');
    this.setOutput(true, 'Float');
    this.setOutputTypeExpr(new Blockly.TypeExpr.FLOAT());
    this.setTooltip(Blockly.Msg.MATH_NUMBER_TOOLTIP);
  }
};

Blockly.Blocks['float_arithmetic_typed'] = {
  /**
   * Block for basic arithmetic operator.
   * @this Blockly.Block
   */
  init: function() {
    var OPERATORS =
        [['+.', 'ADD_FLOAT'],
         ['-.', 'MINUS_FLOAT'],
         ['*.', 'MULTIPLY_FLOAT'],
         ['/.', 'DIVIDE_FLOAT'],
         ['**', 'POWER_FLOAT']];
    this.setHelpUrl(Blockly.Msg.MATH_ARITHMETIC_HELPURL);
    this.setColour(Blockly.Msg['FLOAT_HUE']);
    this.setOutput(true, 'Float');
    this.setOutputTypeExpr(new Blockly.TypeExpr.FLOAT());
    this.appendValueInput('A')
        .setTypeExpr(new Blockly.TypeExpr.FLOAT())
    this.appendValueInput('B')
        .setTypeExpr(new Blockly.TypeExpr.FLOAT())
        .appendField(new Blockly.FieldDropdown(OPERATORS), 'OP_FLOAT');
    this.setInputsInline(true);
    // Assign 'this' to a variable for use in the tooltip closure below.
    var thisBlock = this;
    this.setTooltip(function() {
      var mode = thisBlock.getFieldValue('OP_FLOAT');
      var TOOLTIPS = {
        'ADD_FLOAT': Blockly.Msg.MATH_ARITHMETIC_TOOLTIP_ADD,
        'MINUS_FLOAT': Blockly.Msg.MATH_ARITHMETIC_TOOLTIP_MINUS,
        'MULTIPLY_FLOAT': Blockly.Msg.MATH_ARITHMETIC_TOOLTIP_MULTIPLY,
        'DIVIDE_FLOAT': Blockly.Msg.MATH_ARITHMETIC_TOOLTIP_DIVIDE,
        'POWER_FLOAT': Blockly.Msg.MATH_ARITHMETIC_TOOLTIP_POWER
      };
      return TOOLTIPS[mode];
    });
  },

  infer: function(ctx) {
    var expected_left = new Blockly.TypeExpr.FLOAT();
    var left = this.callInfer('A', ctx);
    var right = this.callInfer('B', ctx);
    if (left)
      left.unify(expected_left);
    if (right)
      right.unify(expected_left);
    return expected_left;
  }
};

Blockly.Blocks['float_sqrt_typed'] = {
  /**
   * Block for Pervasives.sqrt function.
   * @this Blockly.Block
   */
  init: function() {
    this.setColour(Blockly.Msg['FLOAT_HUE']);
    this.setOutput(true, 'Float');
    this.setOutputTypeExpr(new Blockly.TypeExpr.FLOAT());
    this.appendValueInput('A')
        .setTypeExpr(new Blockly.TypeExpr.FLOAT())
        .appendField('sqrt');
    this.setInputsInline(true);
    this.setTooltip(Blockly.Msg.MATH_SINGLE_TOOLTIP_ROOT);
  },

  infer: function(ctx) {
    var expected = new Blockly.TypeExpr.FLOAT();
    var arg = this.callInfer('A', ctx);
    if (arg)
      arg.unify(expected);
    return expected;
  }
};

Blockly.Blocks['string_typed'] = {
  init: function() {
    this.setColour(Blockly.Msg['STRING_HUE']);
    this.appendDummyInput()
        .appendField('"')
        .appendField(new Blockly.FieldTextInput('foo'), 'STRING')
        .appendField('"');
    this.setOutput(true);
    this.setOutputTypeExpr(new Blockly.TypeExpr.STRING());
  }
};

Blockly.Blocks['concat_string_typed'] = {
  init: function() {
    this.setColour(Blockly.Msg['STRING_HUE']);
    this.appendValueInput('A')
        .setTypeExpr(new Blockly.TypeExpr.STRING());
    this.appendValueInput('B')
        .setTypeExpr(new Blockly.TypeExpr.STRING())
        .appendField('^');
    this.setOutput(true);
    this.setOutputTypeExpr(new Blockly.TypeExpr.STRING());
    this.setInputsInline(true);
    this.setTooltip(Blockly.Msg.STRING_CONCAT);
  },

  infer: function(ctx) {
    var expected_left = new Blockly.TypeExpr.STRING();
    var left = this.callInfer('A', ctx);
    var right = this.callInfer('B', ctx);
    if (left)
      left.unify(expected_left);
    if (right)
      right.unify(expected_left);
    return expected_left;
  }
};

Blockly.Blocks['string_of_int_typed'] = {
  init: function() {
    this.setColour(Blockly.Msg['STRING_HUE']);
    this.appendValueInput('PARAM0')
        .setTypeExpr(new Blockly.TypeExpr.INT())
        .appendField('string_of_int');
    this.setOutput(true);
    this.setOutputTypeExpr(new Blockly.TypeExpr.STRING());
    this.setInputsInline(true);
    this.setTooltip(Blockly.Msg.STRING_OF_INT);
  },

  infer: function(ctx) {
    var expected_param = new Blockly.TypeExpr.INT();
    var param = this.callInfer('PARAM0', ctx);
    if (param)
      param.unify(expected_param);
    return new Blockly.TypeExpr.STRING();
  }
};

Blockly.Blocks['int_of_string_typed'] = {
  init: function() {
    this.setColour(Blockly.Msg['MATH_HUE']);
    this.appendValueInput('PARAM0')
        .setTypeExpr(new Blockly.TypeExpr.STRING())
        .appendField('int_of_string');
    this.setOutput(true);
    this.setOutputTypeExpr(new Blockly.TypeExpr.INT());
    this.setInputsInline(true);
    this.setTooltip(Blockly.Msg.INT_OF_STRING_TOOLTIP);
  },

  infer: function(ctx) {
    var expected_param = new Blockly.TypeExpr.STRING();
    var param = this.callInfer('PARAM0', ctx);
    if (param)
      param.unify(expected_param);
    return new Blockly.TypeExpr.INT();
  }
};

Blockly.Blocks['string_of_float_typed'] = {
  init: function() {
    this.setColour(Blockly.Msg['STRING_HUE']);
    this.appendValueInput('PARAM0')
        .setTypeExpr(new Blockly.TypeExpr.FLOAT())
        .appendField('string_of_float');
    this.setOutput(true);
    this.setOutputTypeExpr(new Blockly.TypeExpr.STRING());
    this.setInputsInline(true);
    this.setTooltip(Blockly.Msg.MATH_STRING_OF_FLOAT);
  },

  infer: function(ctx) {
    var expected_param = new Blockly.TypeExpr.FLOAT();
    var param = this.callInfer('PARAM0', ctx);
    if (param)
      param.unify(expected_param);
    return new Blockly.TypeExpr.STRING();
  }
};

Blockly.Blocks['float_of_int_typed'] = {
  init: function() {
    this.setColour(Blockly.Msg['FLOAT_HUE']);
    this.appendValueInput('PARAM0')
        .setTypeExpr(new Blockly.TypeExpr.INT())
        .appendField('float_of_int');
    this.setOutput(true);
    this.setOutputTypeExpr(new Blockly.TypeExpr.FLOAT());
    this.setInputsInline(true);
    this.setTooltip(Blockly.Msg.MATH_FLOAT_OF_INT);
  },

  infer: function(ctx) {
    var expected_param = new Blockly.TypeExpr.INT();
    var param = this.callInfer('PARAM0', ctx);
    if (param)
      param.unify(expected_param);
    return new Blockly.TypeExpr.FLOAT();
  }
};

Blockly.Blocks['int_of_float_typed'] = {
  init: function() {
    this.setColour(Blockly.Msg['INT_HUE']);
    this.appendValueInput('PARAM0')
        .setTypeExpr(new Blockly.TypeExpr.FLOAT())
        .appendField('int_of_float');
    this.setOutput(true);
    this.setOutputTypeExpr(new Blockly.TypeExpr.INT());
    this.setInputsInline(true);
    this.setTooltip(Blockly.Msg.MATH_INT_OF_FLOAT);
  },

  infer: function(ctx) {
    var expected_param = new Blockly.TypeExpr.FLOAT();
    var param = this.callInfer('PARAM0', ctx);
    if (param)
      param.unify(expected_param);
    return new Blockly.TypeExpr.INT();
  }
};

Blockly.Blocks['string_of_bool_typed'] = {
  init: function() {
    this.setColour(Blockly.Msg['STRING_HUE']);
    this.appendValueInput('PARAM0')
        .setTypeExpr(new Blockly.TypeExpr.BOOL())
        .appendField('string_of_bool');
    this.setOutput(true);
    this.setOutputTypeExpr(new Blockly.TypeExpr.STRING());
    this.setInputsInline(true);
    this.setTooltip(Blockly.Msg.STRING_OF_BOOL);
  },

  infer: function(ctx) {
    var expected_param = new Blockly.TypeExpr.BOOL();
    var param = this.callInfer('PARAM0', ctx);
    if (param)
      param.unify(expected_param);
    return new Blockly.TypeExpr.STRING();
  }
};

Blockly.Blocks['bool_of_string_typed'] = {
  init: function() {
    this.setColour(Blockly.Msg['LOGIC_HUE']);
    this.appendValueInput('PARAM0')
        .setTypeExpr(new Blockly.TypeExpr.STRING())
        .appendField('string_of_bool');
    this.setOutput(true);
    this.setOutputTypeExpr(new Blockly.TypeExpr.BOOL());
    this.setInputsInline(true);
    this.setTooltip(Blockly.Msg.STRING_OF_BOOL);
  },

  infer: function(ctx) {
    var expected_param = new Blockly.TypeExpr.STRING();
    var param = this.callInfer('PARAM0', ctx);
    if (param)
      param.unify(expected_param);
    return new Blockly.TypeExpr.BOOL();
  }
};

Blockly.Blocks['option_none_typed'] = {
  init: function() {
    this.setColour(Blockly.Msg['OPTION_HUE']);
    var element_type = Blockly.TypeExpr.generateTypeVar();
    var optionType = new Blockly.TypeExpr.OPTION(element_type);
    this.appendDummyInput()
        .appendField('None');
    this.setOutput(true);
    this.setOutputTypeExpr(optionType);
    this.setInputsInline(true);
    this.setTooltip(Blockly.Msg.OPTION_NONE_TOOLTIP);
  }
};

Blockly.Blocks['option_some_typed'] = {
  init: function() {
    this.setColour(Blockly.Msg['OPTION_HUE']);
    var element_type = Blockly.TypeExpr.generateTypeVar();
    var optionType = new Blockly.TypeExpr.OPTION(element_type);
    this.appendValueInput('PARAM')
        .setTypeExpr(element_type)
        .appendField('Some');
    this.setOutput(true);
    this.setOutputTypeExpr(optionType);
    this.setInputsInline(true);
    this.setTooltip(Blockly.Msg.OPTION_SOME_TOOLTIP);
  },

  infer: function(ctx) {
    var expected = this.outputConnection.typeExpr;
    var expectedElementType = expected.element_type;
    var elementType = this.callInfer('PARAM', ctx);
    if (elementType) {
      expectedElementType.unify(elementType);
    }
    return expected;
  }
}

Blockly.Blocks['lists_create_with_typed'] = {
  /**
   * Block for creating a list with any number of elements of any type.
   * @this Blockly.Block
   */
  init: function() {
    this.setColour(Blockly.Msg['LISTS_HUE']);
    var element_type = Blockly.TypeExpr.generateTypeVar();
    this.appendDummyInput('LPAREN')
        .appendField('[');
    this.appendValueInput('ADD0')
        .setTypeExpr(element_type);
    this.appendValueInput('ADD1')
        .setTypeExpr(element_type)
        .appendField(';');
    this.appendValueInput('ADD2')
        .setTypeExpr(element_type)
        .appendField(';');
    this.appendDummyInput('RPAREN')
        .appendField(']');
    this.setOutput(true, 'Array');
    this.setOutputTypeExpr(new Blockly.TypeExpr.LIST(element_type));
    this.setMutator(new Blockly.Mutator(['lists_create_with_item']));
    this.setTooltip(Blockly.Msg.LISTS_CREATE_WITH_TOOLTIP);
    this.itemCount_ = 3;
    // https://developers.google.com/blockly/guides/create-custom-blocks/define-blocks
    this.setInputsInline(true);
  },
  /**
   * Create XML to represent list inputs.
   * @return {Element} XML storage element.
   * @this Blockly.Block
   */
  mutationToDom: function() {
    var container = document.createElement('mutation');
    container.setAttribute('items', this.itemCount_);
    return container;
  },
  /**
   * Parse XML to restore the list inputs.
   * @param {!Element} xmlElement XML storage element.
   * @this Blockly.Block
   */
  domToMutation: function(xmlElement) {
    // xmlElement = <mutation items="n"></mutation>
    // where n is the number of elements.
    // returns a list block with n elements
    this.removeInput('LPAREN');
    for (var x = 0; x < this.itemCount_; x++) {
      this.removeInput('ADD' + x);
    }
    this.removeInput('RPAREN');
    this.itemCount_ = parseInt(xmlElement.getAttribute('items'), 10);
    this.appendDummyInput('LPAREN')
        .appendField('[');
    var element_type = this.outputConnection.typeExpr.element_type;
    for (var x = 0; x < this.itemCount_; x++) {
      var input = this.appendValueInput('ADD' + x)
                      .setTypeExpr(element_type);
      if (x != 0) {
        input.appendField(';');
      }
    }
    this.appendDummyInput('RPAREN')
        .appendField(']');
  },
  /**
   * Populate the mutator's dialog with this block's components.
   * @param {!Blockly.Workspace} workspace Mutator's workspace.
   * @return {!Blockly.Block} Root block in mutator.
   * @this Blockly.Block
   */
  decompose: function(workspace) {
    var containerBlock =
        workspace.newBlock('lists_create_with_container');
    containerBlock.initSvg();
    var connection = containerBlock.getInput('STACK').connection;
    for (var x = 0; x < this.itemCount_; x++) {
      var itemBlock = workspace.newBlock('lists_create_with_item');
      itemBlock.initSvg();
      connection.connect(itemBlock.previousConnection);
      connection = itemBlock.nextConnection;
    }
    return containerBlock;
  },
  /**
   * Reconfigure this block based on the mutator dialog's components.
   * @param {!Blockly.Block} containerBlock Root block in mutator.
   * @this Blockly.Block
   */
  compose: function(containerBlock) {
    // Disconnect all input blocks and remove all inputs.
    this.removeInput('RPAREN');
    for (; 0 < this.itemCount_; this.itemCount_--) {
      var index = this.itemCount_ - 1;
      this.removeInput('ADD' + index);
    }
    // Rebuild the block's inputs.
    var itemBlock = containerBlock.getInputTargetBlock('STACK');
    var element_type = this.outputConnection.typeExpr.element_type;
    while (itemBlock) {
      var input = this.appendValueInput('ADD' + this.itemCount_)
                      .setTypeExpr(element_type);
      if (this.itemCount_ != 0) {
        input.appendField(';');
      }
      // Reconnect any child blocks.
      this.itemCount_++;
      // The length of items should be updated in advance of connecting two
      // blocks. This is because type inference, which depends on the length
      // of items, occurs when connecting two blocks.
      if (itemBlock.valueConnection_) {
        input.connection.connect(itemBlock.valueConnection_);
      }
      itemBlock = itemBlock.nextConnection &&
          itemBlock.nextConnection.targetBlock();
    }
    this.appendDummyInput('RPAREN')
        .appendField(']');
  },
  /**
   * Store pointers to any connected child blocks.
   * @param {!Blockly.Block} containerBlock Root block in mutator.
   * @this Blockly.Block
   */
  saveConnections: function(containerBlock) {
    var itemBlock = containerBlock.getInputTargetBlock('STACK');
    var x = 0;
    while (itemBlock) {
      var input = this.getInput('ADD' + x);
      itemBlock.valueConnection_ = input && input.connection.targetConnection;
      x++;
      itemBlock = itemBlock.nextConnection &&
          itemBlock.nextConnection.targetBlock();
    }
  },

  infer: function(ctx) {
    var expected = this.outputConnection.typeExpr;
    for (var x = 0; x < this.itemCount_; x++) {
      var type = this.callInfer('ADD' + x, ctx);
      if (type)
        type.unify(expected.element_type);
    }
    return expected;
  }
};

Blockly.Blocks['list_empty_typed'] = {
  init: function() {
    this.setColour(Blockly.Msg['LISTS_HUE']);
    var element_type = Blockly.TypeExpr.generateTypeVar();
    var listType = new Blockly.TypeExpr.LIST(element_type);
    this.appendDummyInput()
        .appendField('[ ]');
    this.setOutput(true);
    this.setOutputTypeExpr(listType);
    this.setInputsInline(true);
    this.setTooltip(Blockly.Msg.LISTS_CREATE_EMPTY_TOOLTIP);
  }
};

Blockly.Blocks['list_cons_typed'] = {
  init: function() {
    this.setColour(Blockly.Msg['LISTS_HUE']);
    var element_type = Blockly.TypeExpr.generateTypeVar();
    var listType = new Blockly.TypeExpr.LIST(element_type);
    this.appendValueInput('FIRST')
        .setTypeExpr(element_type);
    this.appendValueInput('CONS')
        .setTypeExpr(listType)
        .appendField('::');
    this.setOutput(true);
    this.setOutputTypeExpr(listType);
    this.setInputsInline(true);
    this.setTooltip(Blockly.Msg.LISTS_CREATE_WITH_CONTAINER_TOOLTIP);
  },

  infer: function(ctx) {
    var expected = this.outputConnection.typeExpr;
    var expectedElementType = expected.element_type;
    var listType = this.callInfer('CONS', ctx);
    var elementType = this.callInfer('FIRST', ctx);
    if (listType) {
      expected.unify(listType);
    }
    if (elementType) {
      expectedElementType.unify(elementType);
    }
    return expected;
  }
};

Blockly.Blocks['list_map_typed'] = {
  init: function() {
    this.setColour(Blockly.Msg['LISTS_HUE']);
    // List.map : ('a -> 'b) -> 'a list -> 'b list
    var A = Blockly.TypeExpr.generateTypeVar();
    var B = Blockly.TypeExpr.generateTypeVar();
    var A_listType = new Blockly.TypeExpr.LIST(A);
    var B_listType = new Blockly.TypeExpr.LIST(B);
    var functionType = new Blockly.TypeExpr.FUN(A, B);
    this.appendValueInput('PARAM0')
        .setTypeExpr(functionType)
        .appendField('List.map');
    this.appendValueInput('PARAM1')
        .setTypeExpr(A_listType);
    this.setOutput(true);
    this.setOutputTypeExpr(B_listType);
    this.setInputsInline(true);
    this.setTooltip(Blockly.Msg.LISTS_MAP_TOOLTIP);
  },

  infer: function(ctx) {
    var a_listType = this.callInfer('PARAM1', ctx);
    var fun_type = this.callInfer('PARAM0', ctx);
    var expected = this.outputConnection.typeExpr;
    var expected_arg_fun = this.getInput('PARAM0').connection.typeExpr;
    var expected_arg_lst = this.getInput('PARAM1').connection.typeExpr;

    if (fun_type) {
      expected_arg_fun.unify(fun_type);
    }
    if (a_listType) {
      expected_arg_lst.unify(a_listType);
    }
    return expected;
  }
};

Blockly.Blocks['list_map2_typed'] = {
  init: function() {
    this.setColour(Blockly.Msg['LISTS_HUE']);
    // List.map2 : ('a -> 'b -> 'c) -> 'a list -> 'b list -> 'c list
    var A = Blockly.TypeExpr.generateTypeVar();
    var B = Blockly.TypeExpr.generateTypeVar();
    var C = Blockly.TypeExpr.generateTypeVar();
    var A_listType = new Blockly.TypeExpr.LIST(A);
    var B_listType = new Blockly.TypeExpr.LIST(B);
    var C_listType = new Blockly.TypeExpr.LIST(C);
    var funcType1 = new Blockly.TypeExpr.FUN(B,C);
    var funcType2 = new Blockly.TypeExpr.FUN(A, funcType1);
    this.appendValueInput('PARAM0')
        .setTypeExpr(funcType2)
        .appendField('List.map2');
    this.appendValueInput('PARAM1')
        .setTypeExpr(A_listType);
    this.appendValueInput('PARAM2')
        .setTypeExpr(B_listType);
    this.setOutput(true);
    this.setOutputTypeExpr(C_listType);
    this.setInputsInline(true);
    this.setTooltip(Blockly.Msg.LISTS_MAP2_TOOLTIP);
  },

  infer: function(ctx) {
    var a_listType = this.callInfer('PARAM1', ctx);
    var b_listType = this.callInfer('PARAM2', ctx);
    var fun_type = this.callInfer('PARAM0', ctx);
    var expected = this.outputConnection.typeExpr;
    var expected_arg_fun = this.getInput('PARAM0').connection.typeExpr;
    var expected_a_lst = this.getInput('PARAM1').connection.typeExpr;
    var expected_b_lst = this.getInput('PARAM2').connection.typeExpr;

    if (fun_type) {
      expected_arg_fun.unify(fun_type);
    }
    if (a_listType) {
      expected_a_lst.unify(a_listType);
    }
    if (b_listType) {
      expected_b_lst.unify(b_listType);
    }
    return expected;
  }
};

Blockly.Blocks['list_length_typed'] = {
  init: function() {
    this.setColour(Blockly.Msg['LISTS_HUE']);
    // List.length : 'a list -> int
    var A = Blockly.TypeExpr.generateTypeVar();
    var listType = new Blockly.TypeExpr.LIST(A);
    this.appendValueInput('PARAM0')
        .setTypeExpr(listType)
        .appendField('List.length');
    this.setInputsInline(true);
    this.setOutput(true);
    this.setOutputTypeExpr(new Blockly.TypeExpr.INT());
    this.setInputsInline(true);
    this.setTooltip(Blockly.Msg.LISTS_LENGTH_TOOLTIP);
  },

  infer: function(ctx) {
    var listType = this.callInfer('PARAM0', ctx);
    var expected = this.outputConnection.typeExpr;
    var expected_arg_lst = this.getInput('PARAM0').connection.typeExpr;

    if (listType) {
      expected_arg_lst.unify(listType);
    }
    return expected;
  }
};

Blockly.Blocks['list_filter_typed'] = {
  init: function() {
    this.setColour(Blockly.Msg['LISTS_HUE']);
    var element_bool = new Blockly.TypeExpr.BOOL()
    var element_A = Blockly.TypeExpr.generateTypeVar()
    var funType = new Blockly.TypeExpr.FUN(element_A,element_bool)
    var listType = new Blockly.TypeExpr.LIST(element_A);
    this.appendValueInput('PARAM0')
        .setTypeExpr(funType)
        .appendField('List.filter');
    this.appendValueInput('PARAM1')
        .setTypeExpr(listType);
    this.setOutput(true);
    this.setOutputTypeExpr(listType);
    this.setInputsInline(true);
    this.setTooltip(Blockly.Msg.LISTS_FILTER_TOOLTIP);
  },

  infer: function(ctx) {
    var expected = this.outputConnection.typeExpr;//a list
    var expectedElementType = expected.element_type;//a
    var expectedlist = new Blockly.TypeExpr.FUN(expectedElementType,
        new Blockly.TypeExpr.BOOL())
    var funType = this.callInfer('PARAM0', ctx);//a->bool
    var listType = this.callInfer('PARAM1', ctx);//a list
    if (listType) {
      expected.unify(listType);
    }
    if (funType) {
      expectedlist.unify(funType);
    }
    return expected;
  }
};

Blockly.Blocks['list_assoc_typed'] = {
  init: function() {
    this.setColour(Blockly.Msg['LISTS_HUE']);
    var a_type = Blockly.TypeExpr.generateTypeVar();
    var b_type = Blockly.TypeExpr.generateTypeVar();
    var pair_t = new Blockly.TypeExpr.TUPLE(a_type, b_type);
    var listType = new Blockly.TypeExpr.LIST(pair_t);
    this.appendValueInput('PARAM0')
        .setTypeExpr(a_type)
        .appendField('List.assoc');
    this.appendValueInput('PARAM1')
        .setTypeExpr(listType);
    this.setOutput(true);
    this.setOutputTypeExpr(b_type);
    this.setInputsInline(true);
    this.setTooltip(Blockly.Msg.LISTS_ASSOC_TOOLTIP);
  },

  infer: function(ctx) {
    var listType = this.callInfer('PARAM1', ctx);
    var a_type = this.callInfer('PARAM0', ctx);
    var expected = this.outputConnection.typeExpr;
    var expected_arg_a = this.getInput('PARAM0').connection.typeExpr;
    var expected_arg_lst = this.getInput('PARAM1').connection.typeExpr;

    if (a_type) {
      expected_arg_a.unify(a_type);
    }
    if (listType) {
      expected_arg_lst.unify(listType);
    }
    return expected;
  }
};

Blockly.Blocks['list_append_typed'] = {
  init: function() {
    this.setColour(Blockly.Msg['LISTS_HUE']);
    var element_type = Blockly.TypeExpr.generateTypeVar();
    var listType = new Blockly.TypeExpr.LIST(element_type);
    this.appendValueInput('PARAM0')
        .setTypeExpr(listType);
    this.appendValueInput('PARAM1')
        .setTypeExpr(listType)
        .appendField('@');
    this.setOutput(true);
    this.setOutputTypeExpr(listType);
    this.setInputsInline(true);
  },

  infer: function(ctx) {
    var expected = this.outputConnection.typeExpr;
    var leftType = this.callInfer('PARAM0', ctx);
    var rightType = this.callInfer('PARAM1', ctx);
    if (leftType) {
      expected.unify(leftType);
    }
    if (rightType) {
      expected.unify(rightType);
    }
    return expected;
  }
}

Blockly.Blocks['list_fold_left_typed'] = {
  init: function() {
    this.setColour(Blockly.Msg['LISTS_HUE']);
    // List.fold_left : ('a -> 'b -> 'a) -> 'a -> 'b list -> 'a
    var A = Blockly.TypeExpr.generateTypeVar();
    var B = Blockly.TypeExpr.generateTypeVar();
    var B_listType = new Blockly.TypeExpr.LIST(B);
    var functionType1 = new Blockly.TypeExpr.FUN(B, A);
    var functionType2 = new Blockly.TypeExpr.FUN(A, functionType1);
    this.appendValueInput('PARAM0')
        .setTypeExpr(functionType2)
        .appendField('List.fold_left ');
    this.appendValueInput('PARAM1')
        .setTypeExpr(A)
        .setAlign(Blockly.ALIGN_RIGHT)
        .appendField(' ');
    this.appendValueInput('PARAM2')
        .setTypeExpr(B_listType)
        .setAlign(Blockly.ALIGN_RIGHT)
        .appendField(' ');
    this.setInputsInline(true);
    this.setOutput(true);
    this.setOutputTypeExpr(A);
    this.setInputsInline(true);
  },

  infer: function(ctx) {
    var expected = this.outputConnection.typeExpr;
    var fun_type = this.callInfer('PARAM0', ctx);
    var arg_type1 = this.callInfer('PARAM1', ctx);
    var arg_type2 = this.callInfer('PARAM2', ctx);
    var fun_expected = this.getInput('PARAM0').connection.typeExpr;
    var a_expected = this .getInput('PARAM1').connection.typeExpr;
    var blist_expected = this.getInput('PARAM2').connection.typeExpr;
    if (fun_type)
      fun_type.unify(fun_expected);
    if (arg_type1)
      arg_type1.unify(a_expected);
    if (arg_type2)
      arg_type2.unify(blist_expected);
    return expected;
  }
}

Blockly.Blocks['list_fold_right_typed'] = {
  init: function() {
    this.setColour(Blockly.Msg['LISTS_HUE']);
      // List.fold_right : ('b -> 'a -> 'a) -> 'b list -> 'a -> 'a
    var A = Blockly.TypeExpr.generateTypeVar();
    var B = Blockly.TypeExpr.generateTypeVar();
    var B_listType = new Blockly.TypeExpr.LIST(B);
    var functionType1 = new Blockly.TypeExpr.FUN(A, A);
    var functionType2 = new Blockly.TypeExpr.FUN(B, functionType1);
    this.appendValueInput('PARAM0')
        .setTypeExpr(functionType2)
        .appendField('List.fold_right ');
    this.appendValueInput('PARAM1')
        .setTypeExpr(B_listType)
        .setAlign(Blockly.ALIGN_RIGHT)
        .appendField(' ');
    this.appendValueInput('PARAM2')
        .setTypeExpr(A)
        .setAlign(Blockly.ALIGN_RIGHT)
        .appendField(' ');
    this.setInputsInline(true);
    this.setOutput(true);
    this.setOutputTypeExpr(A);
    this.setInputsInline(true);
  },

  infer: function(ctx) {
    var expected = this.outputConnection.typeExpr;
    var fun_type = this.callInfer('PARAM0', ctx);
    var arg_type1 = this.callInfer('PARAM1', ctx);
    var arg_type2 = this.callInfer('PARAM2', ctx);
    var fun_expected = this.getInput('PARAM0').connection.typeExpr;
    var blist_expected = this .getInput('PARAM1').connection.typeExpr;
    var a_expected = this.getInput('PARAM2').connection.typeExpr;
    if (fun_type)
      fun_type.unify(fun_expected);
    if (arg_type1)
      arg_type1.unify(blist_expected);
    if (arg_type2)
      arg_type2.unify(a_expected);
    return expected;
  }
}

Blockly.Blocks['list_fold_left2_typed'] = {
  init: function() {
    this.setColour(Blockly.Msg['LISTS_HUE']);
    // List.fold_left2: ('a -> 'b -> 'c -> 'a) -> 'a -> 'b list -> 'c list -> 'a
    var A = Blockly.TypeExpr.generateTypeVar();
    var B = Blockly.TypeExpr.generateTypeVar();
    var C = Blockly.TypeExpr.generateTypeVar();
    var B_listType = new Blockly.TypeExpr.LIST(B);
    var C_listType = new Blockly.TypeExpr.LIST(C);
    var functionType1 = new Blockly.TypeExpr.FUN(C, A);
    var functionType2 = new Blockly.TypeExpr.FUN(B, functionType1);
    var functionType3 = new Blockly.TypeExpr.FUN(A, functionType2);
    this.appendValueInput('PARAM0')
        .setTypeExpr(functionType3)
        .appendField('List.fold_left2 ');
    this.appendValueInput('PARAM1')
        .setTypeExpr(A)
        .setAlign(Blockly.ALIGN_RIGHT)
        .appendField(' ');
    this.appendValueInput('PARAM2')
        .setTypeExpr(B_listType)
        .setAlign(Blockly.ALIGN_RIGHT)
        .appendField(' ');
    this.appendValueInput('PARAM3')
        .setTypeExpr(C_listType)
        .setAlign(Blockly.ALIGN_RIGHT)
        .appendField(' ');
    this.setInputsInline(true);
    this.setOutput(true);
    this.setOutputTypeExpr(A);
    this.setInputsInline(true);
  },

  infer: function(ctx) {
    var expected = this.outputConnection.typeExpr;
    var fun_type = this.callInfer('PARAM0', ctx);
    var arg_type1 = this.callInfer('PARAM1', ctx);
    var arg_type2 = this.callInfer('PARAM2', ctx);
    var arg_type3 = this.callInfer('PARAM3', ctx);
    var fun_expected = this.getInput('PARAM0').connection.typeExpr;
    var a_expected = this .getInput('PARAM1').connection.typeExpr;
    var blist_expected = this.getInput('PARAM2').connection.typeExpr;
    var clist_expected = this.getInput('PARAM3').connection.typeExpr;
    if (fun_type)
      fun_type.unify(fun_expected);
    if (arg_type1)
      arg_type1.unify(a_expected);
    if (arg_type2)
      arg_type2.unify(blist_expected);
    if (arg_type3)
      arg_type3.unify(clist_expected);
    return expected;
  }
}

Blockly.Blocks['list_fold_right2_typed'] = {
  init: function() {
    this.setColour(Blockly.Msg['LISTS_HUE']);
      // List.fold_right2 : ('a -> 'b -> 'c -> 'c) -> 'a list -> 'b list -> 'c -> 'c
    var A = Blockly.TypeExpr.generateTypeVar();
    var B = Blockly.TypeExpr.generateTypeVar();
    var C = Blockly.TypeExpr.generateTypeVar();
    var A_listType = new Blockly.TypeExpr.LIST(A);
    var B_listType = new Blockly.TypeExpr.LIST(B);
    var funcType1 = new Blockly.TypeExpr.FUN(C, C);
    var funcType2 = new Blockly.TypeExpr.FUN(B, funcType1);
    var funcType3 = new Blockly.TypeExpr.FUN(A, funcType2);
    this.appendValueInput('PARAM0')
        .setTypeExpr(funcType3)
        .appendField('List.fold_right2 ');
    this.appendValueInput('PARAM1')
        .setTypeExpr(A_listType)
        .setAlign(Blockly.ALIGN_RIGHT)
        .appendField(' ');
    this.appendValueInput('PARAM2')
        .setTypeExpr(B_listType)
        .setAlign(Blockly.ALIGN_RIGHT)
        .appendField(' ');
    this.appendValueInput('PARAM3')
        .setTypeExpr(C)
        .setAlign(Blockly.ALIGN_RIGHT)
        .appendField(' ');
    this.setInputsInline(true);
    this.setOutput(true);
    this.setOutputTypeExpr(C);
    this.setInputsInline(true);
  },

  infer: function(ctx) {
    var expected = this.outputConnection.typeExpr;
    var fun_type = this.callInfer('PARAM0', ctx);
    var alist_type = this.callInfer('PARAM1', ctx);
    var blist_type = this.callInfer('PARAM2', ctx);
    var arg_type = this.callInfer('PARAM3', ctx);
    var fun_expected = this.getInput('PARAM0').connection.typeExpr;
    var alist_expected = this.getInput('PARAM1').connection.typeExpr;
    var blist_expected = this.getInput('PARAM2').connection.typeExpr;
    var arg_expected = this.getInput('PARAM3').connection.typeExpr;
    if (fun_type)
      fun_type.unify(fun_expected);
    if (alist_type)
      alist_type.unify(alist_expected);
    if (blist_type)
      blist_type.unify(blist_expected);
    if (arg_type)
      arg_type.unify(arg_expected);
    return expected;
  }
}

Blockly.Blocks['list_partition_typed'] = {
  init: function() {
    this.setColour(Blockly.Msg['LISTS_HUE']);
    var boolType = new Blockly.TypeExpr.BOOL();
    var elementType = Blockly.TypeExpr.generateTypeVar();
    var funType = new Blockly.TypeExpr.FUN(elementType, boolType);
    var listType = new Blockly.TypeExpr.LIST(elementType);
    var pairType = new Blockly.TypeExpr.TUPLE([listType, listType]);
    this.appendValueInput('PARAM0')
        .setTypeExpr(funType)
        .appendField('List.partition');
    this.appendValueInput('PARAM1')
        .setTypeExpr(listType);
    this.setOutput(true);
    this.setOutputTypeExpr(pairType);
    this.setInputsInline(true);
    this.setTooltip(Blockly.Msg.LIST_PARTITION_TOOLTIP);
  },

  infer: function(ctx) {
    var expectedPairType = this.outputConnection.typeExpr;
    var expectedListType = expectedPairType.firstType();
    var expectedElementType = expectedListType.element_type;
    var expectedFunType = new Blockly.TypeExpr.FUN(expectedElementType,
        new Blockly.TypeExpr.BOOL());
    var funType = this.callInfer('PARAM0', ctx);
    var listType = this.callInfer('PARAM1', ctx);
    if (funType) {
      expectedFunType.unify(funType);
    }
    if (listType) {
      expectedListType.unify(listType);
    }
    return expectedPairType;
  }
}

/**
 * module Random
 */

Blockly.Blocks['random_int_typed'] = {
/**
 * Block for Random.int function.
 * @this Blockly.Block
 */
  init: function() {
    this.setColour(Blockly.Msg['INT_HUE']);
    this.setOutput(true, 'Int');
    this.setOutputTypeExpr(new Blockly.TypeExpr.INT());
    this.appendValueInput('PARAM0')
        .setTypeExpr(new Blockly.TypeExpr.INT())
        .appendField('Random.int');
    this.setInputsInline(true);
    this.setTooltip(Blockly.Msg.RANDOM_INT_TOOLTIP);
  },

  infer: function(ctx) {
    var expected = new Blockly.TypeExpr.INT();
    var arg = this.callInfer('PARAM0', ctx);
    if (arg)
      arg.unify(expected);
    return expected;
  }
};

Blockly.Blocks['random_float_typed'] = {
  /**
   * Block for Random.float function.
   * @this Blockly.Block
   */
  init: function() {
    this.setColour(Blockly.Msg['FLOAT_HUE']);
    this.setOutput(true, 'Float');
    this.setOutputTypeExpr(new Blockly.TypeExpr.FLOAT());
    this.appendValueInput('PARAM0')
        .setTypeExpr(new Blockly.TypeExpr.FLOAT())
        .appendField('Random.float');
    this.setInputsInline(true);
    this.setTooltip(Blockly.Msg.RANDOM_FLOAT_TOOLTIP);
  },

  infer: function(ctx) {
    var expected = new Blockly.TypeExpr.FLOAT();
    var arg = this.callInfer('PARAM0', ctx);
    if (arg)
      arg.unify(expected);
    return expected;
  }
};

/**
 * Pairs
 */

Blockly.Blocks['pair_create_typed'] = {
  init: function() {
    this.setColour(Blockly.Msg['PAIRS_HUE']);
    var A = Blockly.TypeExpr.generateTypeVar();
    var B = Blockly.TypeExpr.generateTypeVar();
    this.appendValueInput('FIRST')
        .setTypeExpr(A)
        .appendField('(');
    this.appendValueInput('SECOND')
        .setTypeExpr(B)
        .appendField(',');
    this.appendDummyInput()
        .appendField(')');
    this.setOutput(true);
    this.setOutputTypeExpr(new Blockly.TypeExpr.TUPLE(A, B));
    this.setInputsInline(true);
  },

  infer: function(ctx) {
    var expected = this.outputConnection.typeExpr;
    var first = this.callInfer('FIRST', ctx);
    var second = this.callInfer('SECOND', ctx);
    if (first)
      first.unify(expected.firstType());
    if (second)
      second.unify(expected.secondType());
    return expected;
  }
};

Blockly.Blocks['pair_first_typed'] = {
  init: function() {
    this.setColour(Blockly.Msg['PAIRS_HUE']);
    var A = Blockly.TypeExpr.generateTypeVar();
    var B = Blockly.TypeExpr.generateTypeVar();
    var pair_t = new Blockly.TypeExpr.TUPLE(A, B);
    this.appendValueInput('FIRST')
        .setTypeExpr(pair_t)
        .appendField('fst (');
    this.appendDummyInput()
        .appendField(')');
    this.setOutput(true);
    this.setOutputTypeExpr(A);
    this.setInputsInline(true);
    this.setTooltip(Blockly.Msg.PAIR_GET_FIRST_TOOLTIP);
  },

  infer: function(ctx) {
    var expected = this.outputConnection.typeExpr;
    var expected_arg = this.getInput('FIRST').connection.typeExpr;
    var arg = this.callInfer('FIRST', ctx);
    if (arg) {
      arg.unify(expected_arg);
    }
    return expected;
  }
};

Blockly.Blocks['pair_second_typed'] = {
  init: function() {
    this.setColour(Blockly.Msg['PAIRS_HUE']);
    var A = Blockly.TypeExpr.generateTypeVar();
    var B = Blockly.TypeExpr.generateTypeVar();
    var pair_t = new Blockly.TypeExpr.TUPLE(A, B);
    this.appendValueInput('SECOND')
        .setTypeExpr(pair_t)
        .appendField('snd (');
    this.appendDummyInput()
        .appendField(')');
    this.setOutput(true);
    this.setOutputTypeExpr(B);
    this.setInputsInline(true);
    this.setTooltip(Blockly.Msg.PAIR_GET_SECOND_TOOLTIP);
  },

  infer: function(ctx) {
    var expected = this.outputConnection.typeExpr;
    var expected_arg = this.getInput('SECOND').connection.typeExpr;
    var arg = this.callInfer('SECOND', ctx);
    if (arg) {
      arg.unify(expected_arg);
    }
    return expected;
  }
};

Blockly.Blocks['function_app_typed'] = {
  init: function() {
    this.setColour(Blockly.Msg['VARIABLES_HUE']);
    var A = Blockly.TypeExpr.generateTypeVar();
    this.setHelpUrl(Blockly.Msg.VARIABLES_GET_HELPURL);
    this.appendDummyInput()
        .appendField(Blockly.FieldBoundVariable.newReference(A), 'VAR')

    this.paramFixed_ = false;
    this.paramCount_ = 0;
    this.setInputsInline(true);
    this.setOutput(true);
    this.setOutputTypeExpr(A);
  },

  /**
   * Update the type expressions of bound-variable fields on this block.
   * Would be called if the block's type expressions are replaced with other
   * ones, and a type expression this field's variable refers to is no longer
   * up-to-date.
   * @param {Blockly.Block} block The source block to replace this block with.
   *     Could be used to additionally replace the type expression of fields.
   */
  typeExprReplaced: function(block) {
    var variable = this.typedReference['VAR'];
    var typeOwner = block ? block.typedReference['VAR'] : null;

    if (typeOwner) {
      variable.setTypeExpr(typeOwner.getTypeExpr());
    } else {
      variable.setTypeExpr(null);
    }
  },

  resizeStructure: function(newParamCount) {
    var variable = this.typedReference['VAR'];
    while (newParamCount < this.paramCount_) {
      var index = this.paramCount_ - 1;
      this.removeInput('PARAM' + index);
      this.paramCount_--;
    }
    if (this.paramFixed_) {
      this.paramFixed_ = false;
    } else {
      for (var i = 0; i < newParamCount; i++) {
        var inputName = 'PARAM' + i;
        if (this.paramCount_ <= i) {
          var rendered = this.rendered;
          this.rendered = false;
          this.appendValueInput(inputName);
          this.rendered = rendered;
          this.paramCount_++;
        }
      }
    }
  },

  updateStructure: function() {
    var variable = this.typedReference['VAR'];
    var currentValue = variable.getBoundValue();
    if (currentValue && currentValue.getMainFieldName() === 'VAR') {
      // resize only when variable is a function (not an argument)
      var newParamCount = currentValue.sourceBlock_.argumentCount_;
      this.resizeStructure(newParamCount);
    }
    this.updateFunArgTypes();
    // if updateFunArgTypes is not called, f will have higher-order type
  },

  // Can be called after binding is resolved.
  updateFunArgTypes: function() {
    var variable = this.typedReference['VAR'];
    var type = variable.getTypeExpr();
    var types = Blockly.TypeExpr.functionToArray(type);
    //goog.asserts.assert(2 <= types.length, 'Function type is expected.');

    if (2 <= types.length) {
      var returnType = types.pop();
      var argTypes = types;
    } else {
      var returnType = type;
      var argTypes = [];
    }

    while (argTypes.length < this.paramCount_) {
      var t1 = Blockly.TypeExpr.generateTypeVar();
      var t2 = Blockly.TypeExpr.generateTypeVar();
      returnType.unify(new Blockly.TypeExpr.FUN(t1, t2));
      argTypes.push(t1);
      returnType = t2;
    }
    for (var i = 0; i < this.paramCount_; i++) {
      var inputName = 'PARAM' + i;
      var input = this.getInput(inputName);
      if (input) {
        var type = argTypes.shift();
        input.setTypeExpr(type, true);
      }
    }
    if (0 < argTypes.length) {
      argTypes.push(returnType);
      returnType = Blockly.TypeExpr.createFunType(argTypes);
    }
    this.setOutputTypeExpr(returnType, true);
  },

  increaseDecreaseHole: function(delta) {
    this.paramFixed_ = false;
    this.resizeStructure(this.paramCount_ + delta);

    this.updateTypeInference();
    this.workspace.renderTypeChangedWorkspaces();
  },

  customContextMenu: function(options) {
    if (this.isInFlyout) {
      return;
    }

    // TODO: Enable only when increasing/decreasing a hole is type safe.
    var option = {enabled: true};
    option.text = Blockly.Msg['INCREASE_HOLE'];
    option.callback = this.increaseDecreaseHole.bind(this, 1);
    options.push(option);

    var isEnabled = 0 < this.paramCount_;
    var option = {enabled: isEnabled};
    option.text = Blockly.Msg['DECREASE_HOLE'];
    option.callback = this.increaseDecreaseHole.bind(this, -1);
    options.push(option);
    // TODO: When a hole is removed, remove the block inside the hole, too.
  },

  /**
   * Create XML to represent application inputs.
   * @return {Element} XML storage element.
   * @this Blockly.Block
   */
  mutationToDom: function() {
    var container = document.createElement('mutation');
    container.setAttribute('params', this.paramCount_);
    return container;
  },

  /**
   * Parse XML to restore the application inputs.
   * @param {!Element} xmlElement XML storage element.
   * @this Blockly.Block
   */
  domToMutation: function(xmlElement) {
    // xmlElement = <mutation params="n"></mutation>
    // where n is the number of arguments.
    // returns an application block with n arguments
    var newParamCount = parseInt(xmlElement.getAttribute('params'), 10);
    // Remove params.  Necessary if paramCount_ is set to >0 in init.
    while (newParamCount < this.paramCount_) {
      var index = --this.paramCount_;
      this.removeInput('PARAM' + index);
    }
    // The type of the reference value might not be determined yet. For such
    // cases (e.g., [let f x y = <> in f <[0]> <[0]>]), append dummy parameter
    // inputs.
    for (var i = this.paramCount_; i < newParamCount; i++) {
      var inputName = 'PARAM' + i;
      var rendered = this.rendered;
      this.rendered = false;
      var input = this.appendValueInput(inputName);
      input.setTypeExpr(Blockly.TypeExpr.generateTypeVar());
      this.rendered = rendered;
      this.paramCount_++;
    }
    this.paramFixed_ = true;
    this.setOutputTypeExpr(Blockly.TypeExpr.generateTypeVar(), true);
  },

  clearInnerTypes: function() {
    this.typedReference['VAR'].getTypeExpr().clear();
  },

  infer: function(ctx) {
    var variable = this.typedReference['VAR'];
    var varName = variable.getVariableName();
    var schemeInEnv = ctx.getTypeInEnv(varName);
    if (schemeInEnv) {
      // Fix: let rec c = ... c
      schemeInEnv.unify(variable.getTypeExpr());
      this.updateFunArgTypes();
    } else if (ctx.canUnifyOrphan()) {
      variable.unifyTypeExpr();
      this.updateFunArgTypes();
    }

    for (var i = 0; i < this.paramCount_; i++) {
      var paramType = this.callInfer('PARAM' + i, ctx);
      var input = this.getInput('PARAM' + i);
      var expectedParamType = input.connection.typeExpr;
      if (paramType) {
        expectedParamType.unify(paramType);
      }
    }
    return this.outputConnection.typeExpr;
  }
},

Blockly.Blocks['lambda_typed'] = {
  init: function() {
    this.setColour(Blockly.Msg['HIGHER_ORDER_HUE']);
    var A = Blockly.TypeExpr.generateTypeVar();
    var B = Blockly.TypeExpr.generateTypeVar();
    var variable_field = Blockly.FieldBoundVariable.newValue(A);
    this.appendDummyInput()
        .appendField('fun ')
        .appendField(variable_field, 'VAR');
    this.appendValueInput('RETURN')
        .setTypeExpr(B)
        .setAlign(Blockly.ALIGN_RIGHT)
        .appendField('->')
        .setWorkbench(new Blockly.Workbench());
    this.setOutput(true);
    this.setOutputTypeExpr(new Blockly.TypeExpr.FUN(A, B));
  },

  /**
   * Update the type expressions of bound-variable fields on this block.
   * Would be called if the block's type expressions are replaced with other
   * ones, and a type expression this field's variable refers to is no longer
   * up-to-date.
   * @param {Blockly.Block} block The source block to replace this block with.
   *     Could be used to additionally replace the type expression of fields.
   */
  typeExprReplaced: function(block) {
    var outputType = this.outputConnection.typeExpr;
    var argType = outputType ? outputType.arg_type : null;
    var variable = this.typedValue['VAR'];
    variable.setTypeExpr(argType);
  },

  /**
   * Store variables of which is declared in this block, and can be used
   * later the given connection's input.
   * @param {!Blockly.Connection} connection Connection to specify a scope.
   * @param {!Blockly.Block.VariableContext} ctx The variable context.
   */
  updateVariableEnv: function(conn, ctx) {
    var returnInput = this.getInput('RETURN');
    if (conn && returnInput.connection == conn) {
      var variable = this.typedValue['VAR'];
      ctx.addVariable(variable);
    }
  },

  getTypeScheme: function(fieldName) {
    var scheme = null;
    if (fieldName === 'VAR') {
      var variable = this.typedValue['VAR'];
      var outType = this.outputConnection.typeExpr;
      goog.asserts.assert(outType.arg_type == variable.getTypeExpr());
      scheme = Blockly.Scheme.monoType(outType.arg_type);
    }
    return scheme;
  },

  clearInnerTypes: function() {
    var variable = this.typedValue['VAR'];
    goog.asserts.assert(this.outputConnection.typeExpr.arg_type ==
        variable.getTypeExpr());
    variable.getTypeExpr().clear();
  },

  infer: function(ctx) {
    var variable = this.typedValue['VAR'];
    var var_name = variable.getVariableName();
    var expected = this.outputConnection.typeExpr;
    var ctx2 = ctx.copy();
    ctx2.addTypeToEnv(var_name, Blockly.Scheme.monoType(expected.arg_type));
    var return_type = this.callInfer('RETURN', ctx2);
    if (return_type)
      return_type.unify(expected.return_type);
    return expected;
  }
}

Blockly.Blocks['lambda_app_typed'] = {
  init: function() {
    this.setColour(Blockly.Msg['HIGHER_ORDER_HUE']);
    var A = Blockly.TypeExpr.generateTypeVar();
    var B = Blockly.TypeExpr.generateTypeVar();
    this.appendValueInput('FUN')
        .setTypeExpr(new Blockly.TypeExpr.FUN(A, B))
    this.appendValueInput('ARG')
        .setTypeExpr(A)
        .setAlign(Blockly.ALIGN_RIGHT)
        .appendField(' ');
    this.setInputsInline(true);
    this.setOutput(true);
    this.setOutputTypeExpr(B);
    this.setInputsInline(true);
  },

  infer: function(ctx) {
    var expected = this.outputConnection.typeExpr;
    var fun_expected = this.getInput('FUN').connection.typeExpr;
    var fun_type = this.callInfer('FUN', ctx);
    var arg_type = this.callInfer('ARG', ctx);
    if (fun_type)
      fun_type.unify(fun_expected);
    if (arg_type)
      arg_type.unify(fun_expected.arg_type);
    return expected;
  }
}

Blockly.Blocks['match_typed'] = {
  init: function() {
    this.setColour(Blockly.Msg['PROCEDURES_HUE']);

    var A = Blockly.TypeExpr.generateTypeVar();
    var B = Blockly.TypeExpr.generateTypeVar();
    this.appendDummyInput()
        .appendField('match');
    this.appendValueInput('INPUT')
        .setTypeExpr(A);
    this.appendDummyInput()
        .appendField('with')
        .setAlign(Blockly.ALIGN_RIGHT);
    this.setOutput(true);
    this.setOutputTypeExpr(B);

    this.itemCount_ = 0;
    this.appendPatternInput();

    this.setInputsInline(false);
    this.setMutator(new Blockly.Mutator(['match_pattern_item']));
    this.setWorkbench(new Blockly.PatternWorkbench());
  },

  updateVariableEnv: function(conn, ctx) {
    if (!conn) {
      return;
    }
    var target = null;
    for (var i = 0; i < this.itemCount_; i++) {
      var outputConn = this.getInput('OUTPUT' + i).connection;
      if (outputConn == conn) {
        target = this.getInputTargetBlock('PATTERN' + i);
        break;
      }
    }
    if (target && goog.isFunction(target.updateUpperContext)) {
      target.updateUpperContext(ctx); // obtain pattern variables
    }
  },

  appendPatternInput: function() {
    var inputType = this.getInput('INPUT').connection.typeExpr;
    var index = this.itemCount_++;
    this.appendValueInput('PATTERN' + index)
        .setTypeExpr(new Blockly.TypeExpr.PATTERN(inputType));
    var input = this.appendValueInput('OUTPUT' + index)
        .setTypeExpr(this.outputConnection.typeExpr)
        .appendField('->')
        .setAlign(Blockly.ALIGN_RIGHT)
        .setWorkbench(new Blockly.Workbench());
    return input;
  },

  resizePatternInput: function(expectedCount) {
    // Stop rendering to avoid rendering objects which are already destroyed.
    var storedRendered = this.rendered;
    this.rendered = false;
    while (expectedCount < this.itemCount_) {
      var index = this.itemCount_ - 1;
      var outputInput = this.getInput('OUTPUT' + index);
      var workbench = outputInput.connection.contextWorkbench;
      // dispose outputBlock
      var outputConnection = outputInput.connection;
      var outputBlock = outputConnection.targetBlock();
      if (outputBlock) {
        outputConnection.disconnect();
        outputBlock.dispose();
        // We have to dispose the block, because the scope workbench
        // is disposed, too, and is no longer existent.
      }
      // dispose pattern
      var patternInput = this.getInput('PATTERN' + index);
      var patternConnection = patternInput.connection;
      var patternBlock = patternConnection.targetBlock();
      if (patternBlock) {
        patternConnection.disconnect();
        patternBlock.dispose();
        // TODO: move the block to type workbench rather than dispose.
      }
      // Decrement the size of items first. The function this.removeInput()
      // might disconnect some blocks from this block, and disconnecting blocks
      // triggers type inference, which causes a null pointer exception. To
      // avoid the type inference for the removed input, update the size of
      // items first.
      this.itemCount_--;
      this.removeInput('PATTERN' + index);
      this.removeInput('OUTPUT' + index);
      // dispose workbench.  Have to dispose after removing Inputs to
      // avoid a null pointer exception (the one different from the
      // above comment).
      workbench && workbench.dispose();
    }
    this.rendered = storedRendered;
    while (this.itemCount_ < expectedCount) {
      this.appendPatternInput();
    }
  },

  /**
   * Create XML to represent pattern inputs.
   * @return {Element} XML storage element.
   * @this Blockly.Block
   */
  mutationToDom: function() {
    var container = document.createElement('mutation');
    container.setAttribute('items', this.itemCount_);
    return container;
  },
  /**
   * Parse XML to restore the pattern inputs.
   * @param {!Element} xmlElement XML storage element.
   * @this Blockly.Block
   */
  domToMutation: function(xmlElement) {
    var newItemCount = parseInt(xmlElement.getAttribute('items')) || 2;
    this.resizePatternInput(newItemCount);
  },
  /**
   * Populate the mutator's dialog with this block's components.
   * @param {!Blockly.Workspace} workspace Mutator's workspace.
   * @return {!Blockly.Block} Root block in mutator.
   * @this Blockly.Block
   */
  decompose: function(workspace) {
    var containerBlock =
        workspace.newBlock('match_pattern_container');
    containerBlock.initSvg();
    var connection = containerBlock.getInput('STACK').connection;
    for (var x = 0; x < this.itemCount_; x++) {
      var itemBlock = workspace.newBlock('match_pattern_item');
      itemBlock.initSvg();
      connection.connect(itemBlock.previousConnection);
      connection = itemBlock.nextConnection;
    }
    return containerBlock;
  },
  /**
   * Reconfigure this block based on the mutator dialog's components.
   * @param {!Blockly.Block} containerBlock Root block in mutator.
   * @this Blockly.Block
   */
  compose: function(containerBlock) {
    var itemCount = containerBlock.getItemCount();
    this.resizePatternInput(itemCount);
  },

  /**
   * Would this block be changed based on the mutator blocks?
   * @this Blockly.Block
   */
  wouldChange: function(containerBlock) {
    return containerBlock.getItemCount() != this.itemCount_;
  },

  isAutoMatchAvailable: function(name) {
    var inputType = this.getInput('INPUT').connection.typeExpr;
    switch (name) {
      case 'list':
        var A = Blockly.TypeExpr.generateTypeVar();
        return inputType.ableToUnify(new Blockly.TypeExpr.LIST(A));
      case 'pair':
        var A = Blockly.TypeExpr.generateTypeVar();
        var B = Blockly.TypeExpr.generateTypeVar();
        return inputType.ableToUnify(new Blockly.TypeExpr.TUPLE(A, B));
      default:
        return false;
    }
  },

  applyAutoMatch: function(name) {
    var patternValueNames;
    switch (name) {
      case 'list':
        this.mutator.setVisible(false);
        this.resizePatternInput(2);
        // Initialize icons SVG.
        this.initSvg();
        // set pattern for empty
        var xml = Blockly.PatternWorkbench.createEmptyListDom();
        var valueBlock = Blockly.Xml.domToBlock(xml, this.workspace, true);
        valueBlock.initSvg();
        valueBlock.render();
        var patternConn = this.getInput('PATTERN' + 0).connection;
        patternConn.connect(valueBlock.outputConnection);
        // set pattern for cons
        var b1 = Blockly.PatternWorkbench.createVariableDom('first', 'true');
        var v1 = Blockly.PatternWorkbench.createValueDom('FIRST', b1);
        var b2 = Blockly.PatternWorkbench.createVariableDom('rest', 'true');
        var v2 = Blockly.PatternWorkbench.createValueDom('CONS', b2);
        var xml = Blockly.PatternWorkbench.createConsDom([v1, v2]);
        var valueBlock = Blockly.Xml.domToBlock(xml, this.workspace, true);
        valueBlock.initSvg();
        valueBlock.render();
        var patternConn = this.getInput('PATTERN' + 1).connection;
        patternConn.connect(valueBlock.outputConnection);
        break;
      case 'pair':
        this.mutator.setVisible(false);
        this.resizePatternInput(1);
        // Initialize icons SVG.
        this.initSvg();
        // set pattern
        var b1 = Blockly.PatternWorkbench.createVariableDom('a', 'true');
        var v1 = Blockly.PatternWorkbench.createValueDom('LEFT', b1);
        var b2 = Blockly.PatternWorkbench.createVariableDom('b', 'true');
        var v2 = Blockly.PatternWorkbench.createValueDom('RIGHT', b2);
        var xml = Blockly.PatternWorkbench.createPairDom([v1, v2]);
        var valueBlock = Blockly.Xml.domToBlock(xml, this.workspace, true);
        valueBlock.initSvg();
        valueBlock.render();
        var patternConn = this.getInput('PATTERN' + 0).connection;
        patternConn.connect(valueBlock.outputConnection);
        break;
      default:
        goog.asserts.fail('Unknown auto match operator.');
    }
  },

  customContextMenu: function(options) {
    if (this.isInFlyout) {
      return;
    }
    var patternAlreadyConnected = false;
    for (var i = 0; i < this.itemCount_; i++) {
      if (this.getInputTargetBlock('PATTERN' + i)) {
        patternAlreadyConnected = true;
      }
    }
    var autoMatchNames = ['list', 'pair'];
    for (var i = 0, name; name = autoMatchNames[i]; i++) {
      var isEnabled =
          patternAlreadyConnected ? false : this.isAutoMatchAvailable(name);
      var option = {enabled: isEnabled, text: 'Auto match ' + name};
      if (isEnabled) {
        option.callback = this.applyAutoMatch.bind(this, name);
      }
      options.push(option);
    }
  },

  infer: function(ctx) {
    var inputExpected = this.getInput('INPUT').connection.typeExpr;
    var inputType = this.callInfer('INPUT', ctx);
    if (inputType)
      inputExpected.unify(inputType);

    var expected = this.outputConnection.typeExpr;
    for (var i = 0; i < this.itemCount_; i++) {
      var patternType = this.callInfer('PATTERN' + i, ctx);
      var outputType = this.callInfer('OUTPUT' + i, ctx);
      var expectedPatternType = this.getInput('PATTERN' + i).connection.typeExpr;
      var expectedOutputType = this.getInput('OUTPUT' + i).connection.typeExpr;
      goog.asserts.assert(expected === expectedOutputType);

      if (patternType)
        expectedPatternType.unify(patternType);
      if (outputType)
        expectedOutputType.unify(outputType);
    }
    return expected;
  }
}

/**
 * Typed variables
 */

Blockly.Blocks['variables_get_typed'] = {
  /**
   * Block for variable getter.
   * @this Blockly.Block
   */
  init: function() {
    this.setColour(Blockly.Msg['VARIABLES_HUE']);
    var A = Blockly.TypeExpr.generateTypeVar();
    this.setHelpUrl(Blockly.Msg.VARIABLES_GET_HELPURL);
    this.appendDummyInput()
        .appendField(Blockly.Msg.VARIABLES_GET_TITLE)
        .appendField(Blockly.FieldBoundVariable.newReference(A), 'VAR')
        .appendField(Blockly.Msg.VARIABLES_GET_TAIL);
    this.setOutput(true);
    this.setOutputTypeExpr(A);
    this.setTooltip(Blockly.Msg.VARIABLES_GET_TOOLTIP);
  },

  /**
   * Update the type expressions of bound-variable fields on this block.
   * Would be called if the block's type expressions are replaced with other
   * ones, and a type expression this field's variable refers to is no longer
   * up-to-date.
   * @param {Blockly.Block} block The source block to replace this block with.
   *     Could be used to additionally replace the type expression of fields.
   */
  typeExprReplaced: function(block) {
    var A = this.outputConnection.typeExpr;
    var variable = this.typedReference['VAR'];
    variable.setTypeExpr(A);
  },

  clearInnerTypes: function() {
    var variable = this.typedReference['VAR'];
    goog.asserts.assert(this.outputConnection.typeExpr ==
        variable.getTypeExpr());

    variable.getTypeExpr().clear();
  },

  infer: function(ctx) {
    var variable = this.typedReference['VAR'];
    var expected = this.outputConnection.typeExpr;
    var varName = variable.getVariableName();

    var schemeInEnv = ctx.getTypeInEnv(varName);
    var scheme;
    if (schemeInEnv) {
      // Fix: let rec c = <c> + c.
      // If this is recursive reference on the exp1, unifyTypeExpr() does not
      // work correctly because getTypeScheme() always return null.
      schemeInEnv.unify(variable.getTypeExpr());
      // TODO(harukam): Check the equality between a type scheme in existing
      // in the env and that of the binding value.
    } else if (ctx.canUnifyOrphan()) {
      variable.unifyTypeExpr();
    }
    goog.asserts.assert(expected == variable.getTypeExpr());
    return expected;
  }
};

Blockly.Blocks['let_typed'] = {
  /**
   * Block for let expression (original).
   * @param {boolean} opt_recur True if declare recursive function.
   * @this Blockly.Block
   */
  init: function(opt_recur, opt_statement) {
    this.setHelpUrl(Blockly.Msg.VARIABLES_SET_HELPURL);
    this.setColour(Blockly.Msg['VARIABLES_HUE']);
    var varType = Blockly.TypeExpr.generateTypeVar();
    var exp1Type = Blockly.TypeExpr.generateTypeVar();
    var exp2Type = Blockly.TypeExpr.generateTypeVar();
    var variable_field = Blockly.FieldBoundVariable.newValue(varType);
    this.appendDummyInput('VARIABLE')
        .appendField('let', 'LET_LABEL')
        .appendField(variable_field, 'VAR')
        .setAlign(Blockly.ALIGN_RIGHT);
    this.appendValueInput('EXP1')
        .setTypeExpr(exp1Type)
        .appendField('=')
        .setWorkbench(new Blockly.Workbench())
        .setAlign(Blockly.ALIGN_RIGHT);
    this.setMutator(new Blockly.Mutator(['parameters_arg_item']));
    this.setInputsInline(false);
    this.setTooltip(Blockly.Msg.DEFINE_VARIABLE_TOOLTIP);

    var defaultRecFlag = opt_recur === true;
    this.isRecursive_ = false;
    this.setRecursiveFlag(defaultRecFlag);
    this.setIsStatement(opt_statement === true);

    this.argumentCount_ = 0;
    exp1Type.unify(varType);

    /**
     * The object mapping name of variable field to the type scheme which was
     * created while the latest type inference were triggered on this block.
     * @type {!Object}
     */
    this.lastTypeScheme_ = {'VAR': Blockly.Scheme.monoType(varType)};
  },

  /**
   * Update the type expressions of bound-variable fields on this block.
   * Would be called if the block's type expressions are replaced with other
   * ones, and a type expression this field's variable refers to is no longer
   * up-to-date.
   * @param {Blockly.Block} block The source block to replace this block with.
   *     Could be used to additionally replace the type expression of fields.
   */
  typeExprReplaced: function(block) {
    var variable = this.typedValue['VAR'];
    var typeOwner = block ? block.typedValue['VAR'] : null;

    if (typeOwner) {
      variable.setTypeExpr(typeOwner.getTypeExpr());
    } else {
      variable.setTypeExpr(null);
    }
  },

  /**
   * Store variables of which is declared in this block, and can be used
   * later the given connection's input.
   * @param {!Blockly.Connection} connection Connection to specify a scope.
   * @param {!Blockly.Block.VariableContext} ctx The variable context.
   */
  updateVariableEnv: function(conn, ctx) {
    if (!conn) {
      return;
    }
    var isExp1 = this.getInput('EXP1').connection == conn;
    var isNext = !isExp1 && this.nextConnection == conn;
    var isExp2 = !isExp1 && !isNext &&
        this.getInput('EXP2').connection == conn;

    if (isNext || isExp2 || isExp1 && this.isRecursive_) {
      var variable = this.typedValue['VAR'];
      var name = variable.getVariableName();
      ctx.addVariable(variable);
    }
    if (isExp1) {
      for (var x = 0; x < this.argumentCount_; x++) {
        var variable = this.typedValue['ARG' + x];
        var name = variable.getVariableName();
        ctx.addVariable(variable);
      }
    }
  },

  getTypeScheme: function(fieldName, opt_reference) {
    if (fieldName.startsWith('ARG')) {
      var numstr = fieldName.substring(3);
      var x = parseInt(numstr);
      if (!isNaN(x) && x < this.argumentCount_) {
        var argname = 'ARG' + x;
        var argv = this.typedValue[argname];
        return Blockly.Scheme.monoType(argv.getTypeExpr());
      }
    }
    if (fieldName !== 'VAR') {
      return null;
    }
    if ('REC_VAR' in this.lastTypeScheme_ && opt_reference) {
      var refs = this.getRecursiveReferences();
      if (refs.indexOf(opt_reference) != -1) {
        return this.lastTypeScheme_['REC_VAR'];
      }
    }
    return this.lastTypeScheme_['VAR'];
  },

  canToggleIsStatement: function() {
    if (this.isStatement_) {
      return !this.previousConnection.isConnected() &&
          !this.nextConnection.isConnected();
    }
    return !this.outputConnection.isConnected();
  },

  getIsStatement: function() {
    return this.isStatement_;
  },

  setIsStatement: function(newIsStatement) {
    if (this.isStatement_ == newIsStatement) {
      return;
    }
    var storedRendered = this.rendered;
    this.rendered = false;
    if (newIsStatement) {
      var exp2Input = this.getInput('EXP2');
      if (exp2Input) {
        var workbench = exp2Input.connection.contextWorkbench;
        workbench && workbench.dispose();
        this.removeInput('EXP2');
      }
      this.setOutput(false);
      this.setTypedStatements(true);
    } else {
      this.setTypedStatements(false);
      this.setOutput(true);
      var exp2Type = Blockly.TypeExpr.generateTypeVar();
      this.appendValueInput('EXP2')
          .setTypeExpr(exp2Type)
          .appendField('in')
          .setWorkbench(new Blockly.Workbench())
          .setAlign(Blockly.ALIGN_RIGHT);
      // Initialize SVG icon.
      this.initSvg && this.initSvg();
      this.setOutputTypeExpr(exp2Type);
    }
    this.rendered = storedRendered;
    if (this.rendered) {
      this.render();
    }
    this.isStatement_ = newIsStatement;
  },

  isRecursive: function() {
    return this.isRecursive_;
  },

  setRecursiveFlag: function(flag) {
    if (this.isRecursive_ != flag) {
      var input = this.getInput('VARIABLE');
      if (flag) {
        var recLabel = new Blockly.FieldLabel('rec');
        input.insertFieldAt(1, recLabel, 'REC_LABEL');
        this.setTooltip(Blockly.Msg.DEFINE_LET_REC_TOOLTIP);
      } else {
        var refs = this.getRecursiveReferences();
        for (var i = 0, ref; ref = refs[i]; i++) {
          ref.getSourceBlock().dispose();
        }
        input.removeField('REC_LABEL');
        this.setTooltip(Blockly.Msg.DEFINE_LET_REC_TOOLTIP);
      }
      this.isRecursive_ = flag;

      if (this.rendered) {
        this.render();
        this.updateWorkbenchFlyout();
      }
    }
  },

  getRecursiveReferences: function() {
    var variable = this.typedValue['VAR']
    var inputExp1 = this.getInput('EXP1');
    if (!inputExp1) {
      return [];
    }
    return Blockly.BoundVariables.findReferencesInside(variable, inputExp1.connection);
  },

  customContextMenu: function(options) {
    if (this.isInFlyout) {
      return;
    }
    var canBeToggled = true;
    // It's possible to set canBeToggled false if this.getRecursiveReferences()
    // returns non empty array.
    var option = {enabled: canBeToggled};
    if (this.isRecursive_) {
      option.text = Blockly.Msg['REMOVE_REC'];
    } else {
      option.text = Blockly.Msg['ADD_REC'];
    }
    option.callback = this.setRecursiveFlag.bind(this, !this.isRecursive_);
    options.push(option);

    var option = {enabled: this.canToggleIsStatement()};
    if (this.isStatement_) {
      option.text = Blockly.Msg['ADD_IN'];
    } else {
      option.text = Blockly.Msg['REMOVE_IN'];
    }
    option.callback = this.setIsStatement.bind(this, !this.isStatement_);
    options.push(option);
  },

  /**
   * Create XML to represent argument inputs.
   * @return {Element} XML storage element.
   * @this Blockly.Block
   */
  mutationToDom: function() {
    var container = document.createElement('mutation');
    for (var x = 0; x < this.argumentCount_; x++) {
      var itemDom = document.createElement('item');
      var variable = this.typedValue['ARG' + x];
      var textNode = document.createTextNode(variable.getVariableName());
      itemDom.appendChild(textNode);
      container.appendChild(itemDom);
    }
    return container;
  },
  /**
   * Parse XML to restore the argument inputs.
   * @param {!Element} xmlElement XML storage element.
   * @this Blockly.Block
   */
  domToMutation: function(xmlElement) {
    var input = this.getInput('VARIABLE');
    var fields = [].concat(input.fieldRow);
    for (var i = 0, field; field = fields[i]; i++) {
      if (!field.name.startsWith('ARG')) {
        continue;
      }
      goog.array.remove(input.fieldRow, field);
      field.dispose(true);
    }
    var childNodes = xmlElement.childNodes;
    this.argumentCount_ = childNodes.length;
    for (var x = 0; x < this.argumentCount_; x++) {
      var text = childNodes[x].textContent;
      var A = Blockly.TypeExpr.generateTypeVar();
      var field = Blockly.FieldBoundVariable.newValue(A);

      input.appendField(field, 'ARG' + x);
      if (this.rendered) {
        field.init();
      } else {
        field.initModel();
      }
    }
  },
  /**
   * Populate the mutator's dialog with this block's components.
   * @param {!Blockly.Workspace} workspace Mutator's workspace.
   * @return {!Blockly.Block} Root block in mutator.
   * @this Blockly.Block
   */
  decompose: function(workspace) {
    var containerBlock =
        workspace.newBlock('parameters_arg_container');
    if (containerBlock.initSvg) {
      containerBlock.initSvg();
    }
    var connection = containerBlock.getInput('STACK').connection;
    for (var x = 0; x < this.argumentCount_; x++) {
      var itemBlock = workspace.newBlock('parameters_arg_item');
      if (itemBlock.initSvg) {
        itemBlock.initSvg();
      }
      connection.connect(itemBlock.previousConnection);
      connection = itemBlock.nextConnection;
    }
    return containerBlock;
  },
  /**
   * Reconfigure this block based on the mutator dialog's components.
   * @param {!Blockly.Block} containerBlock Root block in mutator.
   * @this Blockly.Block
   */
  compose: function(containerBlock) {
    var itemCount = containerBlock.getItemCount();
    var input = this.getInput('VARIABLE');
    var contextChanged = itemCount != this.argumentCount_;

    while (itemCount < this.argumentCount_) {
      var index = this.argumentCount_ - 1;
      var name = 'ARG' + index;
      var field = this.getField(name);
      field.dispose(true);
      goog.array.remove(input.fieldRow, field);
      this.argumentCount_--;
    }
    while (this.argumentCount_ < itemCount) {
      var A = Blockly.TypeExpr.generateTypeVar();
      var field = Blockly.FieldBoundVariable.newValue(A);
      input.appendField(field, 'ARG' + this.argumentCount_);
      if (this.rendered) {
        field.init();
      } else {
        field.initModel();
      }
      this.argumentCount_++;
    }
    if (contextChanged) {
      var variable = this.typedValue['VAR'];
      variable.updateReferenceStructure();
      this.updateTypeInference(true);
      // Do not call the following functions. Newly created fields are not
      // initialized yet. They will be called by mutator instance after the
      // fields initialization.
      //   this.updateWorkbenchFlyout();
      //   this.workspace.renderTypeChangedWorkspaces();
    }
  },
  /**
   * Find if this block is currently able to be mutated by user.
   * @return {boolean} True if this block can accept an additional argument.
   * @this Blockly.Block
   */
  canBeMutated: function() {
    var typeExpr = this.typedValue['VAR'].getTypeExpr();
    var type = typeExpr.deref();
    if (type.isTypeVar()) {
      return true;
    }
  },
  /**
   * Would this block be changed based on the mutator blocks?
   * @this Blockly.Block
   */
  wouldChange: function(containerBlock) {
    return containerBlock.getItemCount() != this.argumentCount_;
  },

  clearInnerTypes: function() {
    this.typedValue['VAR'].getTypeExpr().clear();
    for (var x = 0; x < this.argumentCount_; x++) {
      var variable = this.typedValue['ARG' + x];
      variable.getTypeExpr().clear();
    }
    delete this.lastTypeScheme_['VAR'];
    delete this.lastTypeScheme_['REC_VAR'];
  },

  infer: function(ctx) {
    var variable = this.typedValue['VAR'];
    var var_name = variable.getVariableName();
    var expected_exp1 = this.getInput('EXP1').connection.typeExpr;

    if (this.argumentCount_ == 0) {
      var exp1Type = this.getInput('EXP1').connection.typeExpr;
      var varType = this.typedValue['VAR'].getTypeExpr();
      exp1Type.unify(varType);
    } else {
      var funTypes = [];
      for (var x = 0; x < this.argumentCount_; x++) {
        var argVar = this.typedValue['ARG' + x];
        funTypes.push(argVar.getTypeExpr());
      }
      funTypes.push(expected_exp1);
      var funType = Blockly.TypeExpr.createFunType(funTypes);
      variable.getTypeExpr().unify(funType);
    }
    // Create the context for the EXP1 input.
    var ctx1 = ctx.copy();
    var monoScheme = Blockly.Scheme.monoType(variable.getTypeExpr());
    if (this.isRecursive_) {
      ctx1.addTypeToEnv(var_name, monoScheme);
    }
    for (var x = 0; x < this.argumentCount_; x++) {
      var argVar = this.typedValue['ARG' + x];
      var varName = argVar.getVariableName();
      var argScheme = Blockly.Scheme.monoType(argVar.getTypeExpr());
      ctx1.addTypeToEnv(varName, argScheme);
    }
    var exp1 = this.callInfer('EXP1', ctx1);

    if (exp1)
      exp1.unify(expected_exp1);

    var applyPolyType = variable.getTypeExpr().deref().isFunction();
    var schemeForExp2;
    var ctx2 = ctx.copy();
    if (applyPolyType) {
      if (this.isRecursive_) {
        // Prevent recursive reference blocks to be unified with poly-type.
        // All of recursive reference must be mono-type.
        this.lastTypeScheme_['REC_VAR'] = monoScheme;
      }
      schemeForExp2 = ctx.createPolyType(variable.getTypeExpr());
    } else {
      schemeForExp2 = monoScheme;
    }
    this.lastTypeScheme_['VAR'] = schemeForExp2;

    ctx2.addTypeToEnv(var_name, schemeForExp2);
    if (this.isStatement_) {
      this.callInfer(this.nextConnection, ctx2);
      return null;
    }

    var expected_exp2 = this.getInput('EXP2').connection.typeExpr;
    var exp2 = this.callInfer('EXP2', ctx2);
    if (exp2)
      exp2.unify(expected_exp2);

    return expected_exp2;
  }
};

Blockly.Blocks['let_fun_pattern_typed'] = {
  /**
   * Block for let expression
   * Function definition whose arguments are patterns
   * @param {boolean} opt_recur True if declare recursive function.
   * @this Blockly.Block
   */
  init: function(opt_recur, opt_statement) {
    this.setHelpUrl(Blockly.Msg.VARIABLES_SET_HELPURL);
    this.setColour(Blockly.Msg['VARIABLES_HUE']);
    var varType = Blockly.TypeExpr.generateTypeVar();
    var exp1Type = Blockly.TypeExpr.generateTypeVar();
    var exp2Type = Blockly.TypeExpr.generateTypeVar();
    var variable_field = Blockly.FieldBoundVariable.newValue(varType);
    this.appendDummyInput('VARIABLE')
        .appendField('let', 'LET_LABEL')
        .appendField(variable_field, 'VAR')
        .setAlign(Blockly.ALIGN_RIGHT);
    this.appendValueInput('EXP1')
        .setTypeExpr(exp1Type)
        .appendField('=')
        .setWorkbench(new Blockly.Workbench())
        .setAlign(Blockly.ALIGN_RIGHT);
    this.setMutator(new Blockly.Mutator(['parameters_arg_item']));
    this.setWorkbench(new Blockly.PatternWorkbench());
    this.setInputsInline(false);
    this.setTooltip(Blockly.Msg.DEFINE_VARIABLE_TOOLTIP);

    var defaultRecFlag = opt_recur === true;
    this.isRecursive_ = false;
    this.setRecursiveFlag(defaultRecFlag);
    this.setIsStatement(opt_statement === true);

    this.argumentCount_ = 0;
    exp1Type.unify(varType);

    /**
     * The object mapping name of variable field to the type scheme which was
     * created while the latest type inference were triggered on this block.
     * @type {!Object}
     */
    this.lastTypeScheme_ = {'VAR': Blockly.Scheme.monoType(varType)};
  },

  /**
   * Update the type expressions of bound-variable fields on this block.
   * Would be called if the block's type expressions are replaced with other
   * ones, and a type expression this field's variable refers to is no longer
   * up-to-date.
   * @param {Blockly.Block} block The source block to replace this block with.
   *     Could be used to additionally replace the type expression of fields.
   */
  typeExprReplaced: function(block) {
    var variable = this.typedValue['VAR'];
    var typeOwner = block ? block.typedValue['VAR'] : null;

    if (typeOwner) {
      variable.setTypeExpr(typeOwner.getTypeExpr());
    } else {
      variable.setTypeExpr(null);
    }
  },

  /**
   * Store variables of which is declared in this block, and can be used
   * later the given connection's input.
   * @param {!Blockly.Connection} connection Connection to specify a scope.
   * @param {!Blockly.Block.VariableContext} ctx The variable context.
   */
  updateVariableEnv: function(conn, ctx) {
    if (!conn) {
      return;
    }
    var isArg = false;
    for (var x = 0; x < this.argumentCount_; x++) {
      if (this.getInput('ARG' + x).connection == conn) {
        isArg = true;
        break;
      }
    }
    var isExp1 = !isArg && this.getInput('EXP1').connection == conn;
    var isNext = !isArg && !isExp1 && this.nextConnection == conn;
    var isExp2 = !isArg && !isExp1 && !isNext && !this.isStatement_ &&
        this.getInput('EXP2').connection == conn;

    if (isNext || isExp2 || isExp1 && this.isRecursive_) {
      var variable = this.typedValue['VAR'];
      var name = variable.getVariableName();
      ctx.addVariable(variable);
    }
    if (isExp1) {
      for (var x = 0; x < this.argumentCount_; x++) {
        var target = this.getInputTargetBlock('ARG' + x);
        if (target && goog.isFunction(target.updateUpperContext)) {
          target.updateUpperContext(ctx);
        }
      }
    }
  },

  getTypeScheme: function(fieldName, opt_reference) {
    if (fieldName.startsWith('ARG')) {
      var numstr = fieldName.substring(3);
      var x = parseInt(numstr);
      if (!isNaN(x) && x < this.argumentCount_) {
        var argname = 'ARG' + x;
        var argv = this.typedValue[argname];
        return Blockly.Scheme.monoType(argv.getTypeExpr());
      }
    }
    if (fieldName !== 'VAR') {
      return null;
    }
    if ('REC_VAR' in this.lastTypeScheme_ && opt_reference) {
      var refs = this.getRecursiveReferences();
      if (refs.indexOf(opt_reference) != -1) {
        return this.lastTypeScheme_['REC_VAR'];
      }
    }
    return this.lastTypeScheme_['VAR'];
  },

  canToggleIsStatement: function() {
    if (this.isStatement_) {
      return !this.previousConnection.isConnected() &&
          !this.nextConnection.isConnected();
    }
    return !this.outputConnection.isConnected();
  },

  getIsStatement: function() {
    return this.isStatement_;
  },

  setIsStatement: function(newIsStatement) {
    if (this.isStatement_ == newIsStatement) {
      return;
    }
    var storedRendered = this.rendered;
    this.rendered = false;
    if (newIsStatement) {
      var exp2Input = this.getInput('EXP2');
      if (exp2Input) {
        var workbench = exp2Input.connection.contextWorkbench;
        workbench && workbench.dispose();
        this.removeInput('EXP2');
      }
      this.setOutput(false);
      this.setTypedStatements(true);
    } else {
      this.setTypedStatements(false);
      this.setOutput(true);
      var exp2Type = Blockly.TypeExpr.generateTypeVar();
      this.appendValueInput('EXP2')
          .setTypeExpr(exp2Type)
          .appendField('in')
          .setWorkbench(new Blockly.Workbench())
          .setAlign(Blockly.ALIGN_RIGHT);
      // Initialize SVG icon.
      this.initSvg && this.initSvg();
      this.setOutputTypeExpr(exp2Type);
    }
    this.rendered = storedRendered;
    if (this.rendered) {
      this.render();
    }
    this.isStatement_ = newIsStatement;
  },

  isRecursive: function() {
    return this.isRecursive_;
  },

  setRecursiveFlag: function(flag) {
    if (this.isRecursive_ != flag) {
      var input = this.getInput('VARIABLE');
      if (flag) {
        var recLabel = new Blockly.FieldLabel('rec');
        input.insertFieldAt(1, recLabel, 'REC_LABEL');
        this.setTooltip(Blockly.Msg.DEFINE_LET_REC_TOOLTIP);
      } else {
        var refs = this.getRecursiveReferences();
        for (var i = 0, ref; ref = refs[i]; i++) {
          ref.getSourceBlock().dispose();
        }
        input.removeField('REC_LABEL');
        this.setTooltip(Blockly.Msg.DEFINE_LET_REC_TOOLTIP);
      }
      this.isRecursive_ = flag;

      if (this.rendered) {
        this.render();
        this.updateWorkbenchFlyout();
      }
    }
  },

  getRecursiveReferences: function() {
    var variable = this.typedValue['VAR']
    var inputExp1 = this.getInput('EXP1');
    if (!inputExp1) {
      return [];
    }
    return Blockly.BoundVariables.findReferencesInside(variable, inputExp1.connection);
  },

  customContextMenu: function(options) {
    if (this.isInFlyout) {
      return;
    }
    var canBeToggled = true;
    // It's possible to set canBeToggled false if this.getRecursiveReferences()
    // returns non empty array.
    var option = {enabled: canBeToggled};
    if (this.isRecursive_) {
      option.text = Blockly.Msg['REMOVE_REC'];
    } else {
      option.text = Blockly.Msg['ADD_REC'];
    }
    option.callback = this.setRecursiveFlag.bind(this, !this.isRecursive_);
    options.push(option);

    var option = {enabled: this.canToggleIsStatement()};
    if (this.isStatement_) {
      option.text = Blockly.Msg['ADD_IN'];
    } else {
      option.text = Blockly.Msg['REMOVE_IN'];
    }
    option.callback = this.setIsStatement.bind(this, !this.isStatement_);
    options.push(option);
  },

  resizePatternArgument: function(expectedCount) {
    // Stop rendering to avoid rendering objects which are already destroyed.
    var storedRendered = this.rendered;
    this.rendered = false;
    while (expectedCount < this.argumentCount_) {
      var index = this.argumentCount_ - 1;
      // dispose pattern
      var patternInput = this.getInput('ARG' + index);
      var patternConnection = patternInput.connection;
      var patternBlock = patternConnection.targetBlock();
      if (patternBlock) {
        patternConnection.disconnect();
        patternBlock.dispose();
        // TODO: move the block to type workbench rather than dispose.
      }
      // Decrement the size of items first. The function this.removeInput()
      // might disconnect some blocks from this block, and disconnecting blocks
      // triggers type inference, which causes a null pointer exception. To
      // avoid the type inference for the removed input, update the size of
      // items first.
      this.argumentCount_--;
      this.removeInput('ARG' + index);
    }
    this.rendered = storedRendered;
    while (this.argumentCount_ < expectedCount) {
      var index = this.argumentCount_++;
      var A = Blockly.TypeExpr.generateTypeVar();
      this.appendValueInputBefore('ARG' + index, 'EXP1')
          .setTypeExpr(new Blockly.TypeExpr.PATTERN(A));
    }
  },

  /**
   * Create XML to represent argument inputs.
   * @return {Element} XML storage element.
   * @this Blockly.Block
   */
  mutationToDom: function() {
    var container = document.createElement('mutation');
    container.setAttribute('items', this.argumentCount_);
    return container;
  },
  /**
   * Parse XML to restore the argument inputs.
   * @param {!Element} xmlElement XML storage element.
   * @this Blockly.Block
   */
  domToMutation: function(xmlElement) {
    // If parseInt returns 0, it is regarded as false.  If the default
    // value is not 0, we cannot set newArgumentCount to 0.
    var newArgumentCount = parseInt(xmlElement.getAttribute('items')) || 0;
    this.resizePatternArgument(newArgumentCount);
  },
  /**
   * Populate the mutator's dialog with this block's components.
   * @param {!Blockly.Workspace} workspace Mutator's workspace.
   * @return {!Blockly.Block} Root block in mutator.
   * @this Blockly.Block
   */
  decompose: function(workspace) {
    var containerBlock =
        workspace.newBlock('parameters_arg_container');
    if (containerBlock.initSvg) {
      containerBlock.initSvg();
    }
    var connection = containerBlock.getInput('STACK').connection;
    for (var x = 0; x < this.argumentCount_; x++) {
      var itemBlock = workspace.newBlock('parameters_arg_item');
      if (itemBlock.initSvg) {
        itemBlock.initSvg();
      }
      connection.connect(itemBlock.previousConnection);
      connection = itemBlock.nextConnection;
    }
    return containerBlock;
  },
  /**
   * Reconfigure this block based on the mutator dialog's components.
   * @param {!Blockly.Block} containerBlock Root block in mutator.
   * @this Blockly.Block
   */
  compose: function(containerBlock) {
    var itemCount = containerBlock.getItemCount();
    var input = this.getInput('VARIABLE');
    var contextChanged = itemCount != this.argumentCount_;

    this.resizePatternArgument(itemCount);
    if (contextChanged) {
      var variable = this.typedValue['VAR'];
      variable.updateReferenceStructure();
      this.updateTypeInference(true);
      // Do not call the following functions. Newly created fields are not
      // initialized yet. They will be called by mutator instance after the
      // fields initialization.
      //   this.updateWorkbenchFlyout();
      //   this.workspace.renderTypeChangedWorkspaces();
    }
  },
  /**
   * Find if this block is currently able to be mutated by user.
   * @return {boolean} True if this block can accept an additional argument.
   * @this Blockly.Block
   */
  canBeMutated: function() {
    var typeExpr = this.typedValue['VAR'].getTypeExpr();
    var type = typeExpr.deref();
    if (type.isTypeVar()) {
      return true;
    }
  },
  /**
   * Would this block be changed based on the mutator blocks?
   * @this Blockly.Block
   */
  wouldChange: function(containerBlock) {
    return containerBlock.getItemCount() != this.argumentCount_;
  },

  clearInnerTypes: function() {
    this.typedValue['VAR'].getTypeExpr().clear();
    // The following really unnecessary?  cf. 'match_typed' does not
    // have clearInnerTypes.
/*  for (var x = 0; x < this.argumentCount_; x++) {
      var variable = this.typedValue['ARG' + x];
      variable.getTypeExpr().clear();
    } */
    delete this.lastTypeScheme_['VAR'];
    delete this.lastTypeScheme_['REC_VAR'];
  },

  infer: function(ctx) {
    var variable = this.typedValue['VAR'];
    var var_name = variable.getVariableName();
    var expected_exp1 = this.getInput('EXP1').connection.typeExpr;

    if (this.argumentCount_ == 0) {
      var exp1Type = this.getInput('EXP1').connection.typeExpr;
      var varType = this.typedValue['VAR'].getTypeExpr();
      exp1Type.unify(varType);
    } else {
      var funTypes = [];
      for (var x = 0; x < this.argumentCount_; x++) {
        var arg = this.callInfer('ARG' + x, ctx);
        var argType = this.getInput('ARG' + x).connection.typeExpr;
        if (arg) {
          arg.unify(argType);
        }
        // argType is a pattern.  Have to extract the type in it.
        funTypes.push(argType.pattExpr);
      }
      funTypes.push(expected_exp1);
      var funType = Blockly.TypeExpr.createFunType(funTypes);
      variable.getTypeExpr().unify(funType);
    }
    // Create the context for the EXP1 input.
    var ctx1 = ctx.copy();
    var monoScheme = Blockly.Scheme.monoType(variable.getTypeExpr());
    if (this.isRecursive_) {
      ctx1.addTypeToEnv(var_name, monoScheme);
    }
    for (var x = 0; x < this.argumentCount_; x++) {
      var target = this.getInputTargetBlock('ARG' + x);
      if (target && goog.isFunction(target.updateUpperTypeContext)) {
        target.updateUpperTypeContext(ctx1);
      }
    }
    var exp1 = this.callInfer('EXP1', ctx1);

    if (exp1)
      exp1.unify(expected_exp1);

    var applyPolyType = variable.getTypeExpr().deref().isFunction();
    var schemeForExp2;
    var ctx2 = ctx.copy();
    if (applyPolyType) {
      if (this.isRecursive_) {
        // Prevent recursive reference blocks to be unified with poly-type.
        // All of recursive reference must be mono-type.
        this.lastTypeScheme_['REC_VAR'] = monoScheme;
      }
      schemeForExp2 = ctx.createPolyType(variable.getTypeExpr());
    } else {
      schemeForExp2 = monoScheme;
    }
    this.lastTypeScheme_['VAR'] = schemeForExp2;

    ctx2.addTypeToEnv(var_name, schemeForExp2);
    if (this.isStatement_) {
      this.callInfer(this.nextConnection, ctx2);
      return null;
    }

    var expected_exp2 = this.getInput('EXP2').connection.typeExpr;
    var exp2 = this.callInfer('EXP2', ctx2);
    if (exp2)
      exp2.unify(expected_exp2);

    return expected_exp2;
  }
};

Blockly.Blocks['letrec_typed'] =
  Object.assign({}, Blockly.Blocks['let_typed']);
Blockly.Blocks['letrec_typed'].init = function() {
  Blockly.Blocks['let_typed'].init.call(this, true);
};

Blockly.Blocks['letstatement_typed'] =
  Object.assign({}, Blockly.Blocks['let_typed']);
Blockly.Blocks['letstatement_typed'].init = function() {
  Blockly.Blocks['let_typed'].init.call(this, false, true);
};

Blockly.Blocks['letstatement_fun_pattern_typed'] =
  Object.assign({}, Blockly.Blocks['let_fun_pattern_typed']);
Blockly.Blocks['letstatement_fun_pattern_typed'].init = function() {
  Blockly.Blocks['let_fun_pattern_typed'].init.call(this, false, true);
};

Blockly.Blocks['dummy_statement_typed'] = {
  init: function() {
    var type = Blockly.TypeExpr.generateTypeVar();
    this.setTypedStatements(true);
    this.appendValueInput('VALUE')
        .setTypeExpr(type);
  },

  infer: function(ctx) {
    var expected = this.getInput('VALUE').connection.typeExpr;
    var valueType = this.callInfer('VALUE', ctx);
    if (valueType) {
      valueType.unify(expected);
    }
  }
};<|MERGE_RESOLUTION|>--- conflicted
+++ resolved
@@ -36,33 +36,44 @@
 };
 
 Blockly.Blocks['rectangle_typed'] = {
-<<<<<<< HEAD
   /* rectangle : int -> int -> Color.t -> Image.t */
   init: function() {
-    var A     = new Blockly.TypeExpr.INT();
-    var B     = new Blockly.TypeExpr.INT();
-    var color = new Blockly.TypeExpr.COLOR();
+    var IMAGES = [['rectangle','RECTANGLE'],
+                  ['rectangle_outline','RECTANGLE_OUTLINE']];
+    var A         = new Blockly.TypeExpr.INT();
+    var B         = new Blockly.TypeExpr.INT();
+    var color     = new Blockly.TypeExpr.COLOR();
     this.setColour(Blockly.Msg['IMAGE_HUE']);
-    this.appendValueInput('PARAM0')
+    this.appendDummyInput()
+        .appendField(new Blockly.FieldDropdown(IMAGES),'IMAGE');
+    this.appendValueInput('ARG1')
         .setTypeExpr(A)
-        .appendField('rectangle ');
-    this.appendValueInput('PARAM1')
+        .appendField(' ');
+    this.appendValueInput('ARG2')
         .setTypeExpr(B);
-    this.appendValueInput('PARAM2')
+    this.appendValueInput('CLR')
         .setTypeExpr(color);
     this.setOutput(true);
     this.setOutputTypeExpr(new Blockly.TypeExpr.IMAGE());
     this.setInputsInline(true);
-    this.setTooltip(Blockly.Msg.RECTANGLE_TOOLTIP);
-  },
-  infer: function(ctx) {
-    var arg1_typed     = this.callInfer('PARAM0', ctx);
-    var arg2_typed     = this.callInfer('PARAM1', ctx);
-    var color_typed    = this.callInfer('PARAM2', ctx);
+    var thisBlock = this;
+    this.setTooltip(function(){
+      var images = thisBlock.getFieldValue('IMAGE');
+      var TOOLTIPS = {
+          'RECTANGLE': Blockly.Msg.RECTANGLE_TOOLTIP,
+          'RECTANGLE_OUTLINE': Blockly.Msg.RECTANGLE_OUTLINE_TOOLTIP
+      };
+      return TOOLTIPS[images];
+    });
+  },
+  infer: function(ctx) {
     var expected       = this.outputConnection.typeExpr;
-    var color_expected = this.getInput('PARAM2').connection.typeExpr;
-    var arg1_expected  = this.getInput('PARAM0').connection.typeExpr;
-    var arg2_expected  = this.getInput('PARAM1').connection.typeExpr;
+    var arg1_typed     = this.callInfer('ARG1', ctx);
+    var arg2_typed     = this.callInfer('ARG2', ctx);
+    var color_typed    = this.callInfer('CLR', ctx);
+    var color_expected = this.getInput('CLR').connection.typeExpr;
+    var arg1_expected  = this.getInput('ARG1').connection.typeExpr;
+    var arg2_expected  = this.getInput('ARG2').connection.typeExpr;
     if (arg1_typed)
       arg1_typed.unify(arg1_expected);
     if (arg2_typed)
@@ -71,55 +82,6 @@
       color_typed.unify(color_expected);
     return expected;
   }
-=======
-    /* rectangle : int -> int -> Color.t -> Image.t */
-    init: function() {
-	var IMAGES = [['rectangle','RECTANGLE'],
-		      ['rectangle_outline','RECTANGLE_OUTLINE']];
-	var A         = new Blockly.TypeExpr.INT();
-	var B         = new Blockly.TypeExpr.INT();
-	var color     = new Blockly.TypeExpr.COLOR();
-	this.setColour(Blockly.Msg['IMAGE_HUE']);
-	this.appendDummyInput()
-	    .appendField(new Blockly.FieldDropdown(IMAGES),'IMAGE');
-	this.appendValueInput('ARG1')
-            .setTypeExpr(A)
-            .appendField(' ');
-	this.appendValueInput('ARG2')
-            .setTypeExpr(B)
-	    //.appendField(' ');
-	this.appendValueInput('CLR')
-            .setTypeExpr(color)
-	this.setOutput(true);
-	this.setOutputTypeExpr(new Blockly.TypeExpr.IMAGE());
-	this.setInputsInline(true);
-	var thisBlock = this;
-	this.setTooltip(function(){
-	    var images = thisBlock.getFieldValue('IMAGE');
-	    var TOOLTIPS = {
-		'RECTANGLE': Blockly.Msg.RECTANGLE_TOOLTIP,
-		'RECTANGLE_OUTLINE': Blockly.Msg.RECTANGLE_OUTLINE_TOOLTIP
-	    };
-	    return TOOLTIPS[images];
-	});
-    },
-    infer: function(ctx) {
-	var expected          = this.outputConnection.typeExpr;
-	var arg1_typed    = this.callInfer('ARG1', ctx);
-	var arg2_typed    = this.callInfer('ARG2', ctx);
-	var color_typed       = this.callInfer('CLR', ctx);
-	var color_expected    = this.getInput('CLR').connection.typeExpr;
-	var arg1_expected = this.getInput('ARG1').connection.typeExpr;
-	var arg2_expected = this.getInput('ARG2').connection.typeExpr;
-	if (arg1_typed)
-	    arg1_typed.unify(arg1_expected);
-	if (arg2_typed)
-	    arg2_typed.unify(arg2_expected);
-	if (color_typed)
-	    color_typed.unify(color_expected);
-	return expected;
-    }
->>>>>>> 59f0ac3f
 };
 
 Blockly.Blocks['read_image_typed'] = {
