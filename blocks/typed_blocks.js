--- conflicted
+++ resolved
@@ -99,7 +99,6 @@
   }
 };
 
-<<<<<<< HEAD
 Blockly.Blocks['ormap_typed'] = {
   // ormap : ('a -> bool) -> 'a list -> bool
   init: function() {
@@ -207,7 +206,6 @@
     }
 };
 
-=======
 Blockly.Blocks['color_typed'] = {
   /**
    * Block for boolean data type: true and false.
@@ -227,7 +225,6 @@
   }
 };
 
->>>>>>> 0a3c346b
 Blockly.Blocks['logic_boolean_typed'] = {
   /**
    * Block for boolean data type: true and false.
