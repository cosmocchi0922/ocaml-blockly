--- conflicted
+++ resolved
@@ -59,7 +59,6 @@
   }
 };
 
-<<<<<<< HEAD
 Blockly.Blocks['place_images_typed'] = {
   // place_images : Image.t list -> (int * int) list -> scene_t -> scene_t
   init: function() {
@@ -128,7 +127,10 @@
       fun_typed.unify(fun_expected);
     if (Alist_typed)
       Alist_typed.unify(Alist_expected);
-=======
+    return expected;
+  }
+};
+
 Blockly.Blocks['circle_typed'] = {
   // circle : int -> Color.t -> Image.t
   init: function() {
@@ -151,10 +153,9 @@
     var color_typed = this.callInfer('COLOR', ctx);
     var a_expected = this.getInput('ARG1').connection.typeExpr;
     if (arg_type1)
-      img_typed.unify(a_expected);
+      arg_type1.unify(a_expected);
     if (color_typed)
-      pair_typed.unify(color_typed);
->>>>>>> 58856ac6
+      color_typed.unify(color_typed);
     return expected;
   }
 };
