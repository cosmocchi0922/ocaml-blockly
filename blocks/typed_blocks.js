/**
 * @fileoverview Typed blocks representing basic syntax.
 * @author harukam0416@gmail.com (Haruka Matsumoto)
 */
'use strict';

goog.require('Blockly.Blocks');
goog.require('Blockly');

Blockly.Blocks['empty_scene_typed'] = {
  // empty_scene : int -> int -> scene_t
  init: function() {
    this.setColour(Blockly.Msg['SCENE_HUE']);
    this.appendValueInput('ARG1')
        .setTypeExpr(new Blockly.TypeExpr.INT())
        .appendField('empty_scene ');
    this.appendValueInput('ARG2')
        .setTypeExpr(new Blockly.TypeExpr.INT())
    this.setOutput(true);
    this.setOutputTypeExpr(new Blockly.TypeExpr.SCENE());
    this.setInputsInline(true);
    this.setTooltip(Blockly.Msg.EMPTY_SCENE_TOOLTIP);
  },
    infer: function(ctx) {
    var argument1_typed     = this.callInfer('ARG1', ctx);
    var argument2_typed    = this.callInfer('ARG2', ctx);
    var expected          = this.outputConnection.typeExpr;
    var argument1_expected = this.getInput('ARG1').connection.typeExpr;
    var argument2_expected = this.getInput('ARG2').connection.typeExpr;
    if (argument1_typed)
      argument1_typed.unify(argument1_expected);
    if (argument2_typed)
      argument2_typed.unify(argument2_expected);
    return expected;
  }
};

Blockly.Blocks['rectangle_typed'] = {
    /* rectangle : int -> int -> Color.t -> Image.t */
    init: function() {
	var A         = new Blockly.TypeExpr.INT();
	var B         = new Blockly.TypeExpr.INT();
	var color     = new Blockly.TypeExpr.COLOR();
	this.setColour(Blockly.Msg['IMAGE_HUE']);
	this.appendValueInput('ARG1')
            .setTypeExpr(A)
            .appendField('rectangle ');
	this.appendValueInput('ARG2')
            .setTypeExpr(B);
	this.appendValueInput('CLR')
            .setTypeExpr(color);
	this.setOutput(true);
	this.setOutputTypeExpr(new Blockly.TypeExpr.IMAGE());
	this.setInputsInline(true);
	this.setTooltip(Blockly.Msg.RECTANGLE_TOOLTIP);
    },
    infer: function(ctx) {
	var arg1_typed    = this.callInfer('ARG1', ctx);
	var arg2_typed    = this.callInfer('ARG2', ctx);
	var color_typed       = this.callInfer('CLR', ctx);
	var expected          = this.outputConnection.typeExpr;
	var color_expected    = this.getInput('CLR').connection.typeExpr;
	var arg1_expected = this.getInput('ARG1').connection.typeExpr;
	var arg2_expected = this.getInput('ARG2').connection.typeExpr;
	if (arg1_typed)
	    arg1_typed.unify(arg1_expected);
	if (arg2_typed)
	    arg2_typed.unify(arg2_expected);
	if (color_typed)
	    color_typed.unify(color_expected);
	return expected;
    }
};

Blockly.Blocks['read_image_typed'] = {
  // read_image : string -> Image.t
  init: function() {
    this.setColour(Blockly.Msg['IMAGE_HUE']);
    this.appendValueInput('PARAM')
        .setTypeExpr(new Blockly.TypeExpr.STRING())
        .appendField('read_image ');
    this.setOutput(true);
    this.setOutputTypeExpr(new Blockly.TypeExpr.IMAGE());
    this.setInputsInline(true);
    this.setTooltip(Blockly.Msg.READ_IMAGE_TOOLTIP);
  }
};

Blockly.Blocks['place_image_typed'] = {
  // place_image : Image.t -> (int * int) -> scene_t -> scene_t
  init: function() {
    var img   = new Blockly.TypeExpr.IMAGE();
    var A     = new Blockly.TypeExpr.INT();
    var B     = new Blockly.TypeExpr.INT();
    var pair  = new Blockly.TypeExpr.TUPLE(A, B);
    var scene = new Blockly.TypeExpr.SCENE();
    this.setColour(Blockly.Msg['SCENE_HUE']);
    this.appendValueInput('IMG')
        .setTypeExpr(img)
        .appendField('place_image ');
    this.appendValueInput('PAIR')
        .setTypeExpr(pair);
    this.appendValueInput('SCN')
        .setTypeExpr(scene);
    this.setOutput(true);
    this.setOutputTypeExpr(new Blockly.TypeExpr.SCENE());
    this.setInputsInline(true);
    this.setTooltip(Blockly.Msg.PLACE_IMAGE_TOOLTIP);
  },
  infer: function(ctx) {
    var expected = this.outputConnection.typeExpr;
    var img_typed = this.callInfer('IMG', ctx);
    var pair_typed = this.callInfer('PAIR', ctx);
    var scene_typed = this.callInfer('SCN', ctx);
    var pair_expected = this.getInput('PAIR').connection.typeExpr;
    if (img_typed)
      img_typed.unify(img_typed);
    if (pair_typed)
      pair_typed.unify(pair_expected);
    if (scene_typed)
      scene_typed.unify(expected);
    return expected;
  }
};

Blockly.Blocks['place_images_typed'] = {
  // place_images : Image.t list -> (int * int) list -> scene_t -> scene_t
  init: function() {
    var img      = new Blockly.TypeExpr.IMAGE();
    var img_list  = new Blockly.TypeExpr.LIST(img);
    var A         = new Blockly.TypeExpr.INT();
    var B         = new Blockly.TypeExpr.INT();
    var pair      = new Blockly.TypeExpr.TUPLE(A, B);
    var pair_list = new Blockly.TypeExpr.LIST(pair);
    var scene     = new Blockly.TypeExpr.SCENE();
    this.setColour(Blockly.Msg['SCENE_HUE']);
    this.appendValueInput('IMGLIST')
        .setTypeExpr(img_list)
        .appendField('place_images ');
    this.appendValueInput('PAIRLIST')
        .setTypeExpr(pair_list);
    this.appendValueInput('SCN')
        .setTypeExpr(scene);
    this.setOutput(true);
    this.setOutputTypeExpr(new Blockly.TypeExpr.SCENE());
    this.setInputsInline(true);
    this.setTooltip(Blockly.Msg.PLACE_IMAGES_TOOLTIP);
  },
  infer: function(ctx) {
    var imglist_typed     = this.callInfer('IMGLIST', ctx);
    var pairlist_typed    = this.callInfer('PAIRLIST', ctx);
    var scene_typed       = this.callInfer('SCN', ctx);
    var expected          = this.outputConnection.typeExpr;
    var imglist_expected = this.getInput('IMGLIST').connection.typeExpr;
    var pairlist_expected = this.getInput('PAIRLIST').connection.typeExpr;
    if (imglist_typed)
      imglist_typed.unify(imglist_expected);
    if (pairlist_typed)
      pairlist_typed.unify(pairlist_expected);
    if (scene_typed)
      scene_typed.unify(expected);
    return expected;
  }
};

Blockly.Blocks['andmap_typed'] = {
  // andmap : ('a -> bool) -> 'a list -> bool
  init: function() {
    var A      = Blockly.TypeExpr.generateTypeVar();
    var bool   = new Blockly.TypeExpr.BOOL();
    var fun    = new Blockly.TypeExpr.FUN(A, bool)
    var A_listType = new Blockly.TypeExpr.LIST(A);
    this.setColour(Blockly.Msg['LOGIC_HUE']);
    this.appendValueInput('FUN')
        .setTypeExpr(fun)
        .appendField('andmap ');
    this.appendValueInput('ARG1')
        .setTypeExpr(A_listType);
    this.setOutput(true);
    this.setOutputTypeExpr(new Blockly.TypeExpr.BOOL());
    this.setInputsInline(true);
    this.setTooltip(Blockly.Msg.ANDMAP_TOOLTIP);
  },
  infer: function(ctx) {
    var expected      = this.outputConnection.typeExpr;
    var fun_type      = this.callInfer('FUN', ctx);
    var arg_type1     = this.callInfer('ARG1', ctx);
    var fun_expected  = this.getInput('FUN').connection.typeExpr;
    var alist_expected = this.getInput('ARG1').connection.typeExpr;
    if (fun_type)
      fun_type.unify(fun_expected);
    if (arg_type1)
      arg_type1.unify(alist_expected);
    return expected;
  }
};

Blockly.Blocks['ormap_typed'] = {
  // ormap : ('a -> bool) -> 'a list -> bool
  init: function() {
    var A      = Blockly.TypeExpr.generateTypeVar();
    var bool   = new Blockly.TypeExpr.BOOL();
    var fun    = new Blockly.TypeExpr.FUN(A, bool)
    var A_list = new Blockly.TypeExpr.LIST(A);
    this.setColour(Blockly.Msg['LOGIC_HUE']);
    this.appendValueInput('FUN')
        .setTypeExpr(fun)
        .appendField('ormap ');
    this.appendValueInput('LIST')
        .setTypeExpr(A_list);
    this.setOutput(true);
    this.setOutputTypeExpr(new Blockly.TypeExpr.BOOL());
    this.setInputsInline(true);
    this.setTooltip(Blockly.Msg.ORMAP_TOOLTIP);
  },
  infer: function(ctx) {
    var fun_typed     = this.callInfer('FUN', ctx);
    var Alist_typed   = this.callInfer('LIST', ctx);
    var expected      = this.outputConnection.typeExpr;
    var fun_expected  = this.getInput('FUN').connection.typeExpr;
    var Alist_expected = this.getInput('LIST').connection.typeExpr;
    if (fun_typed)
      fun_typed.unify(fun_expected);
    if (Alist_typed)
      Alist_typed.unify(Alist_expected);
    return expected;
  }
};

Blockly.Blocks['circle_typed'] = {
  // circle : int -> Color.t -> Image.t
  init: function() {
    var IMAGES =
        [['circle', 'CIRCLE'],
         ['circle_outline', 'CIRCLE_OUTLINE']];
    var A     = new Blockly.TypeExpr.INT();
    var color = new Blockly.TypeExpr.COLOR();
    this.setColour(Blockly.Msg['IMAGE_HUE']);
    this.appendDummyInput()
        .appendField(new Blockly.FieldDropdown(IMAGES), 'IMAGE');
    this.appendValueInput('ARG1')
        .setTypeExpr(A)
        .appendField(' ');
    this.appendValueInput('COLOR')
        .setTypeExpr(color)
    this.setOutput(true);
    this.setOutputTypeExpr(new Blockly.TypeExpr.IMAGE());
    this.setInputsInline(true);
    var thisBlock = this;
    this.setTooltip(function() {
      var images = thisBlock.getFieldValue('IMAGE');
      var TOOLTIPS = {
        'CIRCLE': Blockly.Msg.CIRCLE_TOOLTIP,
        'CIRCLE_OUTLINE': Blockly.Msg.CIRCLE_OUTLINE_TOOLTIP
      };
      return TOOLTIPS[images];
    });
  },
  infer: function(ctx) {
    var expected = this.outputConnection.typeExpr;
    var arg_type1 = this.callInfer('ARG1', ctx);
    var color_typed = this.callInfer('COLOR', ctx);
    var a_expected = this.getInput('ARG1').connection.typeExpr;
    if (arg_type1)
      arg_type1.unify(a_expected);
    if (color_typed)
      color_typed.unify(color_typed);
    return expected;
  }
};

Blockly.Blocks['line_typed'] = {
    /* line : (int * int) list -> Color.t -> Image.t */
    init: function() {
	var A         = new Blockly.TypeExpr.INT();
	var B         = new Blockly.TypeExpr.INT();
	var pair      = new Blockly.TypeExpr.TUPLE(A, B);
	var pair_list = new Blockly.TypeExpr.LIST(pair);
	var color     = new Blockly.TypeExpr.COLOR();
	this.setColour(Blockly.Msg['IMAGE_HUE']);
	this.appendValueInput('PAIRLIST')
            .setTypeExpr(pair_list)
            .appendField('line ');
	this.appendValueInput('CLR')
            .setTypeExpr(color);
	this.setOutput(true);
	this.setOutputTypeExpr(new Blockly.TypeExpr.IMAGE());
	this.setInputsInline(true);
	this.setTooltip(Blockly.Msg.LINE_TOOLTIP);
    },
    infer: function(ctx) {
	var pairlist_typed    = this.callInfer('PAIRLIST', ctx);
	var color_typed       = this.callInfer('CLR', ctx);
	var expected          = this.outputConnection.typeExpr;
	var color_expected    = this.getInput('CLR').connection.typeExpr;
	var pairlist_expected = this.getInput('PAIRLIST').connection.typeExpr;
	if (pairlist_typed)
	    pairlist_typed.unify(pairlist_expected);
	if (color_typed)
	    color_typed.unify(color_expected);
	return expected;
    }
};

Blockly.Blocks['polygon_typed'] = {
    /* polygon : (int * int) list -> Color.t -> Image.t */
    init: function() {
	var IMAGES =
	    [['polygon', 'POLYGON'],
            ['polygon_outline', 'POLYGON_OUTLINE']];
	var A         = new Blockly.TypeExpr.INT();
	var B         = new Blockly.TypeExpr.INT();
	var pair      = new Blockly.TypeExpr.TUPLE(A, B);
	var pair_list = new Blockly.TypeExpr.LIST(pair);
	var color     = new Blockly.TypeExpr.COLOR();
	this.setColour(Blockly.Msg['IMAGE_HUE']);
	this.appendDummyInput()
            .appendField(new Blockly.FieldDropdown(IMAGES), 'IMAGE');
	this.appendValueInput('PAIRLIST')
            .setTypeExpr(pair_list)
            .appendField(' ');
	this.appendValueInput('CLR')
            .setTypeExpr(color);
	this.setOutput(true);
	this.setOutputTypeExpr(new Blockly.TypeExpr.IMAGE());
	this.setInputsInline(true);
	var thisBlock = this;
	this.setTooltip(function() {
          var images = thisBlock.getFieldValue('IMAGE');
          var TOOLTIPS = {
            'POLYGON': Blockly.Msg.POLYGON_TOOLTIP,
            'POLYGON_OUTLINE': Blockly.Msg.POLYGON_OUTLINE_TOOLTIP
          };
          return TOOLTIPS[images];
        });
    },
    infer: function(ctx) {
	var pairlist_typed    = this.callInfer('PAIRLIST', ctx);
	var color_typed       = this.callInfer('CLR', ctx);
	var expected          = this.outputConnection.typeExpr;
	var color_expected    = this.getInput('CLR').connection.typeExpr;
	var pairlist_expected = this.getInput('PAIRLIST').connection.typeExpr;
	if (pairlist_typed)
	    pairlist_typed.unify(pairlist_expected);
	if (color_typed)
	    color_typed.unify(color_expected);
	return expected;
    }
};

Blockly.Blocks['make_color_typed'] = {
    /* make_color : int -> int -> int -> Color.t */
    init: function() {
	var r         = new Blockly.TypeExpr.INT();
	var g         = new Blockly.TypeExpr.INT();
	var b         = new Blockly.TypeExpr.INT();
        this.setColour(Blockly.Msg['COLOR_HUE']);
	this.appendValueInput('R')
            .setTypeExpr(r)
            .appendField('make_color ');
	this.appendValueInput('G')
            .setTypeExpr(g);
	this.appendValueInput('B')
            .setTypeExpr(b);
	this.setOutput(true);
	this.setOutputTypeExpr(new Blockly.TypeExpr.COLOR());
	this.setInputsInline(true);
	this.setTooltip(Blockly.Msg.MAKE_COLOR_TOOLTIP);
    },
    infer: function(ctx) {
	var r_typed       = this.callInfer('R', ctx);
	var g_typed       = this.callInfer('G', ctx);
	var b_typed       = this.callInfer('B', ctx);
	var expected   = this.outputConnection.typeExpr;
	var r_expected = this.getInput('R').connection.typeExpr;
	var g_expected = this.getInput('G').connection.typeExpr;
	var b_expected = this.getInput('B').connection.typeExpr;
	if (r_typed)
	    r_typed.unify(r_expected);
	if (g_typed)
	    g_typed.unify(g_expected);
	if (b_typed)
	    b_typed.unify(b_expected);
	return expected;
    }
};

Blockly.Blocks['make_color2_typed'] = {
    /* make_color : ?alpha:int -> int -> int -> int -> Color.t */
    init: function() {
	var a         = new Blockly.TypeExpr.INT();
	var r         = new Blockly.TypeExpr.INT();
	var g         = new Blockly.TypeExpr.INT();
	var b         = new Blockly.TypeExpr.INT();
        this.setColour(Blockly.Msg['COLOR_HUE']);
	this.appendValueInput('R')
            .setTypeExpr(r)
            .appendField('make_color2 ');
	this.appendValueInput('G')
            .setTypeExpr(g);
	this.appendValueInput('B')
            .setTypeExpr(b);
	this.appendValueInput('A')
            .setTypeExpr(a);
	this.setOutput(true);
	this.setOutputTypeExpr(new Blockly.TypeExpr.COLOR());
	this.setInputsInline(true);
	this.setTooltip(Blockly.Msg.MAKE_COLOR2_TOOLTIP);
    },
    infer: function(ctx) {
	var a_typed       = this.callInfer('A', ctx);
	var r_typed       = this.callInfer('R', ctx);
	var g_typed       = this.callInfer('G', ctx);
	var b_typed       = this.callInfer('B', ctx);
	var expected   = this.outputConnection.typeExpr;
	var r_expected = this.getInput('R').connection.typeExpr;
	var g_expected = this.getInput('G').connection.typeExpr;
	var b_expected = this.getInput('B').connection.typeExpr;
	var a_expected = this.getInput('A').connection.typeExpr;
	if (r_typed)
	    r_typed.unify(r_expected);
	if (g_typed)
	    g_typed.unify(g_expected);
	if (b_typed)
	    b_typed.unify(b_expected);
	if (a_typed)
	    a_typed.unify(a_expected);
	return expected;
    }
};

Blockly.Blocks['color_typed'] = {
  /**
   * Block for color data type.
   * @this Blockly.Block
   */
  init: function() {
    var COLORS =
        [['red', 'RED'], ['blue', 'BLUE'], ['black', 'BLACK'], ['white', 'WHITE'],
	 ['yellow', 'YELLOW'], ['green', 'GREEN'], ['pink', 'PINK'], ['cyan', 'CYAN']];
    this.setColour(Blockly.Msg['COLOR_HUE']);
    this.setOutput(true);
    // TODO(harukam): Define a function to create a type expression in the same
    // way as makeConnection_ in block.js and block_svg.js.
    this.setOutputTypeExpr(new Blockly.TypeExpr.COLOR());
    this.appendDummyInput()
        .appendField(new Blockly.FieldDropdown(COLORS), 'COLOR');
  }
};

Blockly.Blocks['text_typed'] = {
  // text : string -> int -> Color.t -> Image.t
  init: function() {
    var A     = new Blockly.TypeExpr.STRING();
    var B     = new Blockly.TypeExpr.INT();
    var color = new Blockly.TypeExpr.COLOR();
    this.setColour(Blockly.Msg['IMAGE_HUE']);
    this.appendValueInput('ARG1')
        .setTypeExpr(A)
        .appendField('text ');
    this.appendValueInput('ARG2')
        .setTypeExpr(B);
    this.appendValueInput('COLOR')
        .setTypeExpr(color)
    this.setOutput(true);
    this.setOutputTypeExpr(new Blockly.TypeExpr.IMAGE());
    this.setInputsInline(true);
    this.setTooltip(Blockly.Msg.TEXT_TOOLTIP);
  },
  infer: function(ctx) {
    var expected = this.outputConnection.typeExpr;
    var arg_type1 = this.callInfer('ARG1', ctx);
    var arg_type2 = this.callInfer('ARG2', ctx);
    var color_typed = this.callInfer('COLOR', ctx);
    var a_expected = this.getInput('ARG1').connection.typeExpr;
    var b_expected = this.getInput('ARG2').connection.typeExpr;
    if (arg_type1)
      arg_type1.unify(a_expected);
    if (arg_type2)
      arg_type2.unify(b_expected);
    if (color_typed)
      color_typed.unify(color_typed);
    return expected;
  }
};

Blockly.Blocks['logic_boolean_typed'] = {
  /**
   * Block for boolean data type: true and false.
   * @this Blockly.Block
   */
  init: function() {
    var BOOLEANS =
        [[Blockly.Msg.LOGIC_BOOLEAN_TRUE, 'TRUE'],
         [Blockly.Msg.LOGIC_BOOLEAN_FALSE, 'FALSE']];
    this.setHelpUrl(Blockly.Msg.LOGIC_BOOLEAN_HELPURL);
    this.setColour(Blockly.Msg['LOGIC_HUE']);
    this.setOutput(true, 'Boolean');
    // TODO(harukam): Define a function to create a type expression in the same
    // way as makeConnection_ in block.js and block_svg.js.
    this.setOutputTypeExpr(new Blockly.TypeExpr.BOOL());
    this.appendDummyInput()
        .appendField(new Blockly.FieldDropdown(BOOLEANS), 'BOOL');
    this.setTooltip(Blockly.Msg.LOGIC_BOOLEAN_TOOLTIP);
  }
};

Blockly.Blocks['logic_operator_typed'] = {
  /**
   * Block for logical operator.
   * @this Blockly.Block
   */
  init: function() {
    var OPERATORS =
        [['&&', 'AND'],
         ['||', 'OR']];
    this.setColour(Blockly.Msg['LOGIC_HUE']);
    this.setOutput(true, 'Boolean');
    this.setOutputTypeExpr(new Blockly.TypeExpr.BOOL());
    this.appendValueInput('A')
        .setTypeExpr(new Blockly.TypeExpr.BOOL());
    this.appendValueInput('B')
        .setTypeExpr(new Blockly.TypeExpr.BOOL())
        .appendField(new Blockly.FieldDropdown(OPERATORS), 'OP_BOOL');
    this.setInputsInline(true);
    // Assign 'this' to a variable for use in the tooltip closure below.
    var thisBlock = this;
    this.setTooltip(function() {
      var mode = thisBlock.getFieldValue('OP_BOOL');
      var TOOLTIPS = {
        'AND': Blockly.Msg.LOGIC_OPERATION_AND,
        'OR': Blockly.Msg.LOGIC_OPERATION_OR
      };
      return TOOLTIPS[mode];
    });
  },

  infer: function(ctx) {
    var expected_left = new Blockly.TypeExpr.BOOL();
    var left = this.callInfer('A', ctx);
    var right = this.callInfer('B', ctx);
    if (left)
      left.unify(expected_left);
    if (right)
      right.unify(expected_left);
    return expected_left;
  }
}

Blockly.Blocks['not_operator_typed'] = {
  /**
   * Block for "not" operator.
   * @this Blockly.Block
   */
  init: function() {
    this.setColour(Blockly.Msg['LOGIC_HUE']);
    this.setOutput(true, 'Boolean');
    this.setOutputTypeExpr(new Blockly.TypeExpr.BOOL());
    this.appendValueInput('A')
        .setTypeExpr(new Blockly.TypeExpr.BOOL())
        .appendField('not');
    this.setInputsInline(true);
    this.setTooltip(Blockly.Msg.LOGIC_NEGATE_TOOLTIP);
  },

  infer: function(ctx) {
    var expected = new Blockly.TypeExpr.BOOL();
    var arg = this.callInfer('A', ctx);
    if (arg)
      arg.unify(expected);
    return expected;
  }
};

Blockly.Blocks['logic_compare_typed'] = {
  /**
   * Block for comparison operator.
   * @this Blockly.Block
   */
  init: function() {
    var OPERATORS = Blockly.RTL ? [
          ['=', 'EQ'],
          ['\u2260', 'NEQ'],
          ['>', 'LT'],
          ['\u2265', 'LTE'],
          ['<', 'GT'],
          ['\u2264', 'GTE']
        ] : [
          ['=', 'EQ'],
          ['\u2260', 'NEQ'],
          ['<', 'LT'],
          ['\u2264', 'LTE'],
          ['>', 'GT'],
          ['\u2265', 'GTE']
        ];
    this.setHelpUrl(Blockly.Msg.LOGIC_COMPARE_HELPURL);
    this.setColour(Blockly.Msg['LOGIC_HUE']);
    this.setOutput(true, 'Boolean');
    this.setOutputTypeExpr(new Blockly.TypeExpr.BOOL());
    var A = Blockly.TypeExpr.generateTypeVar();
    this.appendValueInput('A')
        .setTypeExpr(A);
    this.appendValueInput('B')
        .setTypeExpr(A)
        .appendField(new Blockly.FieldDropdown(OPERATORS), 'OP');
    this.setInputsInline(true);
    // Assign 'this' to a variable for use in the tooltip closure below.
    var thisBlock = this;
    this.setTooltip(function() {
      var op = thisBlock.getFieldValue('OP');
      var TOOLTIPS = {
        'EQ': Blockly.Msg.LOGIC_COMPARE_TOOLTIP_EQ,
        'NEQ': Blockly.Msg.LOGIC_COMPARE_TOOLTIP_NEQ,
        'LT': Blockly.Msg.LOGIC_COMPARE_TOOLTIP_LT,
        'LTE': Blockly.Msg.LOGIC_COMPARE_TOOLTIP_LTE,
        'GT': Blockly.Msg.LOGIC_COMPARE_TOOLTIP_GT,
        'GTE': Blockly.Msg.LOGIC_COMPARE_TOOLTIP_GTE
      };
      return TOOLTIPS[op];
    });
  },

  infer: function(ctx) {
    var expected_left = this.getInput('A').connection.typeExpr;
    var left = this.callInfer('A', ctx);
    var right = this.callInfer('B', ctx);
    if (left)
      left.unify(expected_left);
    if (right)
      right.unify(expected_left);
    return new Blockly.TypeExpr.BOOL();
  }
};

Blockly.Blocks['logic_ternary_typed'] = {
  /**
   * Block for ternary operator.
   * @this Blockly.Block
   */
  init: function() {
    this.setHelpUrl(Blockly.Msg.LOGIC_TERNARY_HELPURL);
    this.setColour(Blockly.Msg['LOGIC_HUE']);
    var A = Blockly.TypeExpr.generateTypeVar();
    this.appendValueInput('IF')
        .setTypeExpr(new Blockly.TypeExpr.BOOL())
        .appendField('if')
    this.appendValueInput('THEN')
        .setTypeExpr(A)
        .appendField('then')
    this.appendValueInput('ELSE')
        .setTypeExpr(A)
        .appendField('else');
    this.setOutput(true);
    this.setOutputTypeExpr(A);
    this.setTooltip(Blockly.Msg.LOGIC_TERNARY_TOOLTIP);
  },

  infer: function(ctx) {
    var cond_expected = new Blockly.TypeExpr.BOOL();
    var cond_type = this.callInfer('IF', ctx);
    if (cond_type)
      cond_type.unify(cond_expected);
    var expected = this.outputConnection.typeExpr;
    var then_type = this.callInfer('THEN', ctx);
    var else_type = this.callInfer('ELSE', ctx);
    if (then_type)
      then_type.unify(expected);
    if (else_type)
      else_type.unify(expected);
    return expected;
  }
};

Blockly.Blocks['max_int_typed'] = {
  init: function() {
    var INTS =
        [['max_int', 'MAX_INT'],
         ['min_int', 'MIN_INT']];
    this.setColour(Blockly.Msg['INT_HUE']);
    this.appendDummyInput()
        .appendField(new Blockly.FieldDropdown(INTS), 'INT');
    this.setOutput(true);
    this.setOutputTypeExpr(new Blockly.TypeExpr.INT());
    var thisBlock = this;
    this.setTooltip(function() {
      var ints = thisBlock.getFieldValue('INT');
      var TOOLTIPS = {
        'MAX_INT': Blockly.Msg.MATH_SPECIALINT_MAX,
        'MIN_INT': Blockly.Msg.MATH_SPECIALINT_MIN
      };
      return TOOLTIPS[ints];
    });
  }
};

Blockly.Blocks['infinity_typed'] = {
  init: function() {
    var FLOATS =
        [['infinity', 'INFINITY'],
         ['neg_infinity', 'NEG_INFINITY'],
         ['nan', 'NAN']];
    this.setColour(Blockly.Msg['FLOAT_HUE']);
    this.appendDummyInput()
        .appendField(new Blockly.FieldDropdown(FLOATS), 'FLOAT');
    this.setOutput(true);
    this.setOutputTypeExpr(new Blockly.TypeExpr.FLOAT());
    var thisBlock = this;
    this.setTooltip(function() {
      var floats = thisBlock.getFieldValue('FLOAT');
      var TOOLTIPS = {
        'INFINITY': Blockly.Msg.MATH_SPECIALFLOAT_INFINITY,
        'NEG_INFINITY': Blockly.Msg.MATH_SPECIALFLOAT_NEGINFINITY,
        'NAN': Blockly.Msg.MATH_SPECIALFLOAT_NAN
      };
      return TOOLTIPS[floats];
    })
  }
};

Blockly.Blocks['int_typed'] = {
  /**
   * Block for numeric value.
   * @this Blockly.Block
   */
  init: function() {
    this.setHelpUrl(Blockly.Msg.MATH_NUMBER_HELPURL);
    this.setColour(Blockly.Msg['INT_HUE']);
    this.appendDummyInput()
        .appendField(new Blockly.FieldTextInput('0',
        Blockly.FieldTextInput.intValidator), 'INT');
    this.setOutput(true, 'Int');
    this.setOutputTypeExpr(new Blockly.TypeExpr.INT());
    this.setTooltip(Blockly.Msg.MATH_NUMBER_TOOLTIP);
  }
};

Blockly.Blocks['int_arithmetic_typed'] = {
  /**
   * Block for basic arithmetic operator.
   * @this Blockly.Block
   */
  init: function() {
    var OPERATORS =
        [['+', 'ADD_INT'],
         ['-', 'MINUS_INT'],
         ['*', 'MULTIPLY_INT'],
         ['/', 'DIVIDE_INT'],
         ['mod', 'MOD_INT']];
    this.setHelpUrl(Blockly.Msg.MATH_ARITHMETIC_HELPURL);
    this.setColour(Blockly.Msg['INT_HUE']);
    this.setOutput(true, 'Int');
    this.setOutputTypeExpr(new Blockly.TypeExpr.INT());
    this.appendValueInput('A')
        .setTypeExpr(new Blockly.TypeExpr.INT())
    this.appendValueInput('B')
        .setTypeExpr(new Blockly.TypeExpr.INT())
        .appendField(new Blockly.FieldDropdown(OPERATORS), 'OP_INT');
    this.setInputsInline(true);
    // Assign 'this' to a variable for use in the tooltip closure below.
    var thisBlock = this;
    this.setTooltip(function() {
      var mode = thisBlock.getFieldValue('OP_INT');
      var TOOLTIPS = {
        'ADD_INT': Blockly.Msg.MATH_ARITHMETIC_TOOLTIP_ADD,
        'MINUS_INT': Blockly.Msg.MATH_ARITHMETIC_TOOLTIP_MINUS,
        'MULTIPLY_INT': Blockly.Msg.MATH_ARITHMETIC_TOOLTIP_MULTIPLY,
        'DIVIDE_INT': Blockly.Msg.MATH_ARITHMETIC_TOOLTIP_DIVIDE,
        'MOD_INT': Blockly.Msg.MATH_ARITHMETIC_TOOLTIP_MOD
      };
      return TOOLTIPS[mode];
    });
  },

  infer: function(ctx) {
    var expected_left = new Blockly.TypeExpr.INT();
    var left = this.callInfer('A', ctx);
    var right = this.callInfer('B', ctx);
    if (left)
      left.unify(expected_left);
    if (right)
      right.unify(expected_left);
    return expected_left;
  }
};

Blockly.Blocks['int_abs_typed'] = {
  /**
   * Block for Pervasives.abs function.
   * @this Blockly.Block
   */
  init: function() {
    this.setColour(Blockly.Msg['INT_HUE']);
    this.setOutput(true, 'Int');
    this.setOutputTypeExpr(new Blockly.TypeExpr.INT());
    this.appendValueInput('A')
        .setTypeExpr(new Blockly.TypeExpr.INT())
        .appendField('abs');
    this.setInputsInline(true);
    this.setTooltip(Blockly.Msg.MATH_SINGLE_TOOLTIP_ABS);
  },

  infer: function(ctx) {
    var expected = new Blockly.TypeExpr.INT();
    var arg = this.callInfer('A', ctx);
    if (arg)
      arg.unify(expected);
    return expected;
  }
};

Blockly.Blocks['float_typed'] = {
  /**
   * Block for numeric value.
   * @this Blockly.Block
   */
  init: function() {
    this.setHelpUrl(Blockly.Msg.MATH_NUMBER_HELPURL);
    this.setColour(Blockly.Msg['FLOAT_HUE']);
    this.appendDummyInput()
        .appendField(new Blockly.FieldTextInput('0.',
        Blockly.FieldTextInput.floatValidator), 'Float');
    this.setOutput(true, 'Float');
    this.setOutputTypeExpr(new Blockly.TypeExpr.FLOAT());
    this.setTooltip(Blockly.Msg.MATH_NUMBER_TOOLTIP);
  }
};

Blockly.Blocks['float_arithmetic_typed'] = {
  /**
   * Block for basic arithmetic operator.
   * @this Blockly.Block
   */
  init: function() {
    var OPERATORS =
        [['+.', 'ADD_FLOAT'],
         ['-.', 'MINUS_FLOAT'],
         ['*.', 'MULTIPLY_FLOAT'],
         ['/.', 'DIVIDE_FLOAT'],
         ['**', 'POWER_FLOAT']];
    this.setHelpUrl(Blockly.Msg.MATH_ARITHMETIC_HELPURL);
    this.setColour(Blockly.Msg['FLOAT_HUE']);
    this.setOutput(true, 'Float');
    this.setOutputTypeExpr(new Blockly.TypeExpr.FLOAT());
    this.appendValueInput('A')
        .setTypeExpr(new Blockly.TypeExpr.FLOAT())
    this.appendValueInput('B')
        .setTypeExpr(new Blockly.TypeExpr.FLOAT())
        .appendField(new Blockly.FieldDropdown(OPERATORS), 'OP_FLOAT');
    this.setInputsInline(true);
    // Assign 'this' to a variable for use in the tooltip closure below.
    var thisBlock = this;
    this.setTooltip(function() {
      var mode = thisBlock.getFieldValue('OP_FLOAT');
      var TOOLTIPS = {
        'ADD_FLOAT': Blockly.Msg.MATH_ARITHMETIC_TOOLTIP_ADD,
        'MINUS_FLOAT': Blockly.Msg.MATH_ARITHMETIC_TOOLTIP_MINUS,
        'MULTIPLY_FLOAT': Blockly.Msg.MATH_ARITHMETIC_TOOLTIP_MULTIPLY,
        'DIVIDE_FLOAT': Blockly.Msg.MATH_ARITHMETIC_TOOLTIP_DIVIDE,
        'POWER_FLOAT': Blockly.Msg.MATH_ARITHMETIC_TOOLTIP_POWER
      };
      return TOOLTIPS[mode];
    });
  },

  infer: function(ctx) {
    var expected_left = new Blockly.TypeExpr.FLOAT();
    var left = this.callInfer('A', ctx);
    var right = this.callInfer('B', ctx);
    if (left)
      left.unify(expected_left);
    if (right)
      right.unify(expected_left);
    return expected_left;
  }
};

Blockly.Blocks['float_sqrt_typed'] = {
  /**
   * Block for Pervasives.sqrt function.
   * @this Blockly.Block
   */
  init: function() {
    this.setColour(Blockly.Msg['FLOAT_HUE']);
    this.setOutput(true, 'Float');
    this.setOutputTypeExpr(new Blockly.TypeExpr.FLOAT());
    this.appendValueInput('A')
        .setTypeExpr(new Blockly.TypeExpr.FLOAT())
        .appendField('sqrt');
    this.setInputsInline(true);
    this.setTooltip(Blockly.Msg.MATH_SINGLE_TOOLTIP_ROOT);
  },

  infer: function(ctx) {
    var expected = new Blockly.TypeExpr.FLOAT();
    var arg = this.callInfer('A', ctx);
    if (arg)
      arg.unify(expected);
    return expected;
  }
};

Blockly.Blocks['string_typed'] = {
  init: function() {
    this.setColour(Blockly.Msg['STRING_HUE']);
    this.appendDummyInput()
        .appendField('"')
        .appendField(new Blockly.FieldTextInput('foo'), 'STRING')
        .appendField('"');
    this.setOutput(true);
    this.setOutputTypeExpr(new Blockly.TypeExpr.STRING());
  }
};

Blockly.Blocks['concat_string_typed'] = {
  init: function() {
    this.setColour(Blockly.Msg['STRING_HUE']);
    this.appendValueInput('A')
        .setTypeExpr(new Blockly.TypeExpr.STRING());
    this.appendValueInput('B')
        .setTypeExpr(new Blockly.TypeExpr.STRING())
        .appendField('^');
    this.setOutput(true);
    this.setOutputTypeExpr(new Blockly.TypeExpr.STRING());
    this.setInputsInline(true);
    this.setTooltip(Blockly.Msg.STRING_CONCAT);
  },

  infer: function(ctx) {
    var expected_left = new Blockly.TypeExpr.STRING();
    var left = this.callInfer('A', ctx);
    var right = this.callInfer('B', ctx);
    if (left)
      left.unify(expected_left);
    if (right)
      right.unify(expected_left);
    return expected_left;
  }
};

Blockly.Blocks['string_of_int_typed'] = {
  init: function() {
    this.setColour(Blockly.Msg['STRING_HUE']);
    this.appendValueInput('PARAM')
        .setTypeExpr(new Blockly.TypeExpr.INT())
        .appendField('string_of_int');
    this.setOutput(true);
    this.setOutputTypeExpr(new Blockly.TypeExpr.STRING());
    this.setInputsInline(true);
    this.setTooltip(Blockly.Msg.STRING_OF_INT);
  },

  infer: function(ctx) {
    var expected_param = new Blockly.TypeExpr.INT();
    var param = this.callInfer('PARAM', ctx);
    if (param)
      param.unify(expected_param);
    return new Blockly.TypeExpr.STRING();
  }
};

Blockly.Blocks['int_of_string_typed'] = {
  init: function() {
    this.setColour(Blockly.Msg['MATH_HUE']);
    this.appendValueInput('PARAM')
        .setTypeExpr(new Blockly.TypeExpr.STRING())
        .appendField('int_of_string');
    this.setOutput(true);
    this.setOutputTypeExpr(new Blockly.TypeExpr.INT());
    this.setInputsInline(true);
    this.setTooltip(Blockly.Msg.INT_OF_STRING_TOOLTIP);
  },

  infer: function(ctx) {
    var expected_param = new Blockly.TypeExpr.STRING();
    var param = this.callInfer('PARAM', ctx);
    if (param)
      param.unify(expected_param);
    return new Blockly.TypeExpr.INT();
  }
};

Blockly.Blocks['string_of_float_typed'] = {
  init: function() {
    this.setColour(Blockly.Msg['STRING_HUE']);
    this.appendValueInput('PARAM')
        .setTypeExpr(new Blockly.TypeExpr.FLOAT())
        .appendField('string_of_float');
    this.setOutput(true);
    this.setOutputTypeExpr(new Blockly.TypeExpr.STRING());
    this.setInputsInline(true);
    this.setTooltip(Blockly.Msg.MATH_STRING_OF_FLOAT);
  },

  infer: function(ctx) {
    var expected_param = new Blockly.TypeExpr.FLOAT();
    var param = this.callInfer('PARAM', ctx);
    if (param)
      param.unify(expected_param);
    return new Blockly.TypeExpr.STRING();
  }
};

Blockly.Blocks['float_of_int_typed'] = {
  init: function() {
    this.setColour(Blockly.Msg['FLOAT_HUE']);
    this.appendValueInput('PARAM')
        .setTypeExpr(new Blockly.TypeExpr.INT())
        .appendField('float_of_int');
    this.setOutput(true);
    this.setOutputTypeExpr(new Blockly.TypeExpr.FLOAT());
    this.setInputsInline(true);
    this.setTooltip(Blockly.Msg.MATH_FLOAT_OF_INT);
  },

  infer: function(ctx) {
    var expected_param = new Blockly.TypeExpr.INT();
    var param = this.callInfer('PARAM', ctx);
    if (param)
      param.unify(expected_param);
    return new Blockly.TypeExpr.FLOAT();
  }
};

Blockly.Blocks['int_of_float_typed'] = {
  init: function() {
    this.setColour(Blockly.Msg['INT_HUE']);
    this.appendValueInput('PARAM')
        .setTypeExpr(new Blockly.TypeExpr.FLOAT())
        .appendField('int_of_float');
    this.setOutput(true);
    this.setOutputTypeExpr(new Blockly.TypeExpr.INT());
    this.setInputsInline(true);
    this.setTooltip(Blockly.Msg.MATH_INT_OF_FLOAT);
  },

  infer: function(ctx) {
    var expected_param = new Blockly.TypeExpr.FLOAT();
    var param = this.callInfer('PARAM', ctx);
    if (param)
      param.unify(expected_param);
    return new Blockly.TypeExpr.INT();
  }
};

Blockly.Blocks['string_of_bool_typed'] = {
  init: function() {
    this.setColour(Blockly.Msg['STRING_HUE']);
    this.appendValueInput('PARAM')
        .setTypeExpr(new Blockly.TypeExpr.BOOL())
        .appendField('string_of_bool');
    this.setOutput(true);
    this.setOutputTypeExpr(new Blockly.TypeExpr.STRING());
    this.setInputsInline(true);
    this.setTooltip(Blockly.Msg.STRING_OF_BOOL);
  },

  infer: function(ctx) {
    var expected_param = new Blockly.TypeExpr.BOOL();
    var param = this.callInfer('PARAM', ctx);
    if (param)
      param.unify(expected_param);
    return new Blockly.TypeExpr.STRING();
  }
};

Blockly.Blocks['bool_of_string_typed'] = {
  init: function() {
    this.setColour(Blockly.Msg['LOGIC_HUE']);
    this.appendValueInput('PARAM')
        .setTypeExpr(new Blockly.TypeExpr.STRING())
        .appendField('string_of_bool');
    this.setOutput(true);
    this.setOutputTypeExpr(new Blockly.TypeExpr.BOOL());
    this.setInputsInline(true);
    this.setTooltip(Blockly.Msg.STRING_OF_BOOL);
  },

  infer: function(ctx) {
    var expected_param = new Blockly.TypeExpr.STRING();
    var param = this.callInfer('PARAM', ctx);
    if (param)
      param.unify(expected_param);
    return new Blockly.TypeExpr.BOOL();
  }
};

Blockly.Blocks['option_none_typed'] = {
  init: function() {
    this.setColour(Blockly.Msg['OPTION_HUE']);
    var element_type = Blockly.TypeExpr.generateTypeVar();
    var optionType = new Blockly.TypeExpr.OPTION(element_type);
    this.appendDummyInput()
        .appendField('None');
    this.setOutput(true);
    this.setOutputTypeExpr(optionType);
    this.setInputsInline(true);
    this.setTooltip(Blockly.Msg.OPTION_NONE_TOOLTIP);
  }
};

Blockly.Blocks['option_some_typed'] = {
  init: function() {
    this.setColour(Blockly.Msg['OPTION_HUE']);
    var element_type = Blockly.TypeExpr.generateTypeVar();
    var optionType = new Blockly.TypeExpr.OPTION(element_type);
    this.appendValueInput('PARAM')
        .setTypeExpr(element_type)
        .appendField('Some');
    this.setOutput(true);
    this.setOutputTypeExpr(optionType);
    this.setInputsInline(true);
    this.setTooltip(Blockly.Msg.OPTION_SOME_TOOLTIP);
  },

  infer: function(ctx) {
    var expected = this.outputConnection.typeExpr;
    var expectedElementType = expected.element_type;
    var elementType = this.callInfer('PARAM', ctx);
    if (elementType) {
      expectedElementType.unify(elementType);
    }
    return expected;
  }
}

Blockly.Blocks['lists_create_with_typed'] = {
  /**
   * Block for creating a list with any number of elements of any type.
   * @this Blockly.Block
   */
  init: function() {
    this.setColour(Blockly.Msg['LISTS_HUE']);
    var element_type = Blockly.TypeExpr.generateTypeVar();
    this.appendDummyInput('LPAREN')
        .appendField('[');
    this.appendValueInput('ADD0')
        .setTypeExpr(element_type);
    this.appendValueInput('ADD1')
        .setTypeExpr(element_type)
        .appendField(';');
    this.appendValueInput('ADD2')
        .setTypeExpr(element_type)
        .appendField(';');
    this.appendDummyInput('RPAREN')
        .appendField(']');
    this.setOutput(true, 'Array');
    this.setOutputTypeExpr(new Blockly.TypeExpr.LIST(element_type));
    this.setMutator(new Blockly.Mutator(['lists_create_with_item']));
    this.setTooltip(Blockly.Msg.LISTS_CREATE_WITH_TOOLTIP);
    this.itemCount_ = 3;
    // https://developers.google.com/blockly/guides/create-custom-blocks/define-blocks
    this.setInputsInline(true);
  },
  /**
   * Create XML to represent list inputs.
   * @return {Element} XML storage element.
   * @this Blockly.Block
   */
  mutationToDom: function() {
    var container = document.createElement('mutation');
    container.setAttribute('items', this.itemCount_);
    return container;
  },
  /**
   * Parse XML to restore the list inputs.
   * @param {!Element} xmlElement XML storage element.
   * @this Blockly.Block
   */
  domToMutation: function(xmlElement) {
    // xmlElement = <mutation items="n"></mutation>
    // where n is the number of elements.
    // returns a list block with n elements
    this.removeInput('LPAREN');
    for (var x = 0; x < this.itemCount_; x++) {
      this.removeInput('ADD' + x);
    }
    this.removeInput('RPAREN');
    this.itemCount_ = parseInt(xmlElement.getAttribute('items'), 10);
    this.appendDummyInput('LPAREN')
        .appendField('[');
    var element_type = this.outputConnection.typeExpr.element_type;
    for (var x = 0; x < this.itemCount_; x++) {
      var input = this.appendValueInput('ADD' + x)
                      .setTypeExpr(element_type);
      if (x != 0) {
        input.appendField(';');
      }
    }
    this.appendDummyInput('RPAREN')
        .appendField(']');
  },
  /**
   * Populate the mutator's dialog with this block's components.
   * @param {!Blockly.Workspace} workspace Mutator's workspace.
   * @return {!Blockly.Block} Root block in mutator.
   * @this Blockly.Block
   */
  decompose: function(workspace) {
    var containerBlock =
        workspace.newBlock('lists_create_with_container');
    containerBlock.initSvg();
    var connection = containerBlock.getInput('STACK').connection;
    for (var x = 0; x < this.itemCount_; x++) {
      var itemBlock = workspace.newBlock('lists_create_with_item');
      itemBlock.initSvg();
      connection.connect(itemBlock.previousConnection);
      connection = itemBlock.nextConnection;
    }
    return containerBlock;
  },
  /**
   * Reconfigure this block based on the mutator dialog's components.
   * @param {!Blockly.Block} containerBlock Root block in mutator.
   * @this Blockly.Block
   */
  compose: function(containerBlock) {
    // Disconnect all input blocks and remove all inputs.
    this.removeInput('RPAREN');
    for (; 0 < this.itemCount_; this.itemCount_--) {
      var index = this.itemCount_ - 1;
      this.removeInput('ADD' + index);
    }
    // Rebuild the block's inputs.
    var itemBlock = containerBlock.getInputTargetBlock('STACK');
    var element_type = this.outputConnection.typeExpr.element_type;
    while (itemBlock) {
      var input = this.appendValueInput('ADD' + this.itemCount_)
                      .setTypeExpr(element_type);
      if (this.itemCount_ != 0) {
        input.appendField(';');
      }
      // Reconnect any child blocks.
      this.itemCount_++;
      // The length of items should be updated in advance of connecting two
      // blocks. This is because type inference, which depends on the length
      // of items, occurs when connecting two blocks.
      if (itemBlock.valueConnection_) {
        input.connection.connect(itemBlock.valueConnection_);
      }
      itemBlock = itemBlock.nextConnection &&
          itemBlock.nextConnection.targetBlock();
    }
    this.appendDummyInput('RPAREN')
        .appendField(']');
  },
  /**
   * Store pointers to any connected child blocks.
   * @param {!Blockly.Block} containerBlock Root block in mutator.
   * @this Blockly.Block
   */
  saveConnections: function(containerBlock) {
    var itemBlock = containerBlock.getInputTargetBlock('STACK');
    var x = 0;
    while (itemBlock) {
      var input = this.getInput('ADD' + x);
      itemBlock.valueConnection_ = input && input.connection.targetConnection;
      x++;
      itemBlock = itemBlock.nextConnection &&
          itemBlock.nextConnection.targetBlock();
    }
  },

  infer: function(ctx) {
    var expected = this.outputConnection.typeExpr;
    for (var x = 0; x < this.itemCount_; x++) {
      var type = this.callInfer('ADD' + x, ctx);
      if (type)
        type.unify(expected.element_type);
    }
    return expected;
  }
};

Blockly.Blocks['list_empty_typed'] = {
  init: function() {
    this.setColour(Blockly.Msg['LISTS_HUE']);
    var element_type = Blockly.TypeExpr.generateTypeVar();
    var listType = new Blockly.TypeExpr.LIST(element_type);
    this.appendDummyInput()
        .appendField('[ ]');
    this.setOutput(true);
    this.setOutputTypeExpr(listType);
    this.setInputsInline(true);
    this.setTooltip(Blockly.Msg.LISTS_CREATE_EMPTY_TOOLTIP);
  }
};

Blockly.Blocks['list_cons_typed'] = {
  init: function() {
    this.setColour(Blockly.Msg['LISTS_HUE']);
    var element_type = Blockly.TypeExpr.generateTypeVar();
    var listType = new Blockly.TypeExpr.LIST(element_type);
    this.appendValueInput('FIRST')
        .setTypeExpr(element_type);
    this.appendValueInput('CONS')
        .setTypeExpr(listType)
        .appendField('::');
    this.setOutput(true);
    this.setOutputTypeExpr(listType);
    this.setInputsInline(true);
    this.setTooltip(Blockly.Msg.LISTS_CREATE_WITH_CONTAINER_TOOLTIP);
  },

  infer: function(ctx) {
    var expected = this.outputConnection.typeExpr;
    var expectedElementType = expected.element_type;
    var listType = this.callInfer('CONS', ctx);
    var elementType = this.callInfer('FIRST', ctx);
    if (listType) {
      expected.unify(listType);
    }
    if (elementType) {
      expectedElementType.unify(elementType);
    }
    return expected;
  }
};

Blockly.Blocks['list_map_typed'] = {
  init: function() {
    this.setColour(Blockly.Msg['LISTS_HUE']);
    // List.map : ('a -> 'b) -> 'a list -> 'b list
    var A = Blockly.TypeExpr.generateTypeVar();
    var B = Blockly.TypeExpr.generateTypeVar();
    var A_listType = new Blockly.TypeExpr.LIST(A);
    var B_listType = new Blockly.TypeExpr.LIST(B);
    var functionType = new Blockly.TypeExpr.FUN(A, B);
    this.appendValueInput('PARAM0')
        .setTypeExpr(functionType)
        .appendField('List.map');
    this.appendValueInput('PARAM1')
        .setTypeExpr(A_listType);
    this.setOutput(true);
    this.setOutputTypeExpr(B_listType);
    this.setInputsInline(true);
    this.setTooltip(Blockly.Msg.LISTS_MAP_TOOLTIP);
  },

  infer: function(ctx) {
    var a_listType = this.callInfer('PARAM1', ctx);
    var fun_type = this.callInfer('PARAM0', ctx);
    var expected = this.outputConnection.typeExpr;
    var expected_arg_fun = this.getInput('PARAM0').connection.typeExpr;
    var expected_arg_lst = this.getInput('PARAM1').connection.typeExpr;

    if (fun_type) {
      expected_arg_fun.unify(fun_type);
    }
    if (a_listType) {
      expected_arg_lst.unify(a_listType);
    }
    return expected;
  }
};

<<<<<<< HEAD
Blockly.Blocks['list_map2_typed'] = {
  init: function() {
    this.setColour(Blockly.Msg['LISTS_HUE']);
    // List.map2 : ('a -> 'b -> 'c) -> 'a list -> 'b list -> 'c list
    var A = Blockly.TypeExpr.generateTypeVar();
    var B = Blockly.TypeExpr.generateTypeVar();
    var C = Blockly.TypeExpr.generateTypeVar();
    var A_listType = new Blockly.TypeExpr.LIST(A);
    var B_listType = new Blockly.TypeExpr.LIST(B);
    var C_listType = new Blockly.TypeExpr.LIST(C);
    var funcType1 = new Blockly.TypeExpr.FUN(B,C);
    var funcType2 = new Blockly.TypeExpr.FUN(A, funcType1);
    this.appendValueInput('PARAM0')
        .setTypeExpr(funcType2)
        .appendField('List.map2');
    this.appendValueInput('PARAM1')
        .setTypeExpr(A_listType);
    this.appendValueInput('PARAM2')
        .setTypeExpr(B_listType);
    this.setOutput(true);
    this.setOutputTypeExpr(C_listType);
    this.setInputsInline(true);
    this.setTooltip(Blockly.Msg.LISTS_MAP2_TOOLTIP);
  },

  infer: function(ctx) {
    var a_listType = this.callInfer('PARAM1', ctx);
    var b_listType = this.callInfer('PARAM2', ctx);
    var fun_type = this.callInfer('PARAM0', ctx);
    var expected = this.outputConnection.typeExpr;
    var expected_arg_fun = this.getInput('PARAM0').connection.typeExpr;
    var expected_a_lst = this.getInput('PARAM1').connection.typeExpr;
    var expected_b_lst = this.getInput('PARAM2').connection.typeExpr;

    if (fun_type) {
      expected_arg_fun.unify(fun_type);
    }
    if (a_listType) {
      expected_a_lst.unify(a_listType);
    }
    if (b_listType) {
      expected_b_lst.unify(b_listType);
=======
Blockly.Blocks['list_length_typed'] = {
  init: function() {
    this.setColour(Blockly.Msg['LISTS_HUE']);
    // List.length : 'a list -> int
    var A = Blockly.TypeExpr.generateTypeVar();
    var listType = new Blockly.TypeExpr.LIST(A);
    this.appendValueInput('PARAM0')
	.setTypeExpr(listType)
          .appendField('List.length');
      this.setInputsInline(true);
    this.setOutput(true);
    this.setOutputTypeExpr(new Blockly.TypeExpr.INT());
    this.setInputsInline(true);
    this.setTooltip(Blockly.Msg.LISTS_LENGTH_TOOLTIP);
  },

  infer: function(ctx) {
    var listType = this.callInfer('PARAM0', ctx);
    var expected = this.outputConnection.typeExpr;
    var expected_arg_lst = this.getInput('PARAM0').connection.typeExpr;

    if (listType) {
      expected_arg_lst.unify(listType);
>>>>>>> 11ad88f0
    }
    return expected;
  }
};

Blockly.Blocks['list_filter_typed'] = {
  init: function() {
    this.setColour(Blockly.Msg['LISTS_HUE']);
    var element_bool = new Blockly.TypeExpr.BOOL()
    var element_A = Blockly.TypeExpr.generateTypeVar()
    var funType = new Blockly.TypeExpr.FUN(element_A,element_bool)
    var listType = new Blockly.TypeExpr.LIST(element_A);
    this.appendValueInput('PARAM0')
        .setTypeExpr(funType)
        .appendField('List.filter');
    this.appendValueInput('PARAM1')
        .setTypeExpr(listType);
    this.setOutput(true);
    this.setOutputTypeExpr(listType);
    this.setInputsInline(true);
    this.setTooltip(Blockly.Msg.LISTS_FILTER_TOOLTIP);
  },

  infer: function(ctx) {
    var expected = this.outputConnection.typeExpr;//a list
    var expectedElementType = expected.element_type;//a
    var expectedlist = new Blockly.TypeExpr.FUN(expectedElementType,
        new Blockly.TypeExpr.BOOL())
    var funType = this.callInfer('PARAM0', ctx);//a->bool
    var listType = this.callInfer('PARAM1', ctx);//a list
    if (listType) {
      expected.unify(listType);
    }
    if (funType) {
      expectedlist.unify(funType);
    }
    return expected;
  }
};

Blockly.Blocks['list_assoc_typed'] = {
  init: function() {
    this.setColour(Blockly.Msg['LISTS_HUE']);
    var a_type = Blockly.TypeExpr.generateTypeVar();
    var b_type = Blockly.TypeExpr.generateTypeVar();
    var pair_t = new Blockly.TypeExpr.TUPLE(a_type, b_type);
    var listType = new Blockly.TypeExpr.LIST(pair_t);
    this.appendValueInput('PARAM0')
        .setTypeExpr(a_type)
        .appendField('List.assoc');
    this.appendValueInput('PARAM1')
        .setTypeExpr(listType);
    this.setOutput(true);
    this.setOutputTypeExpr(b_type);
    this.setInputsInline(true);
    this.setTooltip(Blockly.Msg.LISTS_ASSOC_TOOLTIP);
  },

  infer: function(ctx) {
    var listType = this.callInfer('PARAM1', ctx);
    var a_type = this.callInfer('PARAM0', ctx);
    var expected = this.outputConnection.typeExpr;
    var expected_arg_a = this.getInput('PARAM0').connection.typeExpr;
    var expected_arg_lst = this.getInput('PARAM1').connection.typeExpr;

    if (a_type) {
      expected_arg_a.unify(a_type);
    }
    if (listType) {
      expected_arg_lst.unify(listType);
    }
    return expected;
  }
};

Blockly.Blocks['list_append_typed'] = {
  init: function() {
    this.setColour(Blockly.Msg['LISTS_HUE']);
    var element_type = Blockly.TypeExpr.generateTypeVar();
    var listType = new Blockly.TypeExpr.LIST(element_type);
    this.appendValueInput('PARAM0')
        .setTypeExpr(listType);
    this.appendValueInput('PARAM1')
        .setTypeExpr(listType)
        .appendField('@');
    this.setOutput(true);
    this.setOutputTypeExpr(listType);
    this.setInputsInline(true);
  },

  infer: function(ctx) {
    var expected = this.outputConnection.typeExpr;
    var leftType = this.callInfer('PARAM0', ctx);
    var rightType = this.callInfer('PARAM1', ctx);
    if (leftType) {
      expected.unify(leftType);
    }
    if (rightType) {
      expected.unify(rightType);
    }
    return expected;
  }
}

Blockly.Blocks['list_fold_left_typed'] = {
  init: function() {
    this.setColour(Blockly.Msg['LISTS_HUE']);
    // List.fold_left : ('a -> 'b -> 'a) -> 'a -> 'b list -> 'a
    var A = Blockly.TypeExpr.generateTypeVar();
    var B = Blockly.TypeExpr.generateTypeVar();
    var B_listType = new Blockly.TypeExpr.LIST(B);
    var functionType1 = new Blockly.TypeExpr.FUN(B, A);
    var functionType2 = new Blockly.TypeExpr.FUN(A, functionType1);
    this.appendValueInput('PARAM0')
        .setTypeExpr(functionType2)
        .appendField('List.fold_left ');
    this.appendValueInput('PARAM1')
        .setTypeExpr(A)
        .setAlign(Blockly.ALIGN_RIGHT)
        .appendField(' ');
    this.appendValueInput('PARAM2')
        .setTypeExpr(B_listType)
        .setAlign(Blockly.ALIGN_RIGHT)
        .appendField(' ');
    this.setInputsInline(true);
    this.setOutput(true);
    this.setOutputTypeExpr(A);
    this.setInputsInline(true);
  },

  infer: function(ctx) {
    var expected = this.outputConnection.typeExpr;
    var fun_type = this.callInfer('PARAM0', ctx);
    var arg_type1 = this.callInfer('PARAM1', ctx);
    var arg_type2 = this.callInfer('PARAM2', ctx);
    var fun_expected = this.getInput('PARAM0').connection.typeExpr;
    var a_expected = this .getInput('PARAM1').connection.typeExpr;
    var blist_expected = this.getInput('PARAM2').connection.typeExpr;
    if (fun_type)
      fun_type.unify(fun_expected);
    if (arg_type1)
      arg_type1.unify(a_expected);
    if (arg_type2)
      arg_type2.unify(blist_expected);
    return expected;
  }
}

Blockly.Blocks['list_fold_right_typed'] = {
  init: function() {
    this.setColour(Blockly.Msg['LISTS_HUE']);
      // List.fold_right : ('b -> 'a -> 'a) -> 'b list -> 'a -> 'a
    var A = Blockly.TypeExpr.generateTypeVar();
    var B = Blockly.TypeExpr.generateTypeVar();
    var B_listType = new Blockly.TypeExpr.LIST(B);
    var functionType1 = new Blockly.TypeExpr.FUN(A, A);
    var functionType2 = new Blockly.TypeExpr.FUN(B, functionType1);
    this.appendValueInput('PARAM0')
        .setTypeExpr(functionType2)
        .appendField('List.fold_right ');
    this.appendValueInput('PARAM1')
        .setTypeExpr(B_listType)
        .setAlign(Blockly.ALIGN_RIGHT)
        .appendField(' ');
    this.appendValueInput('PARAM2')
        .setTypeExpr(A)
        .setAlign(Blockly.ALIGN_RIGHT)
        .appendField(' ');
    this.setInputsInline(true);
    this.setOutput(true);
    this.setOutputTypeExpr(A);
    this.setInputsInline(true);
  },

  infer: function(ctx) {
    var expected = this.outputConnection.typeExpr;
    var fun_type = this.callInfer('PARAM0', ctx);
    var arg_type1 = this.callInfer('PARAM1', ctx);
    var arg_type2 = this.callInfer('PARAM2', ctx);
    var fun_expected = this.getInput('PARAM0').connection.typeExpr;
    var blist_expected = this .getInput('PARAM1').connection.typeExpr;
    var a_expected = this.getInput('PARAM2').connection.typeExpr;
    if (fun_type)
      fun_type.unify(fun_expected);
    if (arg_type1)
      arg_type1.unify(blist_expected);
    if (arg_type2)
      arg_type2.unify(a_expected);
    return expected;
  }
}

Blockly.Blocks['list_fold_left2_typed'] = {
  init: function() {
    this.setColour(Blockly.Msg['LISTS_HUE']);
    // List.fold_left2: ('a -> 'b -> 'c -> 'a) -> 'a -> 'b list -> 'c list -> 'a
    var A = Blockly.TypeExpr.generateTypeVar();
    var B = Blockly.TypeExpr.generateTypeVar();
    var C = Blockly.TypeExpr.generateTypeVar();
    var B_listType = new Blockly.TypeExpr.LIST(B);
    var C_listType = new Blockly.TypeExpr.LIST(C);
    var functionType1 = new Blockly.TypeExpr.FUN(C, A);
    var functionType2 = new Blockly.TypeExpr.FUN(B, functionType1);
    var functionType3 = new Blockly.TypeExpr.FUN(A, functionType2);
    this.appendValueInput('PARAM0')
        .setTypeExpr(functionType3)
        .appendField('List.fold_left2 ');
    this.appendValueInput('PARAM1')
        .setTypeExpr(A)
        .setAlign(Blockly.ALIGN_RIGHT)
        .appendField(' ');
    this.appendValueInput('PARAM2')
        .setTypeExpr(B_listType)
        .setAlign(Blockly.ALIGN_RIGHT)
        .appendField(' ');
    this.appendValueInput('PARAM3')
        .setTypeExpr(C_listType)
        .setAlign(Blockly.ALIGN_RIGHT)
        .appendField(' ');
    this.setInputsInline(true);
    this.setOutput(true);
    this.setOutputTypeExpr(A);
    this.setInputsInline(true);
  },

  infer: function(ctx) {
    var expected = this.outputConnection.typeExpr;
    var fun_type = this.callInfer('PARAM0', ctx);
    var arg_type1 = this.callInfer('PARAM1', ctx);
    var arg_type2 = this.callInfer('PARAM2', ctx);
    var arg_type3 = this.callInfer('PARAM3', ctx);
    var fun_expected = this.getInput('PARAM0').connection.typeExpr;
    var a_expected = this .getInput('PARAM1').connection.typeExpr;
    var blist_expected = this.getInput('PARAM2').connection.typeExpr;
    var clist_expected = this.getInput('PARAM3').connection.typeExpr;
    if (fun_type)
      fun_type.unify(fun_expected);
    if (arg_type1)
      arg_type1.unify(a_expected);
    if (arg_type2)
      arg_type2.unify(blist_expected);
    if (arg_type3)
      arg_type3.unify(clist_expected);
    return expected;
  }
}

Blockly.Blocks['list_partition_typed'] = {
  init: function() {
    this.setColour(Blockly.Msg['LISTS_HUE']);
    var boolType = new Blockly.TypeExpr.BOOL();
    var elementType = Blockly.TypeExpr.generateTypeVar();
    var funType = new Blockly.TypeExpr.FUN(elementType, boolType);
    var listType = new Blockly.TypeExpr.LIST(elementType);
    var pairType = new Blockly.TypeExpr.TUPLE([listType, listType]);
    this.appendValueInput('PARAM0')
        .setTypeExpr(funType)
        .appendField('List.partition');
    this.appendValueInput('PARAM1')
        .setTypeExpr(listType);
    this.setOutput(true);
    this.setOutputTypeExpr(pairType);
    this.setInputsInline(true);
    this.setTooltip(Blockly.Msg.LIST_PARTITION_TOOLTIP);
  },

  infer: function(ctx) {
    var expectedPairType = this.outputConnection.typeExpr;
    var expectedListType = expectedPairType.firstType();
    var expectedElementType = expectedListType.element_type;
    var expectedFunType = new Blockly.TypeExpr.FUN(expectedElementType,
        new Blockly.TypeExpr.BOOL());
    var funType = this.callInfer('PARAM0', ctx);
    var listType = this.callInfer('PARAM1', ctx);
    if (funType) {
      expectedFunType.unify(funType);
    }
    if (listType) {
      expectedListType.unify(listType);
    }
    return expectedPairType;
  }
}

/**
 * module Random
 */

Blockly.Blocks['random_int_typed'] = {
/**
 * Block for Random.int function.
 * @this Blockly.Block
 */
  init: function() {
    this.setColour(Blockly.Msg['INT_HUE']);
    this.setOutput(true, 'Int');
    this.setOutputTypeExpr(new Blockly.TypeExpr.INT());
    this.appendValueInput('PARAM0')
        .setTypeExpr(new Blockly.TypeExpr.INT())
        .appendField('Random.int');
    this.setInputsInline(true);
    this.setTooltip(Blockly.Msg.RANDOM_INT_TOOLTIP);
  },

  infer: function(ctx) {
    var expected = new Blockly.TypeExpr.INT();
    var arg = this.callInfer('PARAM0', ctx);
    if (arg)
      arg.unify(expected);
    return expected;
  }
};

Blockly.Blocks['random_float_typed'] = {
  /**
   * Block for Random.float function.
   * @this Blockly.Block
   */
  init: function() {
    this.setColour(Blockly.Msg['FLOAT_HUE']);
    this.setOutput(true, 'Float');
    this.setOutputTypeExpr(new Blockly.TypeExpr.FLOAT());
    this.appendValueInput('PARAM0')
        .setTypeExpr(new Blockly.TypeExpr.FLOAT())
        .appendField('Random.float');
    this.setInputsInline(true);
    this.setTooltip(Blockly.Msg.RANDOM_FLOAT_TOOLTIP);
  },

  infer: function(ctx) {
    var expected = new Blockly.TypeExpr.FLOAT();
    var arg = this.callInfer('PARAM0', ctx);
    if (arg)
      arg.unify(expected);
    return expected;
  }
};

/**
 * Pairs
 */

Blockly.Blocks['pair_create_typed'] = {
  init: function() {
    this.setColour(Blockly.Msg['PAIRS_HUE']);
    var A = Blockly.TypeExpr.generateTypeVar();
    var B = Blockly.TypeExpr.generateTypeVar();
    this.appendValueInput('FIRST')
        .setTypeExpr(A)
        .appendField('(');
    this.appendValueInput('SECOND')
        .setTypeExpr(B)
        .appendField(',');
    this.appendDummyInput()
        .appendField(')');
    this.setOutput(true);
    this.setOutputTypeExpr(new Blockly.TypeExpr.TUPLE(A, B));
    this.setInputsInline(true);
  },

  infer: function(ctx) {
    var expected = this.outputConnection.typeExpr;
    var first = this.callInfer('FIRST', ctx);
    var second = this.callInfer('SECOND', ctx);
    if (first)
      first.unify(expected.firstType());
    if (second)
      second.unify(expected.secondType());
    return expected;
  }
};

Blockly.Blocks['pair_first_typed'] = {
  init: function() {
    this.setColour(Blockly.Msg['PAIRS_HUE']);
    var A = Blockly.TypeExpr.generateTypeVar();
    var B = Blockly.TypeExpr.generateTypeVar();
    var pair_t = new Blockly.TypeExpr.TUPLE(A, B);
    this.appendValueInput('FIRST')
        .setTypeExpr(pair_t)
        .appendField('fst (');
    this.appendDummyInput()
        .appendField(')');
    this.setOutput(true);
    this.setOutputTypeExpr(A);
    this.setInputsInline(true);
    this.setTooltip(Blockly.Msg.PAIR_GET_FIRST_TOOLTIP);
  },

  infer: function(ctx) {
    var expected = this.outputConnection.typeExpr;
    var expected_arg = this.getInput('FIRST').connection.typeExpr;
    var arg = this.callInfer('FIRST', ctx);
    if (arg) {
      arg.unify(expected_arg);
    }
    return expected;
  }
};

Blockly.Blocks['pair_second_typed'] = {
  init: function() {
    this.setColour(Blockly.Msg['PAIRS_HUE']);
    var A = Blockly.TypeExpr.generateTypeVar();
    var B = Blockly.TypeExpr.generateTypeVar();
    var pair_t = new Blockly.TypeExpr.TUPLE(A, B);
    this.appendValueInput('SECOND')
        .setTypeExpr(pair_t)
        .appendField('snd (');
    this.appendDummyInput()
        .appendField(')');
    this.setOutput(true);
    this.setOutputTypeExpr(B);
    this.setInputsInline(true);
    this.setTooltip(Blockly.Msg.PAIR_GET_SECOND_TOOLTIP);
  },

  infer: function(ctx) {
    var expected = this.outputConnection.typeExpr;
    var expected_arg = this.getInput('SECOND').connection.typeExpr;
    var arg = this.callInfer('SECOND', ctx);
    if (arg) {
      arg.unify(expected_arg);
    }
    return expected;
  }
};

Blockly.Blocks['function_app_typed'] = {
  init: function() {
    this.setColour(Blockly.Msg['VARIABLES_HUE']);
    var A = Blockly.TypeExpr.generateTypeVar();
    this.setHelpUrl(Blockly.Msg.VARIABLES_GET_HELPURL);
    this.appendDummyInput()
        .appendField(Blockly.FieldBoundVariable.newReference(A), 'VAR')

    this.paramFixed_ = false;
    this.paramCount_ = 0;
    this.setInputsInline(true);
    this.setOutput(true);
    this.setOutputTypeExpr(A);
  },

  /**
   * Update the type expressions of bound-variable fields on this block.
   * Would be called if the block's type expressions are replaced with other
   * ones, and a type expression this field's variable refers to is no longer
   * up-to-date.
   * @param {Blockly.Block} block The source block to replace this block with.
   *     Could be used to additionally replace the type expression of fields.
   */
  typeExprReplaced: function(block) {
    var variable = this.typedReference['VAR'];
    var typeOwner = block ? block.typedReference['VAR'] : null;

    if (typeOwner) {
      variable.setTypeExpr(typeOwner.getTypeExpr());
    } else {
      variable.setTypeExpr(null);
    }
  },

  resizeStructure: function(newParamCount) {
    var variable = this.typedReference['VAR'];
    while (newParamCount < this.paramCount_) {
      var index = this.paramCount_ - 1;
      this.removeInput('PARAM' + index);
      this.paramCount_--;
    }
    if (this.paramFixed_) {
      this.paramFixed_ = false;
    } else {
      for (var i = 0; i < newParamCount; i++) {
        var inputName = 'PARAM' + i;
        if (this.paramCount_ <= i) {
          var rendered = this.rendered;
          this.rendered = false;
          this.appendValueInput(inputName);
          this.rendered = rendered;
          this.paramCount_++;
        }
      }
    }
  },

  updateStructure: function() {
    var variable = this.typedReference['VAR'];
    var currentValue = variable.getBoundValue();
    if (currentValue && currentValue.getMainFieldName() === 'VAR') {
      // resize only when variable is a function (not an argument)
      var newParamCount = currentValue.sourceBlock_.argumentCount_;
      this.resizeStructure(newParamCount);
    }
    this.updateFunArgTypes();
    // if updateFunArgTypes is not called, f will have higher-order type
  },

  // Can be called after binding is resolved.
  updateFunArgTypes: function() {
    var variable = this.typedReference['VAR'];
    var type = variable.getTypeExpr();
    var types = Blockly.TypeExpr.functionToArray(type);
    //goog.asserts.assert(2 <= types.length, 'Function type is expected.');

    if (2 <= types.length) {
      var returnType = types.pop();
      var argTypes = types;
    } else {
      var returnType = type;
      var argTypes = [];
    }

    while (argTypes.length < this.paramCount_) {
      var t1 = Blockly.TypeExpr.generateTypeVar();
      var t2 = Blockly.TypeExpr.generateTypeVar();
      returnType.unify(new Blockly.TypeExpr.FUN(t1, t2));
      argTypes.push(t1);
      returnType = t2;
    }
    for (var i = 0; i < this.paramCount_; i++) {
      var inputName = 'PARAM' + i;
      var input = this.getInput(inputName);
      if (input) {
        var type = argTypes.shift();
        input.setTypeExpr(type, true);
      }
    }
    if (0 < argTypes.length) {
      argTypes.push(returnType);
      returnType = Blockly.TypeExpr.createFunType(argTypes);
    }
    this.setOutputTypeExpr(returnType, true);
  },

  increaseDecreaseHole: function(delta) {
    this.paramFixed_ = false;
    this.resizeStructure(this.paramCount_ + delta);

    this.updateTypeInference();
    this.workspace.renderTypeChangedWorkspaces();
  },

  customContextMenu: function(options) {
    if (this.isInFlyout) {
      return;
    }

    // TODO: Enable only when increasing/decreasing a hole is type safe.
    var option = {enabled: true};
    option.text = Blockly.Msg['INCREASE_HOLE'];
    option.callback = this.increaseDecreaseHole.bind(this, 1);
    options.push(option);

    var isEnabled = 0 < this.paramCount_;
    var option = {enabled: isEnabled};
    option.text = Blockly.Msg['DECREASE_HOLE'];
    option.callback = this.increaseDecreaseHole.bind(this, -1);
    options.push(option);
    // TODO: When a hole is removed, remove the block inside the hole, too.
  },

  /**
   * Create XML to represent application inputs.
   * @return {Element} XML storage element.
   * @this Blockly.Block
   */
  mutationToDom: function() {
    var container = document.createElement('mutation');
    container.setAttribute('params', this.paramCount_);
    return container;
  },

  /**
   * Parse XML to restore the application inputs.
   * @param {!Element} xmlElement XML storage element.
   * @this Blockly.Block
   */
  domToMutation: function(xmlElement) {
    // xmlElement = <mutation params="n"></mutation>
    // where n is the number of arguments.
    // returns an application block with n arguments
    var newParamCount = parseInt(xmlElement.getAttribute('params'), 10);
    // Remove params.  Necessary if paramCount_ is set to >0 in init.
    while (newParamCount < this.paramCount_) {
      var index = --this.paramCount_;
      this.removeInput('PARAM' + index);
    }
    // The type of the reference value might not be determined yet. For such
    // cases (e.g., [let f x y = <> in f <[0]> <[0]>]), append dummy parameter
    // inputs.
    for (var i = this.paramCount_; i < newParamCount; i++) {
      var inputName = 'PARAM' + i;
      var rendered = this.rendered;
      this.rendered = false;
      var input = this.appendValueInput(inputName);
      input.setTypeExpr(Blockly.TypeExpr.generateTypeVar());
      this.rendered = rendered;
      this.paramCount_++;
    }
    this.paramFixed_ = true;
    this.setOutputTypeExpr(Blockly.TypeExpr.generateTypeVar(), true);
  },

  clearInnerTypes: function() {
    this.typedReference['VAR'].getTypeExpr().clear();
  },

  infer: function(ctx) {
    var variable = this.typedReference['VAR'];
    var varName = variable.getVariableName();
    var schemeInEnv = ctx.getTypeInEnv(varName);
    if (schemeInEnv) {
      // Fix: let rec c = ... c
      schemeInEnv.unify(variable.getTypeExpr());
      this.updateFunArgTypes();
    } else if (ctx.canUnifyOrphan()) {
      variable.unifyTypeExpr();
      this.updateFunArgTypes();
    }

    for (var i = 0; i < this.paramCount_; i++) {
      var paramType = this.callInfer('PARAM' + i, ctx);
      var input = this.getInput('PARAM' + i);
      var expectedParamType = input.connection.typeExpr;
      if (paramType) {
        expectedParamType.unify(paramType);
      }
    }
    return this.outputConnection.typeExpr;
  }
},

Blockly.Blocks['lambda_typed'] = {
  init: function() {
    this.setColour(Blockly.Msg['HIGHER_ORDER_HUE']);
    var A = Blockly.TypeExpr.generateTypeVar();
    var B = Blockly.TypeExpr.generateTypeVar();
    var variable_field = Blockly.FieldBoundVariable.newValue(A);
    this.appendDummyInput()
        .appendField('fun ')
        .appendField(variable_field, 'VAR');
    this.appendValueInput('RETURN')
        .setTypeExpr(B)
        .setAlign(Blockly.ALIGN_RIGHT)
        .appendField('->')
        .setWorkbench(new Blockly.Workbench());
    this.setOutput(true);
    this.setOutputTypeExpr(new Blockly.TypeExpr.FUN(A, B));
  },

  /**
   * Update the type expressions of bound-variable fields on this block.
   * Would be called if the block's type expressions are replaced with other
   * ones, and a type expression this field's variable refers to is no longer
   * up-to-date.
   * @param {Blockly.Block} block The source block to replace this block with.
   *     Could be used to additionally replace the type expression of fields.
   */
  typeExprReplaced: function(block) {
    var outputType = this.outputConnection.typeExpr;
    var argType = outputType ? outputType.arg_type : null;
    var variable = this.typedValue['VAR'];
    variable.setTypeExpr(argType);
  },

  /**
   * Store variables of which is declared in this block, and can be used
   * later the given connection's input.
   * @param {!Blockly.Connection} connection Connection to specify a scope.
   * @param {!Blockly.Block.VariableContext} ctx The variable context.
   */
  updateVariableEnv: function(conn, ctx) {
    var returnInput = this.getInput('RETURN');
    if (conn && returnInput.connection == conn) {
      var variable = this.typedValue['VAR'];
      ctx.addVariable(variable);
    }
  },

  getTypeScheme: function(fieldName) {
    var scheme = null;
    if (fieldName === 'VAR') {
      var variable = this.typedValue['VAR'];
      var outType = this.outputConnection.typeExpr;
      goog.asserts.assert(outType.arg_type == variable.getTypeExpr());
      scheme = Blockly.Scheme.monoType(outType.arg_type);
    }
    return scheme;
  },

  clearInnerTypes: function() {
    var variable = this.typedValue['VAR'];
    goog.asserts.assert(this.outputConnection.typeExpr.arg_type ==
        variable.getTypeExpr());
    variable.getTypeExpr().clear();
  },

  infer: function(ctx) {
    var variable = this.typedValue['VAR'];
    var var_name = variable.getVariableName();
    var expected = this.outputConnection.typeExpr;
    var ctx2 = ctx.copy();
    ctx2.addTypeToEnv(var_name, Blockly.Scheme.monoType(expected.arg_type));
    var return_type = this.callInfer('RETURN', ctx2);
    if (return_type)
      return_type.unify(expected.return_type);
    return expected;
  }
}

Blockly.Blocks['lambda_app_typed'] = {
  init: function() {
    this.setColour(Blockly.Msg['HIGHER_ORDER_HUE']);
    var A = Blockly.TypeExpr.generateTypeVar();
    var B = Blockly.TypeExpr.generateTypeVar();
    this.appendValueInput('FUN')
        .setTypeExpr(new Blockly.TypeExpr.FUN(A, B))
    this.appendValueInput('ARG')
        .setTypeExpr(A)
        .setAlign(Blockly.ALIGN_RIGHT)
        .appendField(' ');
    this.setInputsInline(true);
    this.setOutput(true);
    this.setOutputTypeExpr(B);
    this.setInputsInline(true);
  },

  infer: function(ctx) {
    var expected = this.outputConnection.typeExpr;
    var fun_expected = this.getInput('FUN').connection.typeExpr;
    var fun_type = this.callInfer('FUN', ctx);
    var arg_type = this.callInfer('ARG', ctx);
    if (fun_type)
      fun_type.unify(fun_expected);
    if (arg_type)
      arg_type.unify(fun_expected.arg_type);
    return expected;
  }
}

Blockly.Blocks['match_typed'] = {
  init: function() {
    this.setColour(Blockly.Msg['PROCEDURES_HUE']);

    var A = Blockly.TypeExpr.generateTypeVar();
    var B = Blockly.TypeExpr.generateTypeVar();
    this.appendDummyInput()
        .appendField('match');
    this.appendValueInput('INPUT')
        .setTypeExpr(A);
    this.appendDummyInput()
        .appendField('with')
        .setAlign(Blockly.ALIGN_RIGHT);
    this.setOutput(true);
    this.setOutputTypeExpr(B);

    this.itemCount_ = 0;
    this.appendPatternInput();

    this.setInputsInline(false);
    this.setMutator(new Blockly.Mutator(['match_pattern_item']));
    this.setWorkbench(new Blockly.PatternWorkbench());
  },

  updateVariableEnv: function(conn, ctx) {
    if (!conn) {
      return;
    }
    var target = null;
    for (var i = 0; i < this.itemCount_; i++) {
      var outputConn = this.getInput('OUTPUT' + i).connection;
      if (outputConn == conn) {
        target = this.getInputTargetBlock('PATTERN' + i);
        break;
      }
    }
    if (target && goog.isFunction(target.updateUpperContext)) {
      target.updateUpperContext(ctx); // obtain pattern variables
    }
  },

  appendPatternInput: function() {
    var inputType = this.getInput('INPUT').connection.typeExpr;
    var index = this.itemCount_++;
    this.appendValueInput('PATTERN' + index)
        .setTypeExpr(new Blockly.TypeExpr.PATTERN(inputType));
    var input = this.appendValueInput('OUTPUT' + index)
        .setTypeExpr(this.outputConnection.typeExpr)
        .appendField('->')
        .setAlign(Blockly.ALIGN_RIGHT)
        .setWorkbench(new Blockly.Workbench());
    return input;
  },

  resizePatternInput: function(expectedCount) {
    // Stop rendering to avoid rendering objects which are already destroyed.
    var storedRendered = this.rendered;
    this.rendered = false;
    while (expectedCount < this.itemCount_) {
      var index = this.itemCount_ - 1;
      var outputInput = this.getInput('OUTPUT' + index);
      var workbench = outputInput.connection.contextWorkbench;
      // dispose outputBlock
      var outputConnection = outputInput.connection;
      var outputBlock = outputConnection.targetBlock();
      if (outputBlock) {
        outputConnection.disconnect();
        outputBlock.dispose();
        // We have to dispose the block, because the scope workbench
        // is disposed, too, and is no longer existent.
      }
      // dispose pattern
      var patternInput = this.getInput('PATTERN' + index);
      var patternConnection = patternInput.connection;
      var patternBlock = patternConnection.targetBlock();
      if (patternBlock) {
        patternConnection.disconnect();
        patternBlock.dispose();
        // TODO: move the block to type workbench rather than dispose.
      }
      // Decrement the size of items first. The function this.removeInput()
      // might disconnect some blocks from this block, and disconnecting blocks
      // triggers type inference, which causes a null pointer exception. To
      // avoid the type inference for the removed input, update the size of
      // items first.
      this.itemCount_--;
      this.removeInput('PATTERN' + index);
      this.removeInput('OUTPUT' + index);
      // dispose workbench.  Have to dispose after removing Inputs to
      // avoid a null pointer exception (the one different from the
      // above comment).
      workbench && workbench.dispose();
    }
    this.rendered = storedRendered;
    while (this.itemCount_ < expectedCount) {
      this.appendPatternInput();
    }
  },

  /**
   * Create XML to represent pattern inputs.
   * @return {Element} XML storage element.
   * @this Blockly.Block
   */
  mutationToDom: function() {
    var container = document.createElement('mutation');
    container.setAttribute('items', this.itemCount_);
    return container;
  },
  /**
   * Parse XML to restore the pattern inputs.
   * @param {!Element} xmlElement XML storage element.
   * @this Blockly.Block
   */
  domToMutation: function(xmlElement) {
    var newItemCount = parseInt(xmlElement.getAttribute('items')) || 2;
    this.resizePatternInput(newItemCount);
  },
  /**
   * Populate the mutator's dialog with this block's components.
   * @param {!Blockly.Workspace} workspace Mutator's workspace.
   * @return {!Blockly.Block} Root block in mutator.
   * @this Blockly.Block
   */
  decompose: function(workspace) {
    var containerBlock =
        workspace.newBlock('match_pattern_container');
    containerBlock.initSvg();
    var connection = containerBlock.getInput('STACK').connection;
    for (var x = 0; x < this.itemCount_; x++) {
      var itemBlock = workspace.newBlock('match_pattern_item');
      itemBlock.initSvg();
      connection.connect(itemBlock.previousConnection);
      connection = itemBlock.nextConnection;
    }
    return containerBlock;
  },
  /**
   * Reconfigure this block based on the mutator dialog's components.
   * @param {!Blockly.Block} containerBlock Root block in mutator.
   * @this Blockly.Block
   */
  compose: function(containerBlock) {
    var itemCount = containerBlock.getItemCount();
    this.resizePatternInput(itemCount);
  },

  /**
   * Would this block be changed based on the mutator blocks?
   * @this Blockly.Block
   */
  wouldChange: function(containerBlock) {
    return containerBlock.getItemCount() != this.itemCount_;
  },

  isAutoMatchAvailable: function(name) {
    var inputType = this.getInput('INPUT').connection.typeExpr;
    switch (name) {
      case 'list':
        var A = Blockly.TypeExpr.generateTypeVar();
        return inputType.ableToUnify(new Blockly.TypeExpr.LIST(A));
      case 'pair':
        var A = Blockly.TypeExpr.generateTypeVar();
        var B = Blockly.TypeExpr.generateTypeVar();
        return inputType.ableToUnify(new Blockly.TypeExpr.TUPLE(A, B));
      default:
        return false;
    }
  },

  applyAutoMatch: function(name) {
    var patternValueNames;
    switch (name) {
      case 'list':
        this.mutator.setVisible(false);
        this.resizePatternInput(2);
        // Initialize icons SVG.
        this.initSvg();
        // set pattern for empty
        var xml = Blockly.PatternWorkbench.createEmptyListDom();
        var valueBlock = Blockly.Xml.domToBlock(xml, this.workspace, true);
        valueBlock.initSvg();
        valueBlock.render();
        var patternConn = this.getInput('PATTERN' + 0).connection;
        patternConn.connect(valueBlock.outputConnection);
        // set pattern for cons
        var b1 = Blockly.PatternWorkbench.createVariableDom('first', 'true');
        var v1 = Blockly.PatternWorkbench.createValueDom('FIRST', b1);
        var b2 = Blockly.PatternWorkbench.createVariableDom('rest', 'true');
        var v2 = Blockly.PatternWorkbench.createValueDom('CONS', b2);
        var xml = Blockly.PatternWorkbench.createConsDom([v1, v2]);
        var valueBlock = Blockly.Xml.domToBlock(xml, this.workspace, true);
        valueBlock.initSvg();
        valueBlock.render();
        var patternConn = this.getInput('PATTERN' + 1).connection;
        patternConn.connect(valueBlock.outputConnection);
        break;
      case 'pair':
        this.mutator.setVisible(false);
        this.resizePatternInput(1);
        // Initialize icons SVG.
        this.initSvg();
        // set pattern
        var b1 = Blockly.PatternWorkbench.createVariableDom('a', 'true');
        var v1 = Blockly.PatternWorkbench.createValueDom('LEFT', b1);
        var b2 = Blockly.PatternWorkbench.createVariableDom('b', 'true');
        var v2 = Blockly.PatternWorkbench.createValueDom('RIGHT', b2);
        var xml = Blockly.PatternWorkbench.createPairDom([v1, v2]);
        var valueBlock = Blockly.Xml.domToBlock(xml, this.workspace, true);
        valueBlock.initSvg();
        valueBlock.render();
        var patternConn = this.getInput('PATTERN' + 0).connection;
        patternConn.connect(valueBlock.outputConnection);
        break;
      default:
        goog.asserts.fail('Unknown auto match operator.');
    }
  },

  customContextMenu: function(options) {
    if (this.isInFlyout) {
      return;
    }
    var patternAlreadyConnected = false;
    for (var i = 0; i < this.itemCount_; i++) {
      if (this.getInputTargetBlock('PATTERN' + i)) {
        patternAlreadyConnected = true;
      }
    }
    var autoMatchNames = ['list', 'pair'];
    for (var i = 0, name; name = autoMatchNames[i]; i++) {
      var isEnabled =
          patternAlreadyConnected ? false : this.isAutoMatchAvailable(name);
      var option = {enabled: isEnabled, text: 'Auto match ' + name};
      if (isEnabled) {
        option.callback = this.applyAutoMatch.bind(this, name);
      }
      options.push(option);
    }
  },

  infer: function(ctx) {
    var inputExpected = this.getInput('INPUT').connection.typeExpr;
    var inputType = this.callInfer('INPUT', ctx);
    if (inputType)
      inputExpected.unify(inputType);

    var expected = this.outputConnection.typeExpr;
    for (var i = 0; i < this.itemCount_; i++) {
      var patternType = this.callInfer('PATTERN' + i, ctx);
      var outputType = this.callInfer('OUTPUT' + i, ctx);
      var expectedPatternType = this.getInput('PATTERN' + i).connection.typeExpr;
      var expectedOutputType = this.getInput('OUTPUT' + i).connection.typeExpr;
      goog.asserts.assert(expected === expectedOutputType);

      if (patternType)
        expectedPatternType.unify(patternType);
      if (outputType)
        expectedOutputType.unify(outputType);
    }
    return expected;
  }
}

/**
 * Typed variables
 */

Blockly.Blocks['variables_get_typed'] = {
  /**
   * Block for variable getter.
   * @this Blockly.Block
   */
  init: function() {
    this.setColour(Blockly.Msg['VARIABLES_HUE']);
    var A = Blockly.TypeExpr.generateTypeVar();
    this.setHelpUrl(Blockly.Msg.VARIABLES_GET_HELPURL);
    this.appendDummyInput()
        .appendField(Blockly.Msg.VARIABLES_GET_TITLE)
        .appendField(Blockly.FieldBoundVariable.newReference(A), 'VAR')
        .appendField(Blockly.Msg.VARIABLES_GET_TAIL);
    this.setOutput(true);
    this.setOutputTypeExpr(A);
    this.setTooltip(Blockly.Msg.VARIABLES_GET_TOOLTIP);
  },

  /**
   * Update the type expressions of bound-variable fields on this block.
   * Would be called if the block's type expressions are replaced with other
   * ones, and a type expression this field's variable refers to is no longer
   * up-to-date.
   * @param {Blockly.Block} block The source block to replace this block with.
   *     Could be used to additionally replace the type expression of fields.
   */
  typeExprReplaced: function(block) {
    var A = this.outputConnection.typeExpr;
    var variable = this.typedReference['VAR'];
    variable.setTypeExpr(A);
  },

  clearInnerTypes: function() {
    var variable = this.typedReference['VAR'];
    goog.asserts.assert(this.outputConnection.typeExpr ==
        variable.getTypeExpr());

    variable.getTypeExpr().clear();
  },

  infer: function(ctx) {
    var variable = this.typedReference['VAR'];
    var expected = this.outputConnection.typeExpr;
    var varName = variable.getVariableName();

    var schemeInEnv = ctx.getTypeInEnv(varName);
    var scheme;
    if (schemeInEnv) {
      // Fix: let rec c = <c> + c.
      // If this is recursive reference on the exp1, unifyTypeExpr() does not
      // work correctly because getTypeScheme() always return null.
      schemeInEnv.unify(variable.getTypeExpr());
      // TODO(harukam): Check the equality between a type scheme in existing
      // in the env and that of the binding value.
    } else if (ctx.canUnifyOrphan()) {
      variable.unifyTypeExpr();
    }
    goog.asserts.assert(expected == variable.getTypeExpr());
    return expected;
  }
};

Blockly.Blocks['let_typed'] = {
  /**
   * Block for let expression (original).
   * @param {boolean} opt_recur True if declare recursive function.
   * @this Blockly.Block
   */
  init: function(opt_recur, opt_statement) {
    this.setHelpUrl(Blockly.Msg.VARIABLES_SET_HELPURL);
    this.setColour(Blockly.Msg['VARIABLES_HUE']);
    var varType = Blockly.TypeExpr.generateTypeVar();
    var exp1Type = Blockly.TypeExpr.generateTypeVar();
    var exp2Type = Blockly.TypeExpr.generateTypeVar();
    var variable_field = Blockly.FieldBoundVariable.newValue(varType);
    this.appendDummyInput('VARIABLE')
        .appendField('let', 'LET_LABEL')
        .appendField(variable_field, 'VAR')
        .setAlign(Blockly.ALIGN_RIGHT);
    this.appendValueInput('EXP1')
        .setTypeExpr(exp1Type)
        .appendField('=')
        .setWorkbench(new Blockly.Workbench())
        .setAlign(Blockly.ALIGN_RIGHT);
    this.setMutator(new Blockly.Mutator(['parameters_arg_item']));
    this.setInputsInline(false);
    this.setTooltip(Blockly.Msg.DEFINE_VARIABLE_TOOLTIP);

    var defaultRecFlag = opt_recur === true;
    this.isRecursive_ = false;
    this.setRecursiveFlag(defaultRecFlag);
    this.setIsStatement(opt_statement === true);

    this.argumentCount_ = 0;
    exp1Type.unify(varType);

    /**
     * The object mapping name of variable field to the type scheme which was
     * created while the latest type inference were triggered on this block.
     * @type {!Object}
     */
    this.lastTypeScheme_ = {'VAR': Blockly.Scheme.monoType(varType)};
  },

  /**
   * Update the type expressions of bound-variable fields on this block.
   * Would be called if the block's type expressions are replaced with other
   * ones, and a type expression this field's variable refers to is no longer
   * up-to-date.
   * @param {Blockly.Block} block The source block to replace this block with.
   *     Could be used to additionally replace the type expression of fields.
   */
  typeExprReplaced: function(block) {
    var variable = this.typedValue['VAR'];
    var typeOwner = block ? block.typedValue['VAR'] : null;

    if (typeOwner) {
      variable.setTypeExpr(typeOwner.getTypeExpr());
    } else {
      variable.setTypeExpr(null);
    }
  },

  /**
   * Store variables of which is declared in this block, and can be used
   * later the given connection's input.
   * @param {!Blockly.Connection} connection Connection to specify a scope.
   * @param {!Blockly.Block.VariableContext} ctx The variable context.
   */
  updateVariableEnv: function(conn, ctx) {
    if (!conn) {
      return;
    }
    var isExp1 = this.getInput('EXP1').connection == conn;
    var isNext = !isExp1 && this.nextConnection == conn;
    var isExp2 = !isExp1 && !isNext &&
        this.getInput('EXP2').connection == conn;

    if (isNext || isExp2 || isExp1 && this.isRecursive_) {
      var variable = this.typedValue['VAR'];
      var name = variable.getVariableName();
      ctx.addVariable(variable);
    }
    if (isExp1) {
      for (var x = 0; x < this.argumentCount_; x++) {
        var variable = this.typedValue['ARG' + x];
        var name = variable.getVariableName();
        ctx.addVariable(variable);
      }
    }
  },

  getTypeScheme: function(fieldName, opt_reference) {
    if (fieldName.startsWith('ARG')) {
      var numstr = fieldName.substring(3);
      var x = parseInt(numstr);
      if (!isNaN(x) && x < this.argumentCount_) {
        var argname = 'ARG' + x;
        var argv = this.typedValue[argname];
        return Blockly.Scheme.monoType(argv.getTypeExpr());
      }
    }
    if (fieldName !== 'VAR') {
      return null;
    }
    if ('REC_VAR' in this.lastTypeScheme_ && opt_reference) {
      var refs = this.getRecursiveReferences();
      if (refs.indexOf(opt_reference) != -1) {
        return this.lastTypeScheme_['REC_VAR'];
      }
    }
    return this.lastTypeScheme_['VAR'];
  },

  canToggleIsStatement: function() {
    if (this.isStatement_) {
      return !this.previousConnection.isConnected() &&
          !this.nextConnection.isConnected();
    }
    return !this.outputConnection.isConnected();
  },

  getIsStatement: function() {
    return this.isStatement_;
  },

  setIsStatement: function(newIsStatement) {
    if (this.isStatement_ == newIsStatement) {
      return;
    }
    var storedRendered = this.rendered;
    this.rendered = false;
    if (newIsStatement) {
      var exp2Input = this.getInput('EXP2');
      if (exp2Input) {
        var workbench = exp2Input.connection.contextWorkbench;
        workbench && workbench.dispose();
        this.removeInput('EXP2');
      }
      this.setOutput(false);
      this.setTypedStatements(true);
    } else {
      this.setTypedStatements(false);
      this.setOutput(true);
      var exp2Type = Blockly.TypeExpr.generateTypeVar();
      this.appendValueInput('EXP2')
          .setTypeExpr(exp2Type)
          .appendField('in')
          .setWorkbench(new Blockly.Workbench())
          .setAlign(Blockly.ALIGN_RIGHT);
      // Initialize SVG icon.
      this.initSvg && this.initSvg();
      this.setOutputTypeExpr(exp2Type);
    }
    this.rendered = storedRendered;
    if (this.rendered) {
      this.render();
    }
    this.isStatement_ = newIsStatement;
  },

  isRecursive: function() {
    return this.isRecursive_;
  },

  setRecursiveFlag: function(flag) {
    if (this.isRecursive_ != flag) {
      var input = this.getInput('VARIABLE');
      if (flag) {
        var recLabel = new Blockly.FieldLabel('rec');
        input.insertFieldAt(1, recLabel, 'REC_LABEL');
        this.setTooltip(Blockly.Msg.DEFINE_LET_REC_TOOLTIP);
      } else {
        var refs = this.getRecursiveReferences();
        for (var i = 0, ref; ref = refs[i]; i++) {
          ref.getSourceBlock().dispose();
        }
        input.removeField('REC_LABEL');
        this.setTooltip(Blockly.Msg.DEFINE_LET_REC_TOOLTIP);
      }
      this.isRecursive_ = flag;

      if (this.rendered) {
        this.render();
        this.updateWorkbenchFlyout();
      }
    }
  },

  getRecursiveReferences: function() {
    var variable = this.typedValue['VAR']
    var inputExp1 = this.getInput('EXP1');
    if (!inputExp1) {
      return [];
    }
    return Blockly.BoundVariables.findReferencesInside(variable, inputExp1.connection);
  },

  customContextMenu: function(options) {
    if (this.isInFlyout) {
      return;
    }
    var canBeToggled = true;
    // It's possible to set canBeToggled false if this.getRecursiveReferences()
    // returns non empty array.
    var option = {enabled: canBeToggled};
    if (this.isRecursive_) {
      option.text = Blockly.Msg['REMOVE_REC'];
    } else {
      option.text = Blockly.Msg['ADD_REC'];
    }
    option.callback = this.setRecursiveFlag.bind(this, !this.isRecursive_);
    options.push(option);

    var option = {enabled: this.canToggleIsStatement()};
    if (this.isStatement_) {
      option.text = Blockly.Msg['ADD_IN'];
    } else {
      option.text = Blockly.Msg['REMOVE_IN'];
    }
    option.callback = this.setIsStatement.bind(this, !this.isStatement_);
    options.push(option);
  },

  /**
   * Create XML to represent argument inputs.
   * @return {Element} XML storage element.
   * @this Blockly.Block
   */
  mutationToDom: function() {
    var container = document.createElement('mutation');
    for (var x = 0; x < this.argumentCount_; x++) {
      var itemDom = document.createElement('item');
      var variable = this.typedValue['ARG' + x];
      var textNode = document.createTextNode(variable.getVariableName());
      itemDom.appendChild(textNode);
      container.appendChild(itemDom);
    }
    return container;
  },
  /**
   * Parse XML to restore the argument inputs.
   * @param {!Element} xmlElement XML storage element.
   * @this Blockly.Block
   */
  domToMutation: function(xmlElement) {
    var input = this.getInput('VARIABLE');
    var fields = [].concat(input.fieldRow);
    for (var i = 0, field; field = fields[i]; i++) {
      if (!field.name.startsWith('ARG')) {
        continue;
      }
      goog.array.remove(input.fieldRow, field);
      field.dispose(true);
    }
    var childNodes = xmlElement.childNodes;
    this.argumentCount_ = childNodes.length;
    for (var x = 0; x < this.argumentCount_; x++) {
      var text = childNodes[x].textContent;
      var A = Blockly.TypeExpr.generateTypeVar();
      var field = Blockly.FieldBoundVariable.newValue(A);

      input.appendField(field, 'ARG' + x);
      if (this.rendered) {
        field.init();
      } else {
        field.initModel();
      }
    }
  },
  /**
   * Populate the mutator's dialog with this block's components.
   * @param {!Blockly.Workspace} workspace Mutator's workspace.
   * @return {!Blockly.Block} Root block in mutator.
   * @this Blockly.Block
   */
  decompose: function(workspace) {
    var containerBlock =
        workspace.newBlock('parameters_arg_container');
    if (containerBlock.initSvg) {
      containerBlock.initSvg();
    }
    var connection = containerBlock.getInput('STACK').connection;
    for (var x = 0; x < this.argumentCount_; x++) {
      var itemBlock = workspace.newBlock('parameters_arg_item');
      if (itemBlock.initSvg) {
        itemBlock.initSvg();
      }
      connection.connect(itemBlock.previousConnection);
      connection = itemBlock.nextConnection;
    }
    return containerBlock;
  },
  /**
   * Reconfigure this block based on the mutator dialog's components.
   * @param {!Blockly.Block} containerBlock Root block in mutator.
   * @this Blockly.Block
   */
  compose: function(containerBlock) {
    var itemCount = containerBlock.getItemCount();
    var input = this.getInput('VARIABLE');
    var contextChanged = itemCount != this.argumentCount_;

    while (itemCount < this.argumentCount_) {
      var index = this.argumentCount_ - 1;
      var name = 'ARG' + index;
      var field = this.getField(name);
      field.dispose(true);
      goog.array.remove(input.fieldRow, field);
      this.argumentCount_--;
    }
    while (this.argumentCount_ < itemCount) {
      var A = Blockly.TypeExpr.generateTypeVar();
      var field = Blockly.FieldBoundVariable.newValue(A);
      input.appendField(field, 'ARG' + this.argumentCount_);
      if (this.rendered) {
        field.init();
      } else {
        field.initModel();
      }
      this.argumentCount_++;
    }
    if (contextChanged) {
      var variable = this.typedValue['VAR'];
      variable.updateReferenceStructure();
      this.updateTypeInference(true);
      // Do not call the following functions. Newly created fields are not
      // initialized yet. They will be called by mutator instance after the
      // fields initialization.
      //   this.updateWorkbenchFlyout();
      //   this.workspace.renderTypeChangedWorkspaces();
    }
  },
  /**
   * Find if this block is currently able to be mutated by user.
   * @return {boolean} True if this block can accept an additional argument.
   * @this Blockly.Block
   */
  canBeMutated: function() {
    var typeExpr = this.typedValue['VAR'].getTypeExpr();
    var type = typeExpr.deref();
    if (type.isTypeVar()) {
      return true;
    }
  },
  /**
   * Would this block be changed based on the mutator blocks?
   * @this Blockly.Block
   */
  wouldChange: function(containerBlock) {
    return containerBlock.getItemCount() != this.argumentCount_;
  },

  clearInnerTypes: function() {
    this.typedValue['VAR'].getTypeExpr().clear();
    for (var x = 0; x < this.argumentCount_; x++) {
      var variable = this.typedValue['ARG' + x];
      variable.getTypeExpr().clear();
    }
    delete this.lastTypeScheme_['VAR'];
    delete this.lastTypeScheme_['REC_VAR'];
  },

  infer: function(ctx) {
    var variable = this.typedValue['VAR'];
    var var_name = variable.getVariableName();
    var expected_exp1 = this.getInput('EXP1').connection.typeExpr;

    if (this.argumentCount_ == 0) {
      var exp1Type = this.getInput('EXP1').connection.typeExpr;
      var varType = this.typedValue['VAR'].getTypeExpr();
      exp1Type.unify(varType);
    } else {
      var funTypes = [];
      for (var x = 0; x < this.argumentCount_; x++) {
        var argVar = this.typedValue['ARG' + x];
        funTypes.push(argVar.getTypeExpr());
      }
      funTypes.push(expected_exp1);
      var funType = Blockly.TypeExpr.createFunType(funTypes);
      variable.getTypeExpr().unify(funType);
    }
    // Create the context for the EXP1 input.
    var ctx1 = ctx.copy();
    var monoScheme = Blockly.Scheme.monoType(variable.getTypeExpr());
    if (this.isRecursive_) {
      ctx1.addTypeToEnv(var_name, monoScheme);
    }
    for (var x = 0; x < this.argumentCount_; x++) {
      var argVar = this.typedValue['ARG' + x];
      var varName = argVar.getVariableName();
      var argScheme = Blockly.Scheme.monoType(argVar.getTypeExpr());
      ctx1.addTypeToEnv(varName, argScheme);
    }
    var exp1 = this.callInfer('EXP1', ctx1);

    if (exp1)
      exp1.unify(expected_exp1);

    var applyPolyType = variable.getTypeExpr().deref().isFunction();
    var schemeForExp2;
    var ctx2 = ctx.copy();
    if (applyPolyType) {
      if (this.isRecursive_) {
        // Prevent recursive reference blocks to be unified with poly-type.
        // All of recursive reference must be mono-type.
        this.lastTypeScheme_['REC_VAR'] = monoScheme;
      }
      schemeForExp2 = ctx.createPolyType(variable.getTypeExpr());
    } else {
      schemeForExp2 = monoScheme;
    }
    this.lastTypeScheme_['VAR'] = schemeForExp2;

    ctx2.addTypeToEnv(var_name, schemeForExp2);
    if (this.isStatement_) {
      this.callInfer(this.nextConnection, ctx2);
      return null;
    }

    var expected_exp2 = this.getInput('EXP2').connection.typeExpr;
    var exp2 = this.callInfer('EXP2', ctx2);
    if (exp2)
      exp2.unify(expected_exp2);

    return expected_exp2;
  }
};

Blockly.Blocks['let_fun_pattern_typed'] = {
  /**
   * Block for let expression
   * Function definition whose arguments are patterns
   * @param {boolean} opt_recur True if declare recursive function.
   * @this Blockly.Block
   */
  init: function(opt_recur, opt_statement) {
    this.setHelpUrl(Blockly.Msg.VARIABLES_SET_HELPURL);
    this.setColour(Blockly.Msg['VARIABLES_HUE']);
    var varType = Blockly.TypeExpr.generateTypeVar();
    var exp1Type = Blockly.TypeExpr.generateTypeVar();
    var exp2Type = Blockly.TypeExpr.generateTypeVar();
    var variable_field = Blockly.FieldBoundVariable.newValue(varType);
    this.appendDummyInput('VARIABLE')
        .appendField('let', 'LET_LABEL')
        .appendField(variable_field, 'VAR')
        .setAlign(Blockly.ALIGN_RIGHT);
    this.appendValueInput('EXP1')
        .setTypeExpr(exp1Type)
        .appendField('=')
        .setWorkbench(new Blockly.Workbench())
        .setAlign(Blockly.ALIGN_RIGHT);
    this.setMutator(new Blockly.Mutator(['parameters_arg_item']));
    this.setWorkbench(new Blockly.PatternWorkbench());
    this.setInputsInline(false);
    this.setTooltip(Blockly.Msg.DEFINE_VARIABLE_TOOLTIP);

    var defaultRecFlag = opt_recur === true;
    this.isRecursive_ = false;
    this.setRecursiveFlag(defaultRecFlag);
    this.setIsStatement(opt_statement === true);

    this.argumentCount_ = 0;
    exp1Type.unify(varType);

    /**
     * The object mapping name of variable field to the type scheme which was
     * created while the latest type inference were triggered on this block.
     * @type {!Object}
     */
    this.lastTypeScheme_ = {'VAR': Blockly.Scheme.monoType(varType)};
  },

  /**
   * Update the type expressions of bound-variable fields on this block.
   * Would be called if the block's type expressions are replaced with other
   * ones, and a type expression this field's variable refers to is no longer
   * up-to-date.
   * @param {Blockly.Block} block The source block to replace this block with.
   *     Could be used to additionally replace the type expression of fields.
   */
  typeExprReplaced: function(block) {
    var variable = this.typedValue['VAR'];
    var typeOwner = block ? block.typedValue['VAR'] : null;

    if (typeOwner) {
      variable.setTypeExpr(typeOwner.getTypeExpr());
    } else {
      variable.setTypeExpr(null);
    }
  },

  /**
   * Store variables of which is declared in this block, and can be used
   * later the given connection's input.
   * @param {!Blockly.Connection} connection Connection to specify a scope.
   * @param {!Blockly.Block.VariableContext} ctx The variable context.
   */
  updateVariableEnv: function(conn, ctx) {
    if (!conn) {
      return;
    }
    var isArg = false;
    for (var x = 0; x < this.argumentCount_; x++) {
      if (this.getInput('ARG' + x).connection == conn) {
        isArg = true;
        break;
      }
    }
    var isExp1 = !isArg && this.getInput('EXP1').connection == conn;
    var isNext = !isArg && !isExp1 && this.nextConnection == conn;
    var isExp2 = !isArg && !isExp1 && !isNext && !this.isStatement_ &&
        this.getInput('EXP2').connection == conn;

    if (isNext || isExp2 || isExp1 && this.isRecursive_) {
      var variable = this.typedValue['VAR'];
      var name = variable.getVariableName();
      ctx.addVariable(variable);
    }
    if (isExp1) {
      for (var x = 0; x < this.argumentCount_; x++) {
        var target = this.getInputTargetBlock('ARG' + x);
        if (target && goog.isFunction(target.updateUpperContext)) {
          target.updateUpperContext(ctx);
        }
      }
    }
  },

  getTypeScheme: function(fieldName, opt_reference) {
    if (fieldName.startsWith('ARG')) {
      var numstr = fieldName.substring(3);
      var x = parseInt(numstr);
      if (!isNaN(x) && x < this.argumentCount_) {
        var argname = 'ARG' + x;
        var argv = this.typedValue[argname];
        return Blockly.Scheme.monoType(argv.getTypeExpr());
      }
    }
    if (fieldName !== 'VAR') {
      return null;
    }
    if ('REC_VAR' in this.lastTypeScheme_ && opt_reference) {
      var refs = this.getRecursiveReferences();
      if (refs.indexOf(opt_reference) != -1) {
        return this.lastTypeScheme_['REC_VAR'];
      }
    }
    return this.lastTypeScheme_['VAR'];
  },

  canToggleIsStatement: function() {
    if (this.isStatement_) {
      return !this.previousConnection.isConnected() &&
          !this.nextConnection.isConnected();
    }
    return !this.outputConnection.isConnected();
  },

  getIsStatement: function() {
    return this.isStatement_;
  },

  setIsStatement: function(newIsStatement) {
    if (this.isStatement_ == newIsStatement) {
      return;
    }
    var storedRendered = this.rendered;
    this.rendered = false;
    if (newIsStatement) {
      var exp2Input = this.getInput('EXP2');
      if (exp2Input) {
        var workbench = exp2Input.connection.contextWorkbench;
        workbench && workbench.dispose();
        this.removeInput('EXP2');
      }
      this.setOutput(false);
      this.setTypedStatements(true);
    } else {
      this.setTypedStatements(false);
      this.setOutput(true);
      var exp2Type = Blockly.TypeExpr.generateTypeVar();
      this.appendValueInput('EXP2')
          .setTypeExpr(exp2Type)
          .appendField('in')
          .setWorkbench(new Blockly.Workbench())
          .setAlign(Blockly.ALIGN_RIGHT);
      // Initialize SVG icon.
      this.initSvg && this.initSvg();
      this.setOutputTypeExpr(exp2Type);
    }
    this.rendered = storedRendered;
    if (this.rendered) {
      this.render();
    }
    this.isStatement_ = newIsStatement;
  },

  isRecursive: function() {
    return this.isRecursive_;
  },

  setRecursiveFlag: function(flag) {
    if (this.isRecursive_ != flag) {
      var input = this.getInput('VARIABLE');
      if (flag) {
        var recLabel = new Blockly.FieldLabel('rec');
        input.insertFieldAt(1, recLabel, 'REC_LABEL');
        this.setTooltip(Blockly.Msg.DEFINE_LET_REC_TOOLTIP);
      } else {
        var refs = this.getRecursiveReferences();
        for (var i = 0, ref; ref = refs[i]; i++) {
          ref.getSourceBlock().dispose();
        }
        input.removeField('REC_LABEL');
        this.setTooltip(Blockly.Msg.DEFINE_LET_REC_TOOLTIP);
      }
      this.isRecursive_ = flag;

      if (this.rendered) {
        this.render();
        this.updateWorkbenchFlyout();
      }
    }
  },

  getRecursiveReferences: function() {
    var variable = this.typedValue['VAR']
    var inputExp1 = this.getInput('EXP1');
    if (!inputExp1) {
      return [];
    }
    return Blockly.BoundVariables.findReferencesInside(variable, inputExp1.connection);
  },

  customContextMenu: function(options) {
    if (this.isInFlyout) {
      return;
    }
    var canBeToggled = true;
    // It's possible to set canBeToggled false if this.getRecursiveReferences()
    // returns non empty array.
    var option = {enabled: canBeToggled};
    if (this.isRecursive_) {
      option.text = Blockly.Msg['REMOVE_REC'];
    } else {
      option.text = Blockly.Msg['ADD_REC'];
    }
    option.callback = this.setRecursiveFlag.bind(this, !this.isRecursive_);
    options.push(option);

    var option = {enabled: this.canToggleIsStatement()};
    if (this.isStatement_) {
      option.text = Blockly.Msg['ADD_IN'];
    } else {
      option.text = Blockly.Msg['REMOVE_IN'];
    }
    option.callback = this.setIsStatement.bind(this, !this.isStatement_);
    options.push(option);
  },

  resizePatternArgument: function(expectedCount) {
    // Stop rendering to avoid rendering objects which are already destroyed.
    var storedRendered = this.rendered;
    this.rendered = false;
    while (expectedCount < this.argumentCount_) {
      var index = this.argumentCount_ - 1;
      // dispose pattern
      var patternInput = this.getInput('ARG' + index);
      var patternConnection = patternInput.connection;
      var patternBlock = patternConnection.targetBlock();
      if (patternBlock) {
        patternConnection.disconnect();
        patternBlock.dispose();
        // TODO: move the block to type workbench rather than dispose.
      }
      // Decrement the size of items first. The function this.removeInput()
      // might disconnect some blocks from this block, and disconnecting blocks
      // triggers type inference, which causes a null pointer exception. To
      // avoid the type inference for the removed input, update the size of
      // items first.
      this.argumentCount_--;
      this.removeInput('ARG' + index);
    }
    this.rendered = storedRendered;
    while (this.argumentCount_ < expectedCount) {
      var index = this.argumentCount_++;
      var A = Blockly.TypeExpr.generateTypeVar();
      this.appendValueInputBefore('ARG' + index, 'EXP1')
          .setTypeExpr(new Blockly.TypeExpr.PATTERN(A));
    }
  },

  /**
   * Create XML to represent argument inputs.
   * @return {Element} XML storage element.
   * @this Blockly.Block
   */
  mutationToDom: function() {
    var container = document.createElement('mutation');
    container.setAttribute('items', this.argumentCount_);
    return container;
  },
  /**
   * Parse XML to restore the argument inputs.
   * @param {!Element} xmlElement XML storage element.
   * @this Blockly.Block
   */
  domToMutation: function(xmlElement) {
    var newArgumentCount = parseInt(xmlElement.getAttribute('items')) || 1;
    this.resizePatternArgument(newArgumentCount);
  },
  /**
   * Populate the mutator's dialog with this block's components.
   * @param {!Blockly.Workspace} workspace Mutator's workspace.
   * @return {!Blockly.Block} Root block in mutator.
   * @this Blockly.Block
   */
  decompose: function(workspace) {
    var containerBlock =
        workspace.newBlock('parameters_arg_container');
    if (containerBlock.initSvg) {
      containerBlock.initSvg();
    }
    var connection = containerBlock.getInput('STACK').connection;
    for (var x = 0; x < this.argumentCount_; x++) {
      var itemBlock = workspace.newBlock('parameters_arg_item');
      if (itemBlock.initSvg) {
        itemBlock.initSvg();
      }
      connection.connect(itemBlock.previousConnection);
      connection = itemBlock.nextConnection;
    }
    return containerBlock;
  },
  /**
   * Reconfigure this block based on the mutator dialog's components.
   * @param {!Blockly.Block} containerBlock Root block in mutator.
   * @this Blockly.Block
   */
  compose: function(containerBlock) {
    var itemCount = containerBlock.getItemCount();
    var input = this.getInput('VARIABLE');
    var contextChanged = itemCount != this.argumentCount_;

    this.resizePatternArgument(itemCount);
    if (contextChanged) {
      var variable = this.typedValue['VAR'];
      variable.updateReferenceStructure();
      this.updateTypeInference(true);
      // Do not call the following functions. Newly created fields are not
      // initialized yet. They will be called by mutator instance after the
      // fields initialization.
      //   this.updateWorkbenchFlyout();
      //   this.workspace.renderTypeChangedWorkspaces();
    }
  },
  /**
   * Find if this block is currently able to be mutated by user.
   * @return {boolean} True if this block can accept an additional argument.
   * @this Blockly.Block
   */
  canBeMutated: function() {
    var typeExpr = this.typedValue['VAR'].getTypeExpr();
    var type = typeExpr.deref();
    if (type.isTypeVar()) {
      return true;
    }
  },
  /**
   * Would this block be changed based on the mutator blocks?
   * @this Blockly.Block
   */
  wouldChange: function(containerBlock) {
    return containerBlock.getItemCount() != this.argumentCount_;
  },

  clearInnerTypes: function() {
    this.typedValue['VAR'].getTypeExpr().clear();
    // The following really unnecessary?  cf. 'match_typed' does not
    // have clearInnerTypes.
/*  for (var x = 0; x < this.argumentCount_; x++) {
      var variable = this.typedValue['ARG' + x];
      variable.getTypeExpr().clear();
    } */
    delete this.lastTypeScheme_['VAR'];
    delete this.lastTypeScheme_['REC_VAR'];
  },

  infer: function(ctx) {
    var variable = this.typedValue['VAR'];
    var var_name = variable.getVariableName();
    var expected_exp1 = this.getInput('EXP1').connection.typeExpr;

    if (this.argumentCount_ == 0) {
      var exp1Type = this.getInput('EXP1').connection.typeExpr;
      var varType = this.typedValue['VAR'].getTypeExpr();
      exp1Type.unify(varType);
    } else {
      var funTypes = [];
      for (var x = 0; x < this.argumentCount_; x++) {
        var arg = this.callInfer('ARG' + x, ctx);
        var argType = this.getInput('ARG' + x).connection.typeExpr;
        if (arg) {
          arg.unify(argType);
        }
        // argType is a pattern.  Have to extract the type in it.
        funTypes.push(argType.pattExpr);
      }
      funTypes.push(expected_exp1);
      var funType = Blockly.TypeExpr.createFunType(funTypes);
      variable.getTypeExpr().unify(funType);
    }
    // Create the context for the EXP1 input.
    var ctx1 = ctx.copy();
    var monoScheme = Blockly.Scheme.monoType(variable.getTypeExpr());
    if (this.isRecursive_) {
      ctx1.addTypeToEnv(var_name, monoScheme);
    }
    for (var x = 0; x < this.argumentCount_; x++) {
      var target = this.getInputTargetBlock('ARG' + x);
      if (target && goog.isFunction(target.updateUpperTypeContext)) {
        target.updateUpperTypeContext(ctx1);
      }
    }
    var exp1 = this.callInfer('EXP1', ctx1);

    if (exp1)
      exp1.unify(expected_exp1);

    var applyPolyType = variable.getTypeExpr().deref().isFunction();
    var schemeForExp2;
    var ctx2 = ctx.copy();
    if (applyPolyType) {
      if (this.isRecursive_) {
        // Prevent recursive reference blocks to be unified with poly-type.
        // All of recursive reference must be mono-type.
        this.lastTypeScheme_['REC_VAR'] = monoScheme;
      }
      schemeForExp2 = ctx.createPolyType(variable.getTypeExpr());
    } else {
      schemeForExp2 = monoScheme;
    }
    this.lastTypeScheme_['VAR'] = schemeForExp2;

    ctx2.addTypeToEnv(var_name, schemeForExp2);
    if (this.isStatement_) {
      this.callInfer(this.nextConnection, ctx2);
      return null;
    }

    var expected_exp2 = this.getInput('EXP2').connection.typeExpr;
    var exp2 = this.callInfer('EXP2', ctx2);
    if (exp2)
      exp2.unify(expected_exp2);

    return expected_exp2;
  }
};

Blockly.Blocks['letrec_typed'] =
  Object.assign({}, Blockly.Blocks['let_typed']);
Blockly.Blocks['letrec_typed'].init = function() {
  Blockly.Blocks['let_typed'].init.call(this, true);
};

Blockly.Blocks['letstatement_typed'] =
  Object.assign({}, Blockly.Blocks['let_typed']);
Blockly.Blocks['letstatement_typed'].init = function() {
  Blockly.Blocks['let_typed'].init.call(this, false, true);
};

Blockly.Blocks['letstatement_fun_pattern_typed'] =
  Object.assign({}, Blockly.Blocks['let_fun_pattern_typed']);
Blockly.Blocks['letstatement_fun_pattern_typed'].init = function() {
  Blockly.Blocks['let_fun_pattern_typed'].init.call(this, false, true);
};

Blockly.Blocks['dummy_statement_typed'] = {
  init: function() {
    var type = Blockly.TypeExpr.generateTypeVar();
    this.setTypedStatements(true);
    this.appendValueInput('VALUE')
        .setTypeExpr(type);
  },

  infer: function(ctx) {
    var expected = this.getInput('VALUE').connection.typeExpr;
    var valueType = this.callInfer('VALUE', ctx);
    if (valueType) {
      valueType.unify(expected);
    }
  }
};<|MERGE_RESOLUTION|>--- conflicted
+++ resolved
@@ -36,40 +36,40 @@
 };
 
 Blockly.Blocks['rectangle_typed'] = {
-    /* rectangle : int -> int -> Color.t -> Image.t */
-    init: function() {
-	var A         = new Blockly.TypeExpr.INT();
-	var B         = new Blockly.TypeExpr.INT();
-	var color     = new Blockly.TypeExpr.COLOR();
-	this.setColour(Blockly.Msg['IMAGE_HUE']);
-	this.appendValueInput('ARG1')
-            .setTypeExpr(A)
-            .appendField('rectangle ');
-	this.appendValueInput('ARG2')
-            .setTypeExpr(B);
-	this.appendValueInput('CLR')
-            .setTypeExpr(color);
-	this.setOutput(true);
-	this.setOutputTypeExpr(new Blockly.TypeExpr.IMAGE());
-	this.setInputsInline(true);
-	this.setTooltip(Blockly.Msg.RECTANGLE_TOOLTIP);
-    },
-    infer: function(ctx) {
-	var arg1_typed    = this.callInfer('ARG1', ctx);
-	var arg2_typed    = this.callInfer('ARG2', ctx);
-	var color_typed       = this.callInfer('CLR', ctx);
-	var expected          = this.outputConnection.typeExpr;
-	var color_expected    = this.getInput('CLR').connection.typeExpr;
-	var arg1_expected = this.getInput('ARG1').connection.typeExpr;
-	var arg2_expected = this.getInput('ARG2').connection.typeExpr;
-	if (arg1_typed)
-	    arg1_typed.unify(arg1_expected);
-	if (arg2_typed)
-	    arg2_typed.unify(arg2_expected);
-	if (color_typed)
-	    color_typed.unify(color_expected);
-	return expected;
-    }
+  /* rectangle : int -> int -> Color.t -> Image.t */
+  init: function() {
+    var A     = new Blockly.TypeExpr.INT();
+    var B     = new Blockly.TypeExpr.INT();
+    var color = new Blockly.TypeExpr.COLOR();
+    this.setColour(Blockly.Msg['IMAGE_HUE']);
+    this.appendValueInput('ARG1')
+        .setTypeExpr(A)
+        .appendField('rectangle ');
+    this.appendValueInput('ARG2')
+        .setTypeExpr(B);
+    this.appendValueInput('CLR')
+        .setTypeExpr(color);
+    this.setOutput(true);
+    this.setOutputTypeExpr(new Blockly.TypeExpr.IMAGE());
+    this.setInputsInline(true);
+    this.setTooltip(Blockly.Msg.RECTANGLE_TOOLTIP);
+  },
+  infer: function(ctx) {
+    var arg1_typed     = this.callInfer('ARG1', ctx);
+    var arg2_typed     = this.callInfer('ARG2', ctx);
+    var color_typed    = this.callInfer('CLR', ctx);
+    var expected       = this.outputConnection.typeExpr;
+    var color_expected = this.getInput('CLR').connection.typeExpr;
+    var arg1_expected  = this.getInput('ARG1').connection.typeExpr;
+    var arg2_expected  = this.getInput('ARG2').connection.typeExpr;
+    if (arg1_typed)
+      arg1_typed.unify(arg1_expected);
+    if (arg2_typed)
+      arg2_typed.unify(arg2_expected);
+    if (color_typed)
+      color_typed.unify(color_expected);
+    return expected;
+  }
 };
 
 Blockly.Blocks['read_image_typed'] = {
@@ -270,163 +270,163 @@
 };
 
 Blockly.Blocks['line_typed'] = {
-    /* line : (int * int) list -> Color.t -> Image.t */
-    init: function() {
-	var A         = new Blockly.TypeExpr.INT();
-	var B         = new Blockly.TypeExpr.INT();
-	var pair      = new Blockly.TypeExpr.TUPLE(A, B);
-	var pair_list = new Blockly.TypeExpr.LIST(pair);
-	var color     = new Blockly.TypeExpr.COLOR();
-	this.setColour(Blockly.Msg['IMAGE_HUE']);
-	this.appendValueInput('PAIRLIST')
+  /* line : (int * int) list -> Color.t -> Image.t */
+  init: function() {
+      var A         = new Blockly.TypeExpr.INT();
+      var B         = new Blockly.TypeExpr.INT();
+      var pair      = new Blockly.TypeExpr.TUPLE(A, B);
+      var pair_list = new Blockly.TypeExpr.LIST(pair);
+      var color     = new Blockly.TypeExpr.COLOR();
+      this.setColour(Blockly.Msg['IMAGE_HUE']);
+      this.appendValueInput('PAIRLIST')
             .setTypeExpr(pair_list)
             .appendField('line ');
-	this.appendValueInput('CLR')
+      this.appendValueInput('CLR')
             .setTypeExpr(color);
-	this.setOutput(true);
-	this.setOutputTypeExpr(new Blockly.TypeExpr.IMAGE());
-	this.setInputsInline(true);
-	this.setTooltip(Blockly.Msg.LINE_TOOLTIP);
-    },
-    infer: function(ctx) {
-	var pairlist_typed    = this.callInfer('PAIRLIST', ctx);
-	var color_typed       = this.callInfer('CLR', ctx);
-	var expected          = this.outputConnection.typeExpr;
-	var color_expected    = this.getInput('CLR').connection.typeExpr;
-	var pairlist_expected = this.getInput('PAIRLIST').connection.typeExpr;
-	if (pairlist_typed)
-	    pairlist_typed.unify(pairlist_expected);
-	if (color_typed)
-	    color_typed.unify(color_expected);
-	return expected;
-    }
+      this.setOutput(true);
+      this.setOutputTypeExpr(new Blockly.TypeExpr.IMAGE());
+      this.setInputsInline(true);
+      this.setTooltip(Blockly.Msg.LINE_TOOLTIP);
+  },
+  infer: function(ctx) {
+      var pairlist_typed    = this.callInfer('PAIRLIST', ctx);
+      var color_typed       = this.callInfer('CLR', ctx);
+      var expected          = this.outputConnection.typeExpr;
+      var color_expected    = this.getInput('CLR').connection.typeExpr;
+      var pairlist_expected = this.getInput('PAIRLIST').connection.typeExpr;
+      if (pairlist_typed)
+          pairlist_typed.unify(pairlist_expected);
+      if (color_typed)
+          color_typed.unify(color_expected);
+      return expected;
+  }
 };
 
 Blockly.Blocks['polygon_typed'] = {
-    /* polygon : (int * int) list -> Color.t -> Image.t */
-    init: function() {
-	var IMAGES =
-	    [['polygon', 'POLYGON'],
-            ['polygon_outline', 'POLYGON_OUTLINE']];
-	var A         = new Blockly.TypeExpr.INT();
-	var B         = new Blockly.TypeExpr.INT();
-	var pair      = new Blockly.TypeExpr.TUPLE(A, B);
-	var pair_list = new Blockly.TypeExpr.LIST(pair);
-	var color     = new Blockly.TypeExpr.COLOR();
-	this.setColour(Blockly.Msg['IMAGE_HUE']);
-	this.appendDummyInput()
-            .appendField(new Blockly.FieldDropdown(IMAGES), 'IMAGE');
-	this.appendValueInput('PAIRLIST')
-            .setTypeExpr(pair_list)
-            .appendField(' ');
-	this.appendValueInput('CLR')
-            .setTypeExpr(color);
-	this.setOutput(true);
-	this.setOutputTypeExpr(new Blockly.TypeExpr.IMAGE());
-	this.setInputsInline(true);
-	var thisBlock = this;
-	this.setTooltip(function() {
-          var images = thisBlock.getFieldValue('IMAGE');
-          var TOOLTIPS = {
-            'POLYGON': Blockly.Msg.POLYGON_TOOLTIP,
-            'POLYGON_OUTLINE': Blockly.Msg.POLYGON_OUTLINE_TOOLTIP
-          };
-          return TOOLTIPS[images];
-        });
-    },
-    infer: function(ctx) {
-	var pairlist_typed    = this.callInfer('PAIRLIST', ctx);
-	var color_typed       = this.callInfer('CLR', ctx);
-	var expected          = this.outputConnection.typeExpr;
-	var color_expected    = this.getInput('CLR').connection.typeExpr;
-	var pairlist_expected = this.getInput('PAIRLIST').connection.typeExpr;
-	if (pairlist_typed)
-	    pairlist_typed.unify(pairlist_expected);
-	if (color_typed)
-	    color_typed.unify(color_expected);
-	return expected;
-    }
+  /* polygon : (int * int) list -> Color.t -> Image.t */
+  init: function() {
+    var IMAGES =
+        [['polygon', 'POLYGON'],
+        ['polygon_outline', 'POLYGON_OUTLINE']];
+    var A         = new Blockly.TypeExpr.INT();
+    var B         = new Blockly.TypeExpr.INT();
+    var pair      = new Blockly.TypeExpr.TUPLE(A, B);
+    var pair_list = new Blockly.TypeExpr.LIST(pair);
+    var color     = new Blockly.TypeExpr.COLOR();
+    this.setColour(Blockly.Msg['IMAGE_HUE']);
+    this.appendDummyInput()
+        .appendField(new Blockly.FieldDropdown(IMAGES), 'IMAGE');
+    this.appendValueInput('PAIRLIST')
+        .setTypeExpr(pair_list)
+        .appendField(' ');
+    this.appendValueInput('CLR')
+        .setTypeExpr(color);
+    this.setOutput(true);
+    this.setOutputTypeExpr(new Blockly.TypeExpr.IMAGE());
+    this.setInputsInline(true);
+    var thisBlock = this;
+    this.setTooltip(function() {
+      var images = thisBlock.getFieldValue('IMAGE');
+      var TOOLTIPS = {
+        'POLYGON': Blockly.Msg.POLYGON_TOOLTIP,
+        'POLYGON_OUTLINE': Blockly.Msg.POLYGON_OUTLINE_TOOLTIP
+      };
+      return TOOLTIPS[images];
+    });
+  },
+  infer: function(ctx) {
+    var pairlist_typed    = this.callInfer('PAIRLIST', ctx);
+    var color_typed       = this.callInfer('CLR', ctx);
+    var expected          = this.outputConnection.typeExpr;
+    var color_expected    = this.getInput('CLR').connection.typeExpr;
+    var pairlist_expected = this.getInput('PAIRLIST').connection.typeExpr;
+    if (pairlist_typed)
+      pairlist_typed.unify(pairlist_expected);
+    if (color_typed)
+      color_typed.unify(color_expected);
+    return expected;
+  }
 };
 
 Blockly.Blocks['make_color_typed'] = {
-    /* make_color : int -> int -> int -> Color.t */
-    init: function() {
-	var r         = new Blockly.TypeExpr.INT();
-	var g         = new Blockly.TypeExpr.INT();
-	var b         = new Blockly.TypeExpr.INT();
-        this.setColour(Blockly.Msg['COLOR_HUE']);
-	this.appendValueInput('R')
-            .setTypeExpr(r)
-            .appendField('make_color ');
-	this.appendValueInput('G')
-            .setTypeExpr(g);
-	this.appendValueInput('B')
-            .setTypeExpr(b);
-	this.setOutput(true);
-	this.setOutputTypeExpr(new Blockly.TypeExpr.COLOR());
-	this.setInputsInline(true);
-	this.setTooltip(Blockly.Msg.MAKE_COLOR_TOOLTIP);
-    },
-    infer: function(ctx) {
-	var r_typed       = this.callInfer('R', ctx);
-	var g_typed       = this.callInfer('G', ctx);
-	var b_typed       = this.callInfer('B', ctx);
-	var expected   = this.outputConnection.typeExpr;
-	var r_expected = this.getInput('R').connection.typeExpr;
-	var g_expected = this.getInput('G').connection.typeExpr;
-	var b_expected = this.getInput('B').connection.typeExpr;
-	if (r_typed)
-	    r_typed.unify(r_expected);
-	if (g_typed)
-	    g_typed.unify(g_expected);
-	if (b_typed)
-	    b_typed.unify(b_expected);
-	return expected;
-    }
+  /* make_color : int -> int -> int -> Color.t */
+  init: function() {
+    var r = new Blockly.TypeExpr.INT();
+    var g = new Blockly.TypeExpr.INT();
+    var b = new Blockly.TypeExpr.INT();
+    this.setColour(Blockly.Msg['COLOR_HUE']);
+    this.appendValueInput('R')
+        .setTypeExpr(r)
+        .appendField('make_color ');
+    this.appendValueInput('G')
+        .setTypeExpr(g);
+    this.appendValueInput('B')
+        .setTypeExpr(b);
+    this.setOutput(true);
+    this.setOutputTypeExpr(new Blockly.TypeExpr.COLOR());
+    this.setInputsInline(true);
+    this.setTooltip(Blockly.Msg.MAKE_COLOR_TOOLTIP);
+  },
+  infer: function(ctx) {
+    var r_typed    = this.callInfer('R', ctx);
+    var g_typed    = this.callInfer('G', ctx);
+    var b_typed    = this.callInfer('B', ctx);
+    var expected   = this.outputConnection.typeExpr;
+    var r_expected = this.getInput('R').connection.typeExpr;
+    var g_expected = this.getInput('G').connection.typeExpr;
+    var b_expected = this.getInput('B').connection.typeExpr;
+    if (r_typed)
+      r_typed.unify(r_expected);
+    if (g_typed)
+      g_typed.unify(g_expected);
+    if (b_typed)
+      b_typed.unify(b_expected);
+    return expected;
+  }
 };
 
 Blockly.Blocks['make_color2_typed'] = {
-    /* make_color : ?alpha:int -> int -> int -> int -> Color.t */
-    init: function() {
-	var a         = new Blockly.TypeExpr.INT();
-	var r         = new Blockly.TypeExpr.INT();
-	var g         = new Blockly.TypeExpr.INT();
-	var b         = new Blockly.TypeExpr.INT();
-        this.setColour(Blockly.Msg['COLOR_HUE']);
-	this.appendValueInput('R')
-            .setTypeExpr(r)
-            .appendField('make_color2 ');
-	this.appendValueInput('G')
-            .setTypeExpr(g);
-	this.appendValueInput('B')
-            .setTypeExpr(b);
-	this.appendValueInput('A')
-            .setTypeExpr(a);
-	this.setOutput(true);
-	this.setOutputTypeExpr(new Blockly.TypeExpr.COLOR());
-	this.setInputsInline(true);
-	this.setTooltip(Blockly.Msg.MAKE_COLOR2_TOOLTIP);
-    },
-    infer: function(ctx) {
-	var a_typed       = this.callInfer('A', ctx);
-	var r_typed       = this.callInfer('R', ctx);
-	var g_typed       = this.callInfer('G', ctx);
-	var b_typed       = this.callInfer('B', ctx);
-	var expected   = this.outputConnection.typeExpr;
-	var r_expected = this.getInput('R').connection.typeExpr;
-	var g_expected = this.getInput('G').connection.typeExpr;
-	var b_expected = this.getInput('B').connection.typeExpr;
-	var a_expected = this.getInput('A').connection.typeExpr;
-	if (r_typed)
-	    r_typed.unify(r_expected);
-	if (g_typed)
-	    g_typed.unify(g_expected);
-	if (b_typed)
-	    b_typed.unify(b_expected);
-	if (a_typed)
-	    a_typed.unify(a_expected);
-	return expected;
-    }
+  /* make_color : ?alpha:int -> int -> int -> int -> Color.t */
+  init: function() {
+    var a = new Blockly.TypeExpr.INT();
+    var r = new Blockly.TypeExpr.INT();
+    var g = new Blockly.TypeExpr.INT();
+    var b = new Blockly.TypeExpr.INT();
+    this.setColour(Blockly.Msg['COLOR_HUE']);
+    this.appendValueInput('R')
+        .setTypeExpr(r)
+        .appendField('make_color2 ');
+    this.appendValueInput('G')
+        .setTypeExpr(g);
+    this.appendValueInput('B')
+        .setTypeExpr(b);
+    this.appendValueInput('A')
+        .setTypeExpr(a);
+    this.setOutput(true);
+    this.setOutputTypeExpr(new Blockly.TypeExpr.COLOR());
+    this.setInputsInline(true);
+    this.setTooltip(Blockly.Msg.MAKE_COLOR2_TOOLTIP);
+  },
+  infer: function(ctx) {
+    var a_typed    = this.callInfer('A', ctx);
+    var r_typed    = this.callInfer('R', ctx);
+    var g_typed    = this.callInfer('G', ctx);
+    var b_typed    = this.callInfer('B', ctx);
+    var expected   = this.outputConnection.typeExpr;
+    var r_expected = this.getInput('R').connection.typeExpr;
+    var g_expected = this.getInput('G').connection.typeExpr;
+    var b_expected = this.getInput('B').connection.typeExpr;
+    var a_expected = this.getInput('A').connection.typeExpr;
+    if (r_typed)
+      r_typed.unify(r_expected);
+    if (g_typed)
+      g_typed.unify(g_expected);
+    if (b_typed)
+      b_typed.unify(b_expected);
+    if (a_typed)
+      a_typed.unify(a_expected);
+    return expected;
+  }
 };
 
 Blockly.Blocks['color_typed'] = {
@@ -437,7 +437,7 @@
   init: function() {
     var COLORS =
         [['red', 'RED'], ['blue', 'BLUE'], ['black', 'BLACK'], ['white', 'WHITE'],
-	 ['yellow', 'YELLOW'], ['green', 'GREEN'], ['pink', 'PINK'], ['cyan', 'CYAN']];
+         ['yellow', 'YELLOW'], ['green', 'GREEN'], ['pink', 'PINK'], ['cyan', 'CYAN']];
     this.setColour(Blockly.Msg['COLOR_HUE']);
     this.setOutput(true);
     // TODO(harukam): Define a function to create a type expression in the same
@@ -1353,7 +1353,6 @@
   }
 };
 
-<<<<<<< HEAD
 Blockly.Blocks['list_map2_typed'] = {
   init: function() {
     this.setColour(Blockly.Msg['LISTS_HUE']);
@@ -1396,7 +1395,11 @@
     }
     if (b_listType) {
       expected_b_lst.unify(b_listType);
-=======
+    }
+    return expected;
+  }
+};
+
 Blockly.Blocks['list_length_typed'] = {
   init: function() {
     this.setColour(Blockly.Msg['LISTS_HUE']);
@@ -1404,9 +1407,9 @@
     var A = Blockly.TypeExpr.generateTypeVar();
     var listType = new Blockly.TypeExpr.LIST(A);
     this.appendValueInput('PARAM0')
-	.setTypeExpr(listType)
-          .appendField('List.length');
-      this.setInputsInline(true);
+        .setTypeExpr(listType)
+        .appendField('List.length');
+    this.setInputsInline(true);
     this.setOutput(true);
     this.setOutputTypeExpr(new Blockly.TypeExpr.INT());
     this.setInputsInline(true);
@@ -1420,7 +1423,6 @@
 
     if (listType) {
       expected_arg_lst.unify(listType);
->>>>>>> 11ad88f0
     }
     return expected;
   }
