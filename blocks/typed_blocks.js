/**
 * @fileoverview Typed blocks representing basic syntax.
 * @author harukam0416@gmail.com (Haruka Matsumoto)
 */
'use strict';

goog.require('Blockly.Blocks');
goog.require('Blockly');


Blockly.Blocks['read_image_typed'] = {
  // read_image : string -> Image.t
  init: function() {
    this.setColour(210);
    this.appendValueInput('PARAM')
        .setTypeExpr(new Blockly.TypeExpr.STRING())
        .appendField('read_image ');
    this.setOutput(true);
    this.setOutputTypeExpr(new Blockly.TypeExpr.IMAGE());
    this.setInputsInline(true);
    this.setTooltip(Blockly.Msg.READ_IMAGE_TOOLTIP);
  }
};

Blockly.Blocks['place_image_typed'] = {
  // place_image : Image.t -> (int * int) -> scene_t -> scene_t
  init: function() {
    var img   = new Blockly.TypeExpr.IMAGE();
    var A     = new Blockly.TypeExpr.INT();
    var B     = new Blockly.TypeExpr.INT();
    var pair  = new Blockly.TypeExpr.TUPLE(A, B);
    var scene = new Blockly.TypeExpr.SCENE();
    this.setColour(210);
    this.appendValueInput('IMG')
        .setTypeExpr(img)
        .appendField('place_image ');
    this.appendValueInput('PAIR')
        .setTypeExpr(pair);
    this.appendValueInput('SCN')
        .setTypeExpr(scene);
    this.setOutput(true);
    this.setOutputTypeExpr(new Blockly.TypeExpr.SCENE());
    this.setInputsInline(true);
    this.setTooltip(Blockly.Msg.PLACE_IMAGE_TOOLTIP);
  },
  infer: function(ctx) {
    var expected = this.outputConnection.typeExpr;
    var img_typed = this.callInfer('IMG', ctx);
    var pair_typed = this.callInfer('PAIR', ctx);
    var scene_typed = this.callInfer('SCN', ctx);
    var pair_expected = this.getInput('PAIR').connection.typeExpr;
    if (img_typed)
      img_typed.unify(img_typed);
    if (pair_typed)
      pair_typed.unify(pair_expected);
    if (scene_typed)
      scene_typed.unify(expected);
    return expected;
  }
};

Blockly.Blocks['place_images_typed'] = {
  // place_images : Image.t list -> (int * int) list -> scene_t -> scene_t
  init: function() {
    var img      = new Blockly.TypeExpr.IMAGE();
    var img_list  = new Blockly.TypeExpr.LIST(img);
    var A         = new Blockly.TypeExpr.INT();
    var B         = new Blockly.TypeExpr.INT();
    var pair      = new Blockly.TypeExpr.TUPLE(A, B);
    var pair_list = new Blockly.TypeExpr.LIST(pair);
    var scene     = new Blockly.TypeExpr.SCENE();
    this.setColour(210);
    this.appendValueInput('IMGLIST')
        .setTypeExpr(img_list)
        .appendField('place_images ');
    this.appendValueInput('PAIRLIST')
        .setTypeExpr(pair_list);
    this.appendValueInput('SCN')
        .setTypeExpr(scene);
    this.setOutput(true);
    this.setOutputTypeExpr(new Blockly.TypeExpr.SCENE());
    this.setInputsInline(true);
    this.setTooltip(Blockly.Msg.PLACE_IMAGES_TOOLTIP);
  },
  infer: function(ctx) {
    var imglist_typed     = this.callInfer('IMGLIST', ctx);
    var pairlist_typed    = this.callInfer('PAIRLIST', ctx);
    var scene_typed       = this.callInfer('SCN', ctx);
    var expected          = this.outputConnection.typeExpr;
    var imglist_expected = this.getInput('IMGLIST').connection.typeExpr;
    var pairlist_expected = this.getInput('PAIRLIST').connection.typeExpr;
    if (imglist_typed)
      imglist_typed.unify(imglist_expected);
    if (pairlist_typed)
      pairlist_typed.unify(pairlist_expected);
    if (scene_typed)
      scene_typed.unify(expected);
    return expected;
  }
};

Blockly.Blocks['ormap_typed'] = {
  // ormap : ('a -> bool) -> 'a list -> bool
  init: function() {
    var A      = Blockly.TypeExpr.generateTypeVar();
    var bool   = new Blockly.TypeExpr.BOOL();
    var fun    = new Blockly.TypeExpr.FUN(A, bool)
    var A_list = new Blockly.TypeExpr.LIST(A);
    this.setColour(210);
    this.appendValueInput('FUN')
        .setTypeExpr(fun)
        .appendField('ormap ');
    this.appendValueInput('LIST')
        .setTypeExpr(A_list);
    this.setOutput(true);
    this.setOutputTypeExpr(new Blockly.TypeExpr.BOOL());
    this.setInputsInline(true);
    this.setTooltip(Blockly.Msg.ORMAP_TOOLTIP);
  },
  infer: function(ctx) {
    var fun_typed     = this.callInfer('FUN', ctx);
    var Alist_typed   = this.callInfer('LIST', ctx);
    var expected      = this.outputConnection.typeExpr;
    var fun_expected  = this.getInput('FUN').connection.typeExpr;
    var Alist_expected = this.getInput('LIST').connection.typeExpr;
    if (fun_typed)
      fun_typed.unify(fun_expected);
    if (Alist_typed)
      Alist_typed.unify(Alist_expected);
    return expected;
  }
};

<<<<<<< HEAD
Blockly.Blocks['circle_typed'] = {
  // circle : int -> Color.t -> Image.t
  init: function() {
    var A     = new Blockly.TypeExpr.INT();
    var color = new Blockly.TypeExpr.COLOR();
    this.setColour(210);
    this.appendValueInput('ARG1')
        .setTypeExpr(A)
        .appendField('circle ');
    this.appendValueInput('COLOR')
        .setTypeExpr(color)
    this.setOutput(true);
    this.setOutputTypeExpr(new Blockly.TypeExpr.IMAGE());
    this.setInputsInline(true);
    this.setTooltip(Blockly.Msg.CIRCLE_TOOLTIP);
  },
  infer: function(ctx) {
    var expected = this.outputConnection.typeExpr;
    var arg_type1 = this.callInfer('ARG1', ctx);
    var color_typed = this.callInfer('COLOR', ctx);
    var a_expected = this.getInput('ARG1').connection.typeExpr;
    if (arg_type1)
      arg_type1.unify(a_expected);
    if (color_typed)
      color_typed.unify(color_typed);
    return expected;
  }
};

=======
Blockly.Blocks['polygon_typed'] = {
    /* polygon : (int * int) list ->
       ?fill:bool -> ?outline_size:int -> Color.t -> Image.t 
      ( polygon [(x, y);...] color : (x, y) を繋げた 色 color の多角形を作る。 
       外枠の線のサイズは outline_size ポイント、 fill が true の場合塗りつぶされる )
    */
    init: function() {
	var A         = new Blockly.TypeExpr.INT();
	var B         = new Blockly.TypeExpr.INT();
	var pair      = new Blockly.TypeExpr.TUPLE(A, B);
	var pair_list = new Blockly.TypeExpr.LIST(pair);
	var color     = new Blockly.TypeExpr.COLOR();
	this.setColour(210);
	this.appendValueInput('PAIRLIST')
            .setTypeExpr(pair_list)
            .appendField('polygon ');
	this.appendValueInput('CLR')
            .setTypeExpr(color);
	this.setOutput(true);
	this.setOutputTypeExpr(new Blockly.TypeExpr.COLOR());
	this.setInputsInline(true);
	this.setTooltip(Blockly.Msg.POLYGON_TOOLTIP);
    },
    infer: function(ctx) {
	var pairlist_typed    = this.callInfer('PAIRLIST', ctx);
	var scene_typed       = this.callInfer('CLR', ctx);
	var expected          = this.outputConnection.typeExpr;
	var pairlist_expected = this.getInput('PAIRLIST').connection.typeExpr;
	if (pairlist_typed)
	    pairlist_typed.unify(pairlist_expected);
	if (scene_typed)
	    scene_typed.unify(expected);
	return expected;
    }
};


>>>>>>> d7ba13c2
Blockly.Blocks['logic_boolean_typed'] = {
  /**
   * Block for boolean data type: true and false.
   * @this Blockly.Block
   */
  init: function() {
    var BOOLEANS =
        [[Blockly.Msg.LOGIC_BOOLEAN_TRUE, 'TRUE'],
         [Blockly.Msg.LOGIC_BOOLEAN_FALSE, 'FALSE']];
    this.setHelpUrl(Blockly.Msg.LOGIC_BOOLEAN_HELPURL);
    this.setColour(210);
    this.setOutput(true, 'Boolean');
    // TODO(harukam): Define a function to create a type expression in the same
    // way as makeConnection_ in block.js and block_svg.js.
    this.setOutputTypeExpr(new Blockly.TypeExpr.BOOL());
    this.appendDummyInput()
        .appendField(new Blockly.FieldDropdown(BOOLEANS), 'BOOL');
    this.setTooltip(Blockly.Msg.LOGIC_BOOLEAN_TOOLTIP);
  }
};

Blockly.Blocks['logic_operator_typed'] = {
  /**
   * Block for logical operator.
   * @this Blockly.Block
   */
  init: function() {
    var OPERATORS =
        [['&&', 'AND'],
         ['||', 'OR']];
    this.setColour(210);
    this.setOutput(true, 'Boolean');
    this.setOutputTypeExpr(new Blockly.TypeExpr.BOOL());
    this.appendValueInput('A')
        .setTypeExpr(new Blockly.TypeExpr.BOOL());
    this.appendValueInput('B')
        .setTypeExpr(new Blockly.TypeExpr.BOOL())
        .appendField(new Blockly.FieldDropdown(OPERATORS), 'OP_BOOL');
    this.setInputsInline(true);
    // Assign 'this' to a variable for use in the tooltip closure below.
    var thisBlock = this;
    this.setTooltip(function() {
      var mode = thisBlock.getFieldValue('OP_BOOL');
      var TOOLTIPS = {
        'AND': Blockly.Msg.LOGIC_OPERATION_AND,
        'OR': Blockly.Msg.LOGIC_OPERATION_OR
      };
      return TOOLTIPS[mode];
    });
  },

  infer: function(ctx) {
    var expected_left = new Blockly.TypeExpr.BOOL();
    var left = this.callInfer('A', ctx);
    var right = this.callInfer('B', ctx);
    if (left)
      left.unify(expected_left);
    if (right)
      right.unify(expected_left);
    return expected_left;
  }
}

Blockly.Blocks['not_operator_typed'] = {
  /**
   * Block for "not" operator.
   * @this Blockly.Block
   */
  init: function() {
    this.setColour(210);
    this.setOutput(true, 'Boolean');
    this.setOutputTypeExpr(new Blockly.TypeExpr.BOOL());
    this.appendValueInput('A')
        .setTypeExpr(new Blockly.TypeExpr.BOOL())
        .appendField('not');
    this.setInputsInline(true);
    this.setTooltip(Blockly.Msg.LOGIC_NEGATE_TOOLTIP);
  },

  infer: function(ctx) {
    var expected = new Blockly.TypeExpr.BOOL();
    var arg = this.callInfer('A', ctx);
    if (arg)
      arg.unify(expected);
    return expected;
  }
};

Blockly.Blocks['logic_compare_typed'] = {
  /**
   * Block for comparison operator.
   * @this Blockly.Block
   */
  init: function() {
    var OPERATORS = Blockly.RTL ? [
          ['=', 'EQ'],
          ['\u2260', 'NEQ'],
          ['>', 'LT'],
          ['\u2265', 'LTE'],
          ['<', 'GT'],
          ['\u2264', 'GTE']
        ] : [
          ['=', 'EQ'],
          ['\u2260', 'NEQ'],
          ['<', 'LT'],
          ['\u2264', 'LTE'],
          ['>', 'GT'],
          ['\u2265', 'GTE']
        ];
    this.setHelpUrl(Blockly.Msg.LOGIC_COMPARE_HELPURL);
    this.setColour(210);
    this.setOutput(true, 'Boolean');
    this.setOutputTypeExpr(new Blockly.TypeExpr.BOOL());
    var A = Blockly.TypeExpr.generateTypeVar();
    this.appendValueInput('A')
        .setTypeExpr(A);
    this.appendValueInput('B')
        .setTypeExpr(A)
        .appendField(new Blockly.FieldDropdown(OPERATORS), 'OP');
    this.setInputsInline(true);
    // Assign 'this' to a variable for use in the tooltip closure below.
    var thisBlock = this;
    this.setTooltip(function() {
      var op = thisBlock.getFieldValue('OP');
      var TOOLTIPS = {
        'EQ': Blockly.Msg.LOGIC_COMPARE_TOOLTIP_EQ,
        'NEQ': Blockly.Msg.LOGIC_COMPARE_TOOLTIP_NEQ,
        'LT': Blockly.Msg.LOGIC_COMPARE_TOOLTIP_LT,
        'LTE': Blockly.Msg.LOGIC_COMPARE_TOOLTIP_LTE,
        'GT': Blockly.Msg.LOGIC_COMPARE_TOOLTIP_GT,
        'GTE': Blockly.Msg.LOGIC_COMPARE_TOOLTIP_GTE
      };
      return TOOLTIPS[op];
    });
  },

  infer: function(ctx) {
    var expected_left = this.getInput('A').connection.typeExpr;
    var left = this.callInfer('A', ctx);
    var right = this.callInfer('B', ctx);
    if (left)
      left.unify(expected_left);
    if (right)
      right.unify(expected_left);
    return new Blockly.TypeExpr.BOOL();
  }
};

Blockly.Blocks['logic_ternary_typed'] = {
  /**
   * Block for ternary operator.
   * @this Blockly.Block
   */
  init: function() {
    this.setHelpUrl(Blockly.Msg.LOGIC_TERNARY_HELPURL);
    this.setColour(210);
    var A = Blockly.TypeExpr.generateTypeVar();
    this.appendValueInput('IF')
        .setTypeExpr(new Blockly.TypeExpr.BOOL())
        .appendField('if')
    this.appendValueInput('THEN')
        .setTypeExpr(A)
        .appendField('then')
    this.appendValueInput('ELSE')
        .setTypeExpr(A)
        .appendField('else');
    this.setOutput(true);
    this.setOutputTypeExpr(A);
    this.setTooltip(Blockly.Msg.LOGIC_TERNARY_TOOLTIP);
  },

  infer: function(ctx) {
    var cond_expected = new Blockly.TypeExpr.BOOL();
    var cond_type = this.callInfer('IF', ctx);
    if (cond_type)
      cond_type.unify(cond_expected);
    var expected = this.outputConnection.typeExpr;
    var then_type = this.callInfer('THEN', ctx);
    var else_type = this.callInfer('ELSE', ctx);
    if (then_type)
      then_type.unify(expected);
    if (else_type)
      else_type.unify(expected);
    return expected;
  }
};

Blockly.Blocks['max_int_typed'] = {
  init: function() {
    var INTS =
        [['max_int', 'MAX_INT'],
         ['min_int', 'MIN_INT']];
    this.setColour(230);
    this.appendDummyInput()
        .appendField(new Blockly.FieldDropdown(INTS), 'INT');
    this.setOutput(true);
    this.setOutputTypeExpr(new Blockly.TypeExpr.INT());
    var thisBlock = this;
    this.setTooltip(function() {
      var ints = thisBlock.getFieldValue('INT');
      var TOOLTIPS = {
        'MAX_INT': Blockly.Msg.MATH_SPECIALINT_MAX,
        'MIN_INT': Blockly.Msg.MATH_SPECIALINT_MIN
      };
      return TOOLTIPS[ints];
    });
  }
};


Blockly.Blocks['infinity_typed'] = {
  init: function() {
    var FLOATS =
        [['infinity', 'INFINITY'],
         ['neg_infinity', 'NEG_INFINITY'],
         ['nan', 'NAN']];
    this.setColour(100);
    this.appendDummyInput()
        .appendField(new Blockly.FieldDropdown(FLOATS), 'FLOAT');
    this.setOutput(true);
    this.setOutputTypeExpr(new Blockly.TypeExpr.FLOAT());
    var thisBlock = this;
    this.setTooltip(function() {
      var floats = thisBlock.getFieldValue('FLOAT');
      var TOOLTIPS = {
        'INFINITY': Blockly.Msg.MATH_SPECIALFLOAT_INFINITY,
        'NEG_INFINITY': Blockly.Msg.MATH_SPECIALFLOAT_NEGINFINITY,
        'NAN': Blockly.Msg.MATH_SPECIALFLOAT_NAN
      };
      return TOOLTIPS[floats];
    })
  }
};

Blockly.Blocks['int_typed'] = {
  /**
   * Block for numeric value.
   * @this Blockly.Block
   */
  init: function() {
    this.setHelpUrl(Blockly.Msg.MATH_NUMBER_HELPURL);
    this.setColour(230);
    this.appendDummyInput()
        .appendField(new Blockly.FieldTextInput('0',
        Blockly.FieldTextInput.intValidator), 'INT');
    this.setOutput(true, 'Int');
    this.setOutputTypeExpr(new Blockly.TypeExpr.INT());
    this.setTooltip(Blockly.Msg.MATH_NUMBER_TOOLTIP);
  }
};

Blockly.Blocks['int_arithmetic_typed'] = {
  /**
   * Block for basic arithmetic operator.
   * @this Blockly.Block
   */
  init: function() {
    var OPERATORS =
        [['+', 'ADD_INT'],
         ['-', 'MINUS_INT'],
         ['*', 'MULTIPLY_INT'],
         ['/', 'DIVIDE_INT'],
         ['mod', 'MOD_INT']];
    this.setHelpUrl(Blockly.Msg.MATH_ARITHMETIC_HELPURL);
    this.setColour(230);
    this.setOutput(true, 'Int');
    this.setOutputTypeExpr(new Blockly.TypeExpr.INT());
    this.appendValueInput('A')
        .setTypeExpr(new Blockly.TypeExpr.INT())
    this.appendValueInput('B')
        .setTypeExpr(new Blockly.TypeExpr.INT())
        .appendField(new Blockly.FieldDropdown(OPERATORS), 'OP_INT');
    this.setInputsInline(true);
    // Assign 'this' to a variable for use in the tooltip closure below.
    var thisBlock = this;
    this.setTooltip(function() {
      var mode = thisBlock.getFieldValue('OP_INT');
      var TOOLTIPS = {
        'ADD_INT': Blockly.Msg.MATH_ARITHMETIC_TOOLTIP_ADD,
        'MINUS_INT': Blockly.Msg.MATH_ARITHMETIC_TOOLTIP_MINUS,
        'MULTIPLY_INT': Blockly.Msg.MATH_ARITHMETIC_TOOLTIP_MULTIPLY,
        'DIVIDE_INT': Blockly.Msg.MATH_ARITHMETIC_TOOLTIP_DIVIDE,
        'MOD_INT': Blockly.Msg.MATH_ARITHMETIC_TOOLTIP_MOD
      };
      return TOOLTIPS[mode];
    });
  },

  infer: function(ctx) {
    var expected_left = new Blockly.TypeExpr.INT();
    var left = this.callInfer('A', ctx);
    var right = this.callInfer('B', ctx);
    if (left)
      left.unify(expected_left);
    if (right)
      right.unify(expected_left);
    return expected_left;
  }
};

Blockly.Blocks['int_abs_typed'] = {
  /**
   * Block for Pervasives.abs function.
   * @this Blockly.Block
   */
  init: function() {
    this.setColour(230);
    this.setOutput(true, 'Int');
    this.setOutputTypeExpr(new Blockly.TypeExpr.INT());
    this.appendValueInput('A')
        .setTypeExpr(new Blockly.TypeExpr.INT())
        .appendField('abs');
    this.setInputsInline(true);
    this.setTooltip(Blockly.Msg.MATH_SINGLE_TOOLTIP_ABS);
  },

  infer: function(ctx) {
    var expected = new Blockly.TypeExpr.INT();
    var arg = this.callInfer('A', ctx);
    if (arg)
      arg.unify(expected);
    return expected;
  }
};

Blockly.Blocks['float_typed'] = {
  /**
   * Block for numeric value.
   * @this Blockly.Block
   */
  init: function() {
    this.setHelpUrl(Blockly.Msg.MATH_NUMBER_HELPURL);
    this.setColour(100);
    this.appendDummyInput()
        .appendField(new Blockly.FieldTextInput('0.',
        Blockly.FieldTextInput.floatValidator), 'Float');
    this.setOutput(true, 'Float');
    this.setOutputTypeExpr(new Blockly.TypeExpr.FLOAT());
    this.setTooltip(Blockly.Msg.MATH_NUMBER_TOOLTIP);
  }
};

Blockly.Blocks['float_arithmetic_typed'] = {
  /**
   * Block for basic arithmetic operator.
   * @this Blockly.Block
   */
  init: function() {
    var OPERATORS =
        [['+.', 'ADD_FLOAT'],
         ['-.', 'MINUS_FLOAT'],
         ['*.', 'MULTIPLY_FLOAT'],
         ['/.', 'DIVIDE_FLOAT'],
         ['**', 'POWER_FLOAT']];
    this.setHelpUrl(Blockly.Msg.MATH_ARITHMETIC_HELPURL);
    this.setColour(100);
    this.setOutput(true, 'Float');
    this.setOutputTypeExpr(new Blockly.TypeExpr.FLOAT());
    this.appendValueInput('A')
        .setTypeExpr(new Blockly.TypeExpr.FLOAT())
    this.appendValueInput('B')
        .setTypeExpr(new Blockly.TypeExpr.FLOAT())
        .appendField(new Blockly.FieldDropdown(OPERATORS), 'OP_FLOAT');
    this.setInputsInline(true);
    // Assign 'this' to a variable for use in the tooltip closure below.
    var thisBlock = this;
    this.setTooltip(function() {
      var mode = thisBlock.getFieldValue('OP_FLOAT');
      var TOOLTIPS = {
        'ADD_FLOAT': Blockly.Msg.MATH_ARITHMETIC_TOOLTIP_ADD,
        'MINUS_FLOAT': Blockly.Msg.MATH_ARITHMETIC_TOOLTIP_MINUS,
        'MULTIPLY_FLOAT': Blockly.Msg.MATH_ARITHMETIC_TOOLTIP_MULTIPLY,
        'DIVIDE_FLOAT': Blockly.Msg.MATH_ARITHMETIC_TOOLTIP_DIVIDE,
        'POWER_FLOAT': Blockly.Msg.MATH_ARITHMETIC_TOOLTIP_POWER
      };
      return TOOLTIPS[mode];
    });
  },

  infer: function(ctx) {
    var expected_left = new Blockly.TypeExpr.FLOAT();
    var left = this.callInfer('A', ctx);
    var right = this.callInfer('B', ctx);
    if (left)
      left.unify(expected_left);
    if (right)
      right.unify(expected_left);
    return expected_left;
  }
};

Blockly.Blocks['float_sqrt_typed'] = {
  /**
   * Block for Pervasives.sqrt function.
   * @this Blockly.Block
   */
  init: function() {
    this.setColour(100);
    this.setOutput(true, 'Float');
    this.setOutputTypeExpr(new Blockly.TypeExpr.FLOAT());
    this.appendValueInput('A')
        .setTypeExpr(new Blockly.TypeExpr.FLOAT())
        .appendField('sqrt');
    this.setInputsInline(true);
    this.setTooltip(Blockly.Msg.MATH_SINGLE_TOOLTIP_ROOT);
  },

  infer: function(ctx) {
    var expected = new Blockly.TypeExpr.FLOAT();
    var arg = this.callInfer('A', ctx);
    if (arg)
      arg.unify(expected);
    return expected;
  }
};

Blockly.Blocks['string_typed'] = {
  init: function() {
    this.setColour(Blockly.Msg['STRING_HUE']);
    this.appendDummyInput()
        .appendField('"')
        .appendField(new Blockly.FieldTextInput('foo'), 'STRING')
        .appendField('"');
    this.setOutput(true);
    this.setOutputTypeExpr(new Blockly.TypeExpr.STRING());
  }
};

Blockly.Blocks['concat_string_typed'] = {
  init: function() {
    this.setColour(Blockly.Msg['STRING_HUE']);
    this.appendValueInput('A')
        .setTypeExpr(new Blockly.TypeExpr.STRING());
    this.appendValueInput('B')
        .setTypeExpr(new Blockly.TypeExpr.STRING())
        .appendField('^');
    this.setOutput(true);
    this.setOutputTypeExpr(new Blockly.TypeExpr.STRING());
    this.setInputsInline(true);
    this.setTooltip(Blockly.Msg.STRING_CONCAT);
  },

  infer: function(ctx) {
    var expected_left = new Blockly.TypeExpr.STRING();
    var left = this.callInfer('A', ctx);
    var right = this.callInfer('B', ctx);
    if (left)
      left.unify(expected_left);
    if (right)
      right.unify(expected_left);
    return expected_left;
  }
};

Blockly.Blocks['string_of_int_typed'] = {
  init: function() {
    this.setColour(Blockly.Msg['STRING_HUE']);
    this.appendValueInput('PARAM')
        .setTypeExpr(new Blockly.TypeExpr.INT())
        .appendField('string_of_int');
    this.setOutput(true);
    this.setOutputTypeExpr(new Blockly.TypeExpr.STRING());
    this.setInputsInline(true);
    this.setTooltip(Blockly.Msg.STRING_OF_INT);
  },

  infer: function(ctx) {
    var expected_param = new Blockly.TypeExpr.INT();
    var param = this.callInfer('PARAM', ctx);
    if (param)
      param.unify(expected_param);
    return new Blockly.TypeExpr.STRING();
  }
};

Blockly.Blocks['int_of_string_typed'] = {
  init: function() {
    this.setColour(Blockly.Msg['MATH_HUE']);
    this.appendValueInput('PARAM')
        .setTypeExpr(new Blockly.TypeExpr.STRING())
        .appendField('int_of_string');
    this.setOutput(true);
    this.setOutputTypeExpr(new Blockly.TypeExpr.INT());
    this.setInputsInline(true);
    this.setTooltip(Blockly.Msg.INT_OF_STRING_TOOLTIP);
  },

  infer: function(ctx) {
    var expected_param = new Blockly.TypeExpr.STRING();
    var param = this.callInfer('PARAM', ctx);
    if (param)
      param.unify(expected_param);
    return new Blockly.TypeExpr.INT();
  }
};

Blockly.Blocks['string_of_float_typed'] = {
  init: function() {
    this.setColour(Blockly.Msg['STRING_HUE']);
    this.appendValueInput('PARAM')
        .setTypeExpr(new Blockly.TypeExpr.FLOAT())
        .appendField('string_of_float');
    this.setOutput(true);
    this.setOutputTypeExpr(new Blockly.TypeExpr.STRING());
    this.setInputsInline(true);
    this.setTooltip(Blockly.Msg.MATH_STRING_OF_FLOAT);
  },

  infer: function(ctx) {
    var expected_param = new Blockly.TypeExpr.FLOAT();
    var param = this.callInfer('PARAM', ctx);
    if (param)
      param.unify(expected_param);
    return new Blockly.TypeExpr.STRING();
  }
};

Blockly.Blocks['float_of_int_typed'] = {
  init: function() {
    this.setColour(100);
    this.appendValueInput('PARAM')
        .setTypeExpr(new Blockly.TypeExpr.INT())
        .appendField('float_of_int');
    this.setOutput(true);
    this.setOutputTypeExpr(new Blockly.TypeExpr.FLOAT());
    this.setInputsInline(true);
    this.setTooltip(Blockly.Msg.MATH_FLOAT_OF_INT);
  },

  infer: function(ctx) {
    var expected_param = new Blockly.TypeExpr.INT();
    var param = this.callInfer('PARAM', ctx);
    if (param)
      param.unify(expected_param);
    return new Blockly.TypeExpr.FLOAT();
  }
};

Blockly.Blocks['int_of_float_typed'] = {
  init: function() {
    this.setColour(230);
    this.appendValueInput('PARAM')
        .setTypeExpr(new Blockly.TypeExpr.FLOAT())
        .appendField('int_of_float');
    this.setOutput(true);
    this.setOutputTypeExpr(new Blockly.TypeExpr.INT());
    this.setInputsInline(true);
    this.setTooltip(Blockly.Msg.MATH_INT_OF_FLOAT);
  },

  infer: function(ctx) {
    var expected_param = new Blockly.TypeExpr.FLOAT();
    var param = this.callInfer('PARAM', ctx);
    if (param)
      param.unify(expected_param);
    return new Blockly.TypeExpr.INT();
  }
};

Blockly.Blocks['string_of_bool_typed'] = {
  init: function() {
    this.setColour(Blockly.Msg['STRING_HUE']);
    this.appendValueInput('PARAM')
        .setTypeExpr(new Blockly.TypeExpr.BOOL())
        .appendField('string_of_bool');
    this.setOutput(true);
    this.setOutputTypeExpr(new Blockly.TypeExpr.STRING());
    this.setInputsInline(true);
    this.setTooltip(Blockly.Msg.STRING_OF_BOOL);
  },

  infer: function(ctx) {
    var expected_param = new Blockly.TypeExpr.BOOL();
    var param = this.callInfer('PARAM', ctx);
    if (param)
      param.unify(expected_param);
    return new Blockly.TypeExpr.STRING();
  }
};

Blockly.Blocks['bool_of_string_typed'] = {
  init: function() {
    this.setColour(210);
    this.appendValueInput('PARAM')
        .setTypeExpr(new Blockly.TypeExpr.STRING())
        .appendField('string_of_bool');
    this.setOutput(true);
    this.setOutputTypeExpr(new Blockly.TypeExpr.BOOL());
    this.setInputsInline(true);
    this.setTooltip(Blockly.Msg.STRING_OF_BOOL);
  },

  infer: function(ctx) {
    var expected_param = new Blockly.TypeExpr.STRING();
    var param = this.callInfer('PARAM', ctx);
    if (param)
      param.unify(expected_param);
    return new Blockly.TypeExpr.BOOL();
  }
};

Blockly.Blocks['lists_create_with_typed'] = {
  /**
   * Block for creating a list with any number of elements of any type.
   * @this Blockly.Block
   */
  init: function() {
    this.setColour(260);
    var element_type = Blockly.TypeExpr.generateTypeVar();
    this.appendDummyInput('LPAREN')
        .appendField('[');
    this.appendValueInput('ADD0')
        .setTypeExpr(element_type);
    this.appendValueInput('ADD1')
        .setTypeExpr(element_type)
        .appendField(';');
    this.appendValueInput('ADD2')
        .setTypeExpr(element_type)
        .appendField(';');
    this.appendDummyInput('RPAREN')
        .appendField(']');
    this.setOutput(true, 'Array');
    this.setOutputTypeExpr(new Blockly.TypeExpr.LIST(element_type));
    this.setMutator(new Blockly.Mutator(['lists_create_with_item']));
    this.setTooltip(Blockly.Msg.LISTS_CREATE_WITH_TOOLTIP);
    this.itemCount_ = 3;
    // https://developers.google.com/blockly/guides/create-custom-blocks/define-blocks
    this.setInputsInline(true);
  },
  /**
   * Create XML to represent list inputs.
   * @return {Element} XML storage element.
   * @this Blockly.Block
   */
  mutationToDom: function() {
    var container = document.createElement('mutation');
    container.setAttribute('items', this.itemCount_);
    return container;
  },
  /**
   * Parse XML to restore the list inputs.
   * @param {!Element} xmlElement XML storage element.
   * @this Blockly.Block
   */
  domToMutation: function(xmlElement) {
    // xmlElement = <mutation items="n"></mutation>
    // where n is the number of elements.
    // returns a list block with n elements
    this.removeInput('LPAREN');
    for (var x = 0; x < this.itemCount_; x++) {
      this.removeInput('ADD' + x);
    }
    this.removeInput('RPAREN');
    this.itemCount_ = parseInt(xmlElement.getAttribute('items'), 10);
    this.appendDummyInput('LPAREN')
        .appendField('[');
    var element_type = this.outputConnection.typeExpr.element_type;
    for (var x = 0; x < this.itemCount_; x++) {
      var input = this.appendValueInput('ADD' + x)
                      .setTypeExpr(element_type);
      if (x != 0) {
        input.appendField(';');
      }
    }
    this.appendDummyInput('RPAREN')
        .appendField(']');
  },
  /**
   * Populate the mutator's dialog with this block's components.
   * @param {!Blockly.Workspace} workspace Mutator's workspace.
   * @return {!Blockly.Block} Root block in mutator.
   * @this Blockly.Block
   */
  decompose: function(workspace) {
    var containerBlock =
        workspace.newBlock('lists_create_with_container');
    containerBlock.initSvg();
    var connection = containerBlock.getInput('STACK').connection;
    for (var x = 0; x < this.itemCount_; x++) {
      var itemBlock = workspace.newBlock('lists_create_with_item');
      itemBlock.initSvg();
      connection.connect(itemBlock.previousConnection);
      connection = itemBlock.nextConnection;
    }
    return containerBlock;
  },
  /**
   * Reconfigure this block based on the mutator dialog's components.
   * @param {!Blockly.Block} containerBlock Root block in mutator.
   * @this Blockly.Block
   */
  compose: function(containerBlock) {
    // Disconnect all input blocks and remove all inputs.
    this.removeInput('RPAREN');
    for (; 0 < this.itemCount_; this.itemCount_--) {
      var index = this.itemCount_ - 1;
      this.removeInput('ADD' + index);
    }
    // Rebuild the block's inputs.
    var itemBlock = containerBlock.getInputTargetBlock('STACK');
    var element_type = this.outputConnection.typeExpr.element_type;
    while (itemBlock) {
      var input = this.appendValueInput('ADD' + this.itemCount_)
                      .setTypeExpr(element_type);
      if (this.itemCount_ != 0) {
        input.appendField(';');
      }
      // Reconnect any child blocks.
      this.itemCount_++;
      // The length of items should be updated in advance of connecting two
      // blocks. This is because type inference, which depends on the length
      // of items, occurs when connecting two blocks.
      if (itemBlock.valueConnection_) {
        input.connection.connect(itemBlock.valueConnection_);
      }
      itemBlock = itemBlock.nextConnection &&
          itemBlock.nextConnection.targetBlock();
    }
    this.appendDummyInput('RPAREN')
        .appendField(']');
  },
  /**
   * Store pointers to any connected child blocks.
   * @param {!Blockly.Block} containerBlock Root block in mutator.
   * @this Blockly.Block
   */
  saveConnections: function(containerBlock) {
    var itemBlock = containerBlock.getInputTargetBlock('STACK');
    var x = 0;
    while (itemBlock) {
      var input = this.getInput('ADD' + x);
      itemBlock.valueConnection_ = input && input.connection.targetConnection;
      x++;
      itemBlock = itemBlock.nextConnection &&
          itemBlock.nextConnection.targetBlock();
    }
  },

  infer: function(ctx) {
    var expected = this.outputConnection.typeExpr;
    for (var x = 0; x < this.itemCount_; x++) {
      var type = this.callInfer('ADD' + x, ctx);
      if (type)
        type.unify(expected.element_type);
    }
    return expected;
  }
};

Blockly.Blocks['list_empty_typed'] = {
  init: function() {
    this.setColour(260);
    var element_type = Blockly.TypeExpr.generateTypeVar();
    var listType = new Blockly.TypeExpr.LIST(element_type);
    this.appendDummyInput()
        .appendField('[ ]');
    this.setOutput(true);
    this.setOutputTypeExpr(listType);
    this.setInputsInline(true);
    this.setTooltip(Blockly.Msg.LISTS_CREATE_EMPTY_TOOLTIP);
  }
};

Blockly.Blocks['list_cons_typed'] = {
  init: function() {
    this.setColour(260);
    var element_type = Blockly.TypeExpr.generateTypeVar();
    var listType = new Blockly.TypeExpr.LIST(element_type);
    this.appendValueInput('FIRST')
        .setTypeExpr(element_type);
    this.appendValueInput('CONS')
        .setTypeExpr(listType)
        .appendField('::');
    this.setOutput(true);
    this.setOutputTypeExpr(listType);
    this.setInputsInline(true);
    this.setTooltip(Blockly.Msg.LISTS_CREATE_WITH_CONTAINER_TOOLTIP);
  },

  infer: function(ctx) {
    var expected = this.outputConnection.typeExpr;
    var expectedElementType = expected.element_type;
    var listType = this.callInfer('CONS', ctx);
    var elementType = this.callInfer('FIRST', ctx);
    if (listType) {
      expected.unify(listType);
    }
    if (elementType) {
      expectedElementType.unify(elementType);
    }
    return expected;
  }
};

Blockly.Blocks['list_map_typed'] = {
  init: function() {
    this.setColour(260);
    // List.map : ('a -> 'b) -> 'a list -> 'b list
    var A = Blockly.TypeExpr.generateTypeVar();
    var B = Blockly.TypeExpr.generateTypeVar();
    var A_listType = new Blockly.TypeExpr.LIST(A);
    var B_listType = new Blockly.TypeExpr.LIST(B);
    var functionType = new Blockly.TypeExpr.FUN(A, B);
    this.appendValueInput('FUN')
        .setTypeExpr(functionType)
        .appendField('List.map');
    this.appendValueInput('A_list')
        .setTypeExpr(A_listType);
    this.setOutput(true);
    this.setOutputTypeExpr(B_listType);
    this.setInputsInline(true);
    this.setTooltip(Blockly.Msg.LISTS_MAP_TOOLTIP);
  },

  infer: function(ctx) {
    var a_listType = this.callInfer('A_list', ctx);
    var fun_type = this.callInfer('FUN', ctx);
    var expected = this.outputConnection.typeExpr;
    var expected_arg_fun = this.getInput('FUN').connection.typeExpr;
    var expected_arg_lst = this.getInput('A_list').connection.typeExpr;

    if (fun_type) {
      expected_arg_fun.unify(fun_type);
    }
    if (a_listType) {
      expected_arg_lst.unify(a_listType);
    }
    return expected;
  }
};

Blockly.Blocks['list_filter_typed'] = {
  init: function() {
    this.setColour(260);
    var element_bool = new Blockly.TypeExpr.BOOL()
    var element_A = Blockly.TypeExpr.generateTypeVar()
    var funType = new Blockly.TypeExpr.FUN(element_A,element_bool)
    var listType = new Blockly.TypeExpr.LIST(element_A);
    this.appendValueInput('FUN')
        .setTypeExpr(funType)
        .appendField('List.filter');
    this.appendValueInput('LST')
        .setTypeExpr(listType);
    this.setOutput(true);
    this.setOutputTypeExpr(listType);
    this.setInputsInline(true);
    this.setTooltip(Blockly.Msg.LISTS_FILTER_TOOLTIP);
  },

  infer: function(ctx) {
    var expected = this.outputConnection.typeExpr;//a list
    var expectedElementType = expected.element_type;//a
    var expectedlist = new Blockly.TypeExpr.FUN(expectedElementType,
        new Blockly.TypeExpr.BOOL())
    var funType = this.callInfer('FUN', ctx);//a->bool
    var listType = this.callInfer('LST', ctx);//a list
    if (listType) {
      expected.unify(listType);
    }
    if (funType) {
      expectedlist.unify(funType);
    }
    return expected;
  }
};

Blockly.Blocks['list_assoc_typed'] = {
  init: function() {
    this.setColour(260);
    var a_type = Blockly.TypeExpr.generateTypeVar();
    var b_type = Blockly.TypeExpr.generateTypeVar();
    var pair_t = new Blockly.TypeExpr.TUPLE(a_type, b_type);
    var listType = new Blockly.TypeExpr.LIST(pair_t);
    this.appendValueInput('A')
        .setTypeExpr(a_type)
        .appendField('List.assoc');
    this.appendValueInput('A_B_list')
        .setTypeExpr(listType);
    this.setOutput(true);
    this.setOutputTypeExpr(b_type);
    this.setInputsInline(true);
    this.setTooltip(Blockly.Msg.LISTS_ASSOC_TOOLTIP);
  },

  infer: function(ctx) {
    var listType = this.callInfer('A_B_list', ctx);
    var a_type = this.callInfer('A', ctx);
    var expected = this.outputConnection.typeExpr;
    var expected_arg_a = this.getInput('A').connection.typeExpr;
    var expected_arg_lst = this.getInput('A_B_list').connection.typeExpr;

    if (a_type) {
      expected_arg_a.unify(a_type);
    }
    if (listType) {
      expected_arg_lst.unify(listType);
    }
    return expected;
  }
};

Blockly.Blocks['list_append_typed'] = {
  init: function() {
    this.setColour(260);
    var element_type = Blockly.TypeExpr.generateTypeVar();
    var listType = new Blockly.TypeExpr.LIST(element_type);
    this.appendValueInput('LEFT')
        .setTypeExpr(listType);
    this.appendValueInput('RIGHT')
        .setTypeExpr(listType)
        .appendField('@');
    this.setOutput(true);
    this.setOutputTypeExpr(listType);
    this.setInputsInline(true);
  },

  infer: function(ctx) {
    var expected = this.outputConnection.typeExpr;
    var leftType = this.callInfer('LEFT', ctx);
    var rightType = this.callInfer('RIGHT', ctx);
    if (leftType) {
      expected.unify(leftType);
    }
    if (rightType) {
      expected.unify(rightType);
    }
    return expected;
  }
}

Blockly.Blocks['list_fold_left_typed'] = {
  init: function() {
    this.setColour(260);
    // List.fold_left : ('a -> 'b -> 'a) -> 'a -> 'b list -> 'a
    var A = Blockly.TypeExpr.generateTypeVar();
    var B = Blockly.TypeExpr.generateTypeVar();
    var B_listType = new Blockly.TypeExpr.LIST(B);
    var functionType1 = new Blockly.TypeExpr.FUN(B, A);
    var functionType2 = new Blockly.TypeExpr.FUN(A, functionType1);
    this.appendValueInput('FUN')
        .setTypeExpr(functionType2)
        .appendField('List.fold_left ');
    this.appendValueInput('ARG1')
        .setTypeExpr(A)
        .setAlign(Blockly.ALIGN_RIGHT)
        .appendField(' ');
    this.appendValueInput('ARG2')
        .setTypeExpr(B_listType)
        .setAlign(Blockly.ALIGN_RIGHT)
        .appendField(' ');
    this.setInputsInline(true);
    this.setOutput(true);
    this.setOutputTypeExpr(A);
    this.setInputsInline(true);
  },

  infer: function(ctx) {
    var expected = this.outputConnection.typeExpr;
    var fun_type = this.callInfer('FUN', ctx);
    var arg_type1 = this.callInfer('ARG1', ctx);
    var arg_type2 = this.callInfer('ARG2', ctx);
    var fun_expected = this.getInput('FUN').connection.typeExpr;
    var a_expected = this .getInput('ARG1').connection.typeExpr;
    var blist_expected = this.getInput('ARG2').connection.typeExpr;
    if (fun_type)
      fun_type.unify(fun_expected);
    if (arg_type1)
      arg_type1.unify(a_expected);
    if (arg_type2)
      arg_type2.unify(blist_expected);
    return expected;
  }
}

Blockly.Blocks['list_fold_right_typed'] = {
  init: function() {
    this.setColour(260);
      // List.fold_right : ('b -> 'a -> 'a) -> 'b list -> 'a -> 'a
    var A = Blockly.TypeExpr.generateTypeVar();
    var B = Blockly.TypeExpr.generateTypeVar();
    var B_listType = new Blockly.TypeExpr.LIST(B);
    var functionType1 = new Blockly.TypeExpr.FUN(A, A);
    var functionType2 = new Blockly.TypeExpr.FUN(B, functionType1);
    this.appendValueInput('FUN')
        .setTypeExpr(functionType2)
        .appendField('List.fold_right ');
    this.appendValueInput('ARG1')
        .setTypeExpr(B_listType)
        .setAlign(Blockly.ALIGN_RIGHT)
        .appendField(' ');
    this.appendValueInput('ARG2')
        .setTypeExpr(A)
        .setAlign(Blockly.ALIGN_RIGHT)
        .appendField(' ');
    this.setInputsInline(true);
    this.setOutput(true);
    this.setOutputTypeExpr(A);
    this.setInputsInline(true);
  },

  infer: function(ctx) {
    var expected = this.outputConnection.typeExpr;
    var fun_type = this.callInfer('FUN', ctx);
    var arg_type1 = this.callInfer('ARG1', ctx);
    var arg_type2 = this.callInfer('ARG2', ctx);
    var fun_expected = this.getInput('FUN').connection.typeExpr;
    var blist_expected = this .getInput('ARG1').connection.typeExpr;
    var a_expected = this.getInput('ARG2').connection.typeExpr;
    if (fun_type)
      fun_type.unify(fun_expected);
    if (arg_type1)
      arg_type1.unify(blist_expected);
    if (arg_type2)
      arg_type2.unify(a_expected);
    return expected;
  }
}

Blockly.Blocks['list_fold_left2_typed'] = {
  init: function() {
    this.setColour(260);
    // List.fold_left2: ('a -> 'b -> 'c -> 'a) -> 'a -> 'b list -> 'c list -> 'a
    var A = Blockly.TypeExpr.generateTypeVar();
    var B = Blockly.TypeExpr.generateTypeVar();
    var C = Blockly.TypeExpr.generateTypeVar();
    var B_listType = new Blockly.TypeExpr.LIST(B);
    var C_listType = new Blockly.TypeExpr.LIST(C);
    var functionType1 = new Blockly.TypeExpr.FUN(C, A);
    var functionType2 = new Blockly.TypeExpr.FUN(B, functionType1);
    var functionType3 = new Blockly.TypeExpr.FUN(A, functionType2);
    this.appendValueInput('FUN')
        .setTypeExpr(functionType3)
        .appendField('List.fold_left2 ');
    this.appendValueInput('ARG1')
        .setTypeExpr(A)
        .setAlign(Blockly.ALIGN_RIGHT)
        .appendField(' ');
    this.appendValueInput('ARG2')
        .setTypeExpr(B_listType)
        .setAlign(Blockly.ALIGN_RIGHT)
        .appendField(' ');
    this.appendValueInput('ARG3')
        .setTypeExpr(C_listType)
        .setAlign(Blockly.ALIGN_RIGHT)
        .appendField(' ');
    this.setInputsInline(true);
    this.setOutput(true);
    this.setOutputTypeExpr(A);
    this.setInputsInline(true);
  },

  infer: function(ctx) {
    var expected = this.outputConnection.typeExpr;
    var fun_type = this.callInfer('FUN', ctx);
    var arg_type1 = this.callInfer('ARG1', ctx);
    var arg_type2 = this.callInfer('ARG2', ctx);
    var arg_type3 = this.callInfer('ARG3', ctx);
    var fun_expected = this.getInput('FUN').connection.typeExpr;
    var a_expected = this .getInput('ARG1').connection.typeExpr;
    var blist_expected = this.getInput('ARG2').connection.typeExpr;
    var clist_expected = this.getInput('ARG3').connection.typeExpr;
    if (fun_type)
      fun_type.unify(fun_expected);
    if (arg_type1)
      arg_type1.unify(a_expected);
    if (arg_type2)
      arg_type2.unify(blist_expected);
    if (arg_type3)
      arg_type3.unify(clist_expected);
    return expected;
  }
}

/**
 * Pairs
 */

Blockly.Blocks['pair_create_typed'] = {
  init: function() {
    this.setColour(Blockly.Msg['PAIRS_HUE']);
    var A = Blockly.TypeExpr.generateTypeVar();
    var B = Blockly.TypeExpr.generateTypeVar();
    this.appendValueInput('FIRST')
        .setTypeExpr(A)
        .appendField('(');
    this.appendValueInput('SECOND')
        .setTypeExpr(B)
        .appendField(',');
    this.appendDummyInput()
        .appendField(')');
    this.setOutput(true);
    this.setOutputTypeExpr(new Blockly.TypeExpr.TUPLE(A, B));
    this.setInputsInline(true);
  },

  infer: function(ctx) {
    var expected = this.outputConnection.typeExpr;
    var first = this.callInfer('FIRST', ctx);
    var second = this.callInfer('SECOND', ctx);
    if (first)
      first.unify(expected.firstType());
    if (second)
      second.unify(expected.secondType());
    return expected;
  }
};

Blockly.Blocks['pair_first_typed'] = {
  init: function() {
    this.setColour(Blockly.Msg['PAIRS_HUE']);
    var A = Blockly.TypeExpr.generateTypeVar();
    var B = Blockly.TypeExpr.generateTypeVar();
    var pair_t = new Blockly.TypeExpr.TUPLE(A, B);
    this.appendValueInput('FIRST')
        .setTypeExpr(pair_t)
        .appendField('fst (');
    this.appendDummyInput()
        .appendField(')');
    this.setOutput(true);
    this.setOutputTypeExpr(A);
    this.setInputsInline(true);
    this.setTooltip(Blockly.Msg.PAIR_GET_FIRST_TOOLTIP);
  },

  infer: function(ctx) {
    var expected = this.outputConnection.typeExpr;
    var expected_arg = this.getInput('FIRST').connection.typeExpr;
    var arg = this.callInfer('FIRST', ctx);
    if (arg) {
      arg.unify(expected_arg);
    }
    return expected;
  }
};

Blockly.Blocks['pair_second_typed'] = {
  init: function() {
    this.setColour(Blockly.Msg['PAIRS_HUE']);
    var A = Blockly.TypeExpr.generateTypeVar();
    var B = Blockly.TypeExpr.generateTypeVar();
    var pair_t = new Blockly.TypeExpr.TUPLE(A, B);
    this.appendValueInput('SECOND')
        .setTypeExpr(pair_t)
        .appendField('snd (');
    this.appendDummyInput()
        .appendField(')');
    this.setOutput(true);
    this.setOutputTypeExpr(B);
    this.setInputsInline(true);
    this.setTooltip(Blockly.Msg.PAIR_GET_SECOND_TOOLTIP);
  },

  infer: function(ctx) {
    var expected = this.outputConnection.typeExpr;
    var expected_arg = this.getInput('SECOND').connection.typeExpr;
    var arg = this.callInfer('SECOND', ctx);
    if (arg) {
      arg.unify(expected_arg);
    }
    return expected;
  }
};

Blockly.Blocks['function_app_typed'] = {
  init: function() {
    this.setColour('#c97586');
    var A = Blockly.TypeExpr.generateTypeVar();
    this.setHelpUrl(Blockly.Msg.VARIABLES_GET_HELPURL);
    this.appendDummyInput()
        .appendField(Blockly.FieldBoundVariable.newReference(A), 'VAR')

    this.paramFixed_ = false;
    this.paramCount_ = 0;
    this.setInputsInline(true);
    this.setOutput(true);
    this.setOutputTypeExpr(A);
  },

  /**
   * Update the type expressions of bound-variable fields on this block.
   * Would be called if the block's type expressions are replaced with other
   * ones, and a type expression this field's variable refers to is no longer
   * up-to-date.
   * @param {Blockly.Block} block The source block to replace this block with.
   *     Could be used to additionally replace the type expression of fields.
   */
  typeExprReplaced: function(block) {
    var variable = this.typedReference['VAR'];
    var typeOwner = block ? block.typedReference['VAR'] : null;

    if (typeOwner) {
      variable.setTypeExpr(typeOwner.getTypeExpr());
    } else {
      variable.setTypeExpr(null);
    }
  },

  resizeStructure: function(newParamCount) {
    var variable = this.typedReference['VAR'];
    while (newParamCount < this.paramCount_) {
      var index = this.paramCount_ - 1;
      this.removeInput('PARAM' + index);
      this.paramCount_--;
    }
    if (this.paramFixed_) {
      this.paramFixed_ = false;
    } else {
      for (var i = 0; i < newParamCount; i++) {
        var inputName = 'PARAM' + i;
        if (this.paramCount_ <= i) {
          var rendered = this.rendered;
          this.rendered = false;
          this.appendValueInput(inputName);
          this.rendered = rendered;
          this.paramCount_++;
        }
      }
    }
  },

  updateStructure: function() {
    var variable = this.typedReference['VAR'];
    var currentValue = variable.getBoundValue();
    if (currentValue && currentValue.getMainFieldName() === 'VAR') {
      // resize only when variable is a function (not an argument)
      var newParamCount = currentValue.sourceBlock_.argumentCount_;
      this.resizeStructure(newParamCount);
    }
    this.updateFunArgTypes();
    // if updateFunArgTypes is not called, f will have higher-order type
  },

  // Can be called after binding is resolved.
  updateFunArgTypes: function() {
    var variable = this.typedReference['VAR'];
    var type = variable.getTypeExpr();
    var types = Blockly.TypeExpr.functionToArray(type);
    //goog.asserts.assert(2 <= types.length, 'Function type is expected.');

    if (2 <= types.length) {
      var returnType = types.pop();
      var argTypes = types;
    } else {
      var returnType = type;
      var argTypes = [];
    }

    while (argTypes.length < this.paramCount_) {
      var t1 = Blockly.TypeExpr.generateTypeVar();
      var t2 = Blockly.TypeExpr.generateTypeVar();
      returnType.unify(new Blockly.TypeExpr.FUN(t1, t2));
      argTypes.push(t1);
      returnType = t2;
    }
    for (var i = 0; i < this.paramCount_; i++) {
      var inputName = 'PARAM' + i;
      var input = this.getInput(inputName);
      if (input) {
        var type = argTypes.shift();
        input.setTypeExpr(type, true);
      }
    }
    if (0 < argTypes.length) {
      argTypes.push(returnType);
      returnType = Blockly.TypeExpr.createFunType(argTypes);
    }
    this.setOutputTypeExpr(returnType, true);
  },

  increaseDecreaseHole: function(delta) {
    this.paramFixed_ = false;
    this.resizeStructure(this.paramCount_ + delta);

    this.updateTypeInference();
    this.workspace.renderTypeChangedWorkspaces();
  },

  customContextMenu: function(options) {
    if (this.isInFlyout) {
      return;
    }

    // TODO: Enable only when increasing/decreasing a hole is type safe.
    var option = {enabled: true};
    option.text = Blockly.Msg['INCREASE_HOLE'];
    option.callback = this.increaseDecreaseHole.bind(this, 1);
    options.push(option);

    var isEnabled = 0 < this.paramCount_;
    var option = {enabled: isEnabled};
    option.text = Blockly.Msg['DECREASE_HOLE'];
    option.callback = this.increaseDecreaseHole.bind(this, -1);
    options.push(option);
    // TODO: When a hole is removed, remove the block inside the hole, too.
  },

  /**
   * Create XML to represent application inputs.
   * @return {Element} XML storage element.
   * @this Blockly.Block
   */
  mutationToDom: function() {
    var container = document.createElement('mutation');
    container.setAttribute('params', this.paramCount_);
    return container;
  },

  /**
   * Parse XML to restore the application inputs.
   * @param {!Element} xmlElement XML storage element.
   * @this Blockly.Block
   */
  domToMutation: function(xmlElement) {
    // xmlElement = <mutation params="n"></mutation>
    // where n is the number of arguments.
    // returns an application block with n arguments
    var newParamCount = parseInt(xmlElement.getAttribute('params'), 10);
    // Remove params.  Necessary if paramCount_ is set to >0 in init.
    while (newParamCount < this.paramCount_) {
      var index = --this.paramCount_;
      this.removeInput('PARAM' + index);
    }
    // The type of the reference value might not be determined yet. For such
    // cases (e.g., [let f x y = <> in f <[0]> <[0]>]), append dummy parameter
    // inputs.
    for (var i = this.paramCount_; i < newParamCount; i++) {
      var inputName = 'PARAM' + i;
      var rendered = this.rendered;
      this.rendered = false;
      var input = this.appendValueInput(inputName);
      input.setTypeExpr(Blockly.TypeExpr.generateTypeVar());
      this.rendered = rendered;
      this.paramCount_++;
    }
    this.paramFixed_ = true;
    this.setOutputTypeExpr(Blockly.TypeExpr.generateTypeVar(), true);
  },

  clearInnerTypes: function() {
    this.typedReference['VAR'].getTypeExpr().clear();
  },

  infer: function(ctx) {
    var variable = this.typedReference['VAR'];
    var varName = variable.getVariableName();
    var schemeInEnv = ctx.getTypeInEnv(varName);
    if (schemeInEnv) {
      // Fix: let rec c = ... c
      schemeInEnv.unify(variable.getTypeExpr());
      this.updateFunArgTypes();
    } else if (ctx.canUnifyOrphan()) {
      variable.unifyTypeExpr();
      this.updateFunArgTypes();
    }

    for (var i = 0; i < this.paramCount_; i++) {
      var paramType = this.callInfer('PARAM' + i, ctx);
      var input = this.getInput('PARAM' + i);
      var expectedParamType = input.connection.typeExpr;
      if (paramType) {
        expectedParamType.unify(paramType);
      }
    }
    return this.outputConnection.typeExpr;
  }
},

Blockly.Blocks['lambda_typed'] = {
  init: function() {
    this.setColour(Blockly.Msg['HIGHER_ORDER_HUE']);
    var A = Blockly.TypeExpr.generateTypeVar();
    var B = Blockly.TypeExpr.generateTypeVar();
    var variable_field = Blockly.FieldBoundVariable.newValue(A);
    this.appendDummyInput()
        .appendField('fun ')
        .appendField(variable_field, 'VAR');
    this.appendValueInput('RETURN')
        .setTypeExpr(B)
        .setAlign(Blockly.ALIGN_RIGHT)
        .appendField('->')
        .setWorkbench(new Blockly.Workbench());
    this.setOutput(true);
    this.setOutputTypeExpr(new Blockly.TypeExpr.FUN(A, B));
  },

  /**
   * Update the type expressions of bound-variable fields on this block.
   * Would be called if the block's type expressions are replaced with other
   * ones, and a type expression this field's variable refers to is no longer
   * up-to-date.
   * @param {Blockly.Block} block The source block to replace this block with.
   *     Could be used to additionally replace the type expression of fields.
   */
  typeExprReplaced: function(block) {
    var outputType = this.outputConnection.typeExpr;
    var argType = outputType ? outputType.arg_type : null;
    var variable = this.typedValue['VAR'];
    variable.setTypeExpr(argType);
  },

  /**
   * Store variables of which is declared in this block, and can be used
   * later the given connection's input.
   * @param {!Blockly.Connection} connection Connection to specify a scope.
   * @param {!Blockly.Block.VariableContext} ctx The variable context.
   */
  updateVariableEnv: function(conn, ctx) {
    var returnInput = this.getInput('RETURN');
    if (conn && returnInput.connection == conn) {
      var variable = this.typedValue['VAR'];
      ctx.addVariable(variable);
    }
  },

  getTypeScheme: function(fieldName) {
    var scheme = null;
    if (fieldName === 'VAR') {
      var variable = this.typedValue['VAR'];
      var outType = this.outputConnection.typeExpr;
      goog.asserts.assert(outType.arg_type == variable.getTypeExpr());
      scheme = Blockly.Scheme.monoType(outType.arg_type);
    }
    return scheme;
  },

  clearInnerTypes: function() {
    var variable = this.typedValue['VAR'];
    goog.asserts.assert(this.outputConnection.typeExpr.arg_type ==
        variable.getTypeExpr());
    variable.getTypeExpr().clear();
  },

  infer: function(ctx) {
    var variable = this.typedValue['VAR'];
    var var_name = variable.getVariableName();
    var expected = this.outputConnection.typeExpr;
    var ctx2 = ctx.copy();
    ctx2.addTypeToEnv(var_name, Blockly.Scheme.monoType(expected.arg_type));
    var return_type = this.callInfer('RETURN', ctx2);
    if (return_type)
      return_type.unify(expected.return_type);
    return expected;
  }
}

Blockly.Blocks['lambda_app_typed'] = {
  init: function() {
    this.setColour(Blockly.Msg['HIGHER_ORDER_HUE']);
    var A = Blockly.TypeExpr.generateTypeVar();
    var B = Blockly.TypeExpr.generateTypeVar();
    this.appendValueInput('FUN')
        .setTypeExpr(new Blockly.TypeExpr.FUN(A, B))
    this.appendValueInput('ARG')
        .setTypeExpr(A)
        .setAlign(Blockly.ALIGN_RIGHT)
        .appendField(' ');
    this.setInputsInline(true);
    this.setOutput(true);
    this.setOutputTypeExpr(B);
    this.setInputsInline(true);
  },

  infer: function(ctx) {
    var expected = this.outputConnection.typeExpr;
    var fun_expected = this.getInput('FUN').connection.typeExpr;
    var fun_type = this.callInfer('FUN', ctx);
    var arg_type = this.callInfer('ARG', ctx);
    if (fun_type)
      fun_type.unify(fun_expected);
    if (arg_type)
      arg_type.unify(fun_expected.arg_type);
    return expected;
  }
}

Blockly.Blocks['match_typed'] = {
  init: function() {
    this.setColour(290);

    var A = Blockly.TypeExpr.generateTypeVar();
    var B = Blockly.TypeExpr.generateTypeVar();
    this.appendDummyInput()
        .appendField('match');
    this.appendValueInput('INPUT')
        .setTypeExpr(A);
    this.appendDummyInput()
        .appendField('with')
        .setAlign(Blockly.ALIGN_RIGHT);
    this.setOutput(true);
    this.setOutputTypeExpr(B);

    this.itemCount_ = 0;
    this.appendPatternInput();

    this.setInputsInline(false);
    this.setMutator(new Blockly.Mutator(['match_pattern_item']));
    this.setWorkbench(new Blockly.PatternWorkbench());
  },

  updateVariableEnv: function(conn, ctx) {
    if (!conn) {
      return;
    }
    var target = null;
    for (var i = 0; i < this.itemCount_; i++) {
      var outputConn = this.getInput('OUTPUT' + i).connection;
      if (outputConn == conn) {
        target = this.getInputTargetBlock('PATTERN' + i);
        break;
      }
    }
    if (target && goog.isFunction(target.updateUpperContext)) {
      target.updateUpperContext(ctx); // obtain pattern variables
    }
  },

  appendPatternInput: function() {
    var inputType = this.getInput('INPUT').connection.typeExpr;
    var index = this.itemCount_++;
    this.appendValueInput('PATTERN' + index)
        .setTypeExpr(new Blockly.TypeExpr.PATTERN(inputType));
    var input = this.appendValueInput('OUTPUT' + index)
        .setTypeExpr(this.outputConnection.typeExpr)
        .appendField('->')
        .setAlign(Blockly.ALIGN_RIGHT)
        .setWorkbench(new Blockly.Workbench());
    return input;
  },

  resizePatternInput: function(expectedCount) {
    // Stop rendering to avoid rendering objects which are already destroyed.
    var storedRendered = this.rendered;
    this.rendered = false;
    while (expectedCount < this.itemCount_) {
      var index = this.itemCount_ - 1;
      var outputInput = this.getInput('OUTPUT' + index);
      var workbench = outputInput.connection.contextWorkbench;
      // dispose outputBlock
      var outputConnection = outputInput.connection;
      var outputBlock = outputConnection.targetBlock();
      if (outputBlock) {
        outputConnection.disconnect();
        outputBlock.dispose();
        // We have to dispose the block, because the scope workbench
        // is disposed, too, and is no longer existent.
      }
      // dispose pattern
      var patternInput = this.getInput('PATTERN' + index);
      var patternConnection = patternInput.connection;
      var patternBlock = patternConnection.targetBlock();
      if (patternBlock) {
        patternConnection.disconnect();
        patternBlock.dispose();
        // TODO: move the block to type workbench rather than dispose.
      }
      // Decrement the size of items first. The function this.removeInput()
      // might disconnect some blocks from this block, and disconnecting blocks
      // triggers type inference, which causes a null pointer exception. To
      // avoid the type inference for the removed input, update the size of
      // items first.
      this.itemCount_--;
      this.removeInput('PATTERN' + index);
      this.removeInput('OUTPUT' + index);
      // dispose workbench.  Have to dispose after removing Inputs to
      // avoid a null pointer exception (the one different from the
      // above comment).
      workbench && workbench.dispose();
    }
    this.rendered = storedRendered;
    while (this.itemCount_ < expectedCount) {
      this.appendPatternInput();
    }
  },

  /**
   * Create XML to represent pattern inputs.
   * @return {Element} XML storage element.
   * @this Blockly.Block
   */
  mutationToDom: function() {
    var container = document.createElement('mutation');
    container.setAttribute('items', this.itemCount_);
    return container;
  },
  /**
   * Parse XML to restore the pattern inputs.
   * @param {!Element} xmlElement XML storage element.
   * @this Blockly.Block
   */
  domToMutation: function(xmlElement) {
    var newItemCount = parseInt(xmlElement.getAttribute('items')) || 2;
    this.resizePatternInput(newItemCount);
  },
  /**
   * Populate the mutator's dialog with this block's components.
   * @param {!Blockly.Workspace} workspace Mutator's workspace.
   * @return {!Blockly.Block} Root block in mutator.
   * @this Blockly.Block
   */
  decompose: function(workspace) {
    var containerBlock =
        workspace.newBlock('match_pattern_container');
    containerBlock.initSvg();
    var connection = containerBlock.getInput('STACK').connection;
    for (var x = 0; x < this.itemCount_; x++) {
      var itemBlock = workspace.newBlock('match_pattern_item');
      itemBlock.initSvg();
      connection.connect(itemBlock.previousConnection);
      connection = itemBlock.nextConnection;
    }
    return containerBlock;
  },
  /**
   * Reconfigure this block based on the mutator dialog's components.
   * @param {!Blockly.Block} containerBlock Root block in mutator.
   * @this Blockly.Block
   */
  compose: function(containerBlock) {
    var itemCount = containerBlock.getItemCount();
    this.resizePatternInput(itemCount);
  },

  /**
   * Would this block be changed based on the mutator blocks?
   * @this Blockly.Block
   */
  wouldChange: function(containerBlock) {
    return containerBlock.getItemCount() != this.itemCount_;
  },

  isAutoMatchAvailable: function(name) {
    var inputType = this.getInput('INPUT').connection.typeExpr;
    switch (name) {
      case 'list':
        var A = Blockly.TypeExpr.generateTypeVar();
        return inputType.ableToUnify(new Blockly.TypeExpr.LIST(A));
      case 'pair':
        var A = Blockly.TypeExpr.generateTypeVar();
        var B = Blockly.TypeExpr.generateTypeVar();
        return inputType.ableToUnify(new Blockly.TypeExpr.TUPLE(A, B));
      default:
        return false;
    }
  },

  applyAutoMatch: function(name) {
    var patternValueNames;
    switch (name) {
      case 'list':
        this.mutator.setVisible(false);
        this.resizePatternInput(2);
        // Initialize icons SVG.
        this.initSvg();
        // set pattern for empty
        var xml = Blockly.PatternWorkbench.createEmptyListDom();
        var valueBlock = Blockly.Xml.domToBlock(xml, this.workspace, true);
        valueBlock.initSvg();
        valueBlock.render();
        var patternConn = this.getInput('PATTERN' + 0).connection;
        patternConn.connect(valueBlock.outputConnection);
        // set pattern for cons
        var b1 = Blockly.PatternWorkbench.createVariableDom('first', 'true');
        var v1 = Blockly.PatternWorkbench.createValueDom('FIRST', b1);
        var b2 = Blockly.PatternWorkbench.createVariableDom('rest', 'true');
        var v2 = Blockly.PatternWorkbench.createValueDom('CONS', b2);
        var xml = Blockly.PatternWorkbench.createConsDom([v1, v2]);
        var valueBlock = Blockly.Xml.domToBlock(xml, this.workspace, true);
        valueBlock.initSvg();
        valueBlock.render();
        var patternConn = this.getInput('PATTERN' + 1).connection;
        patternConn.connect(valueBlock.outputConnection);
        break;
      case 'pair':
        this.mutator.setVisible(false);
        this.resizePatternInput(1);
        // Initialize icons SVG.
        this.initSvg();
        // set pattern
        var b1 = Blockly.PatternWorkbench.createVariableDom('a', 'true');
        var v1 = Blockly.PatternWorkbench.createValueDom('LEFT', b1);
        var b2 = Blockly.PatternWorkbench.createVariableDom('b', 'true');
        var v2 = Blockly.PatternWorkbench.createValueDom('RIGHT', b2);
        var xml = Blockly.PatternWorkbench.createPairDom([v1, v2]);
        var valueBlock = Blockly.Xml.domToBlock(xml, this.workspace, true);
        valueBlock.initSvg();
        valueBlock.render();
        var patternConn = this.getInput('PATTERN' + 0).connection;
        patternConn.connect(valueBlock.outputConnection);
        break;
      default:
        goog.asserts.fail('Unknown auto match operator.');
    }
  },

  customContextMenu: function(options) {
    if (this.isInFlyout) {
      return;
    }
    var patternAlreadyConnected = false;
    for (var i = 0; i < this.itemCount_; i++) {
      if (this.getInputTargetBlock('PATTERN' + i)) {
        patternAlreadyConnected = true;
      }
    }
    var autoMatchNames = ['list', 'pair'];
    for (var i = 0, name; name = autoMatchNames[i]; i++) {
      var isEnabled =
          patternAlreadyConnected ? false : this.isAutoMatchAvailable(name);
      var option = {enabled: isEnabled, text: 'Auto match ' + name};
      if (isEnabled) {
        option.callback = this.applyAutoMatch.bind(this, name);
      }
      options.push(option);
    }
  },

  infer: function(ctx) {
    var inputExpected = this.getInput('INPUT').connection.typeExpr;
    var inputType = this.callInfer('INPUT', ctx);
    if (inputType)
      inputExpected.unify(inputType);

    var expected = this.outputConnection.typeExpr;
    for (var i = 0; i < this.itemCount_; i++) {
      var patternType = this.callInfer('PATTERN' + i, ctx);
      var outputType = this.callInfer('OUTPUT' + i, ctx);
      var expectedPatternType = this.getInput('PATTERN' + i).connection.typeExpr;
      var expectedOutputType = this.getInput('OUTPUT' + i).connection.typeExpr;
      goog.asserts.assert(expected === expectedOutputType);

      if (patternType)
        expectedPatternType.unify(patternType);
      if (outputType)
        expectedOutputType.unify(outputType);
    }
    return expected;
  }
}

/**
 * Typed variables
 */

Blockly.Blocks['variables_get_typed'] = {
  /**
   * Block for variable getter.
   * @this Blockly.Block
   */
  init: function() {
    this.setColour('#c97586');
    var A = Blockly.TypeExpr.generateTypeVar();
    this.setHelpUrl(Blockly.Msg.VARIABLES_GET_HELPURL);
    this.appendDummyInput()
        .appendField(Blockly.Msg.VARIABLES_GET_TITLE)
        .appendField(Blockly.FieldBoundVariable.newReference(A), 'VAR')
        .appendField(Blockly.Msg.VARIABLES_GET_TAIL);
    this.setOutput(true);
    this.setOutputTypeExpr(A);
    this.setTooltip(Blockly.Msg.VARIABLES_GET_TOOLTIP);
  },

  /**
   * Update the type expressions of bound-variable fields on this block.
   * Would be called if the block's type expressions are replaced with other
   * ones, and a type expression this field's variable refers to is no longer
   * up-to-date.
   * @param {Blockly.Block} block The source block to replace this block with.
   *     Could be used to additionally replace the type expression of fields.
   */
  typeExprReplaced: function(block) {
    var A = this.outputConnection.typeExpr;
    var variable = this.typedReference['VAR'];
    variable.setTypeExpr(A);
  },

  clearInnerTypes: function() {
    var variable = this.typedReference['VAR'];
    goog.asserts.assert(this.outputConnection.typeExpr ==
        variable.getTypeExpr());

    variable.getTypeExpr().clear();
  },

  infer: function(ctx) {
    var variable = this.typedReference['VAR'];
    var expected = this.outputConnection.typeExpr;
    var varName = variable.getVariableName();

    var schemeInEnv = ctx.getTypeInEnv(varName);
    var scheme;
    if (schemeInEnv) {
      // Fix: let rec c = <c> + c.
      // If this is recursive reference on the exp1, unifyTypeExpr() does not
      // work correctly because getTypeScheme() always return null.
      schemeInEnv.unify(variable.getTypeExpr());
      // TODO(harukam): Check the equality between a type scheme in existing
      // in the env and that of the binding value.
    } else if (ctx.canUnifyOrphan()) {
      variable.unifyTypeExpr();
    }
    goog.asserts.assert(expected == variable.getTypeExpr());
    return expected;
  }
};

Blockly.Blocks['let_typed'] = {
  /**
   * Block for let expression (original).
   * @param {boolean} opt_recur True if declare recursive function.
   * @this Blockly.Block
   */
  init: function(opt_recur, opt_statement) {
    this.setHelpUrl(Blockly.Msg.VARIABLES_SET_HELPURL);
    this.setColour(330);
    var varType = Blockly.TypeExpr.generateTypeVar();
    var exp1Type = Blockly.TypeExpr.generateTypeVar();
    var exp2Type = Blockly.TypeExpr.generateTypeVar();
    var variable_field = Blockly.FieldBoundVariable.newValue(varType);
    this.appendDummyInput('VARIABLE')
        .appendField('let', 'LET_LABEL')
        .appendField(variable_field, 'VAR')
        .setAlign(Blockly.ALIGN_RIGHT);
    this.appendValueInput('EXP1')
        .setTypeExpr(exp1Type)
        .appendField('=')
        .setWorkbench(new Blockly.Workbench())
        .setAlign(Blockly.ALIGN_RIGHT);
    this.setMutator(new Blockly.Mutator(['parameters_arg_item']));
    this.setInputsInline(false);
    this.setTooltip(Blockly.Msg.DEFINE_VARIABLE_TOOLTIP);

    var defaultRecFlag = opt_recur === true;
    this.isRecursive_ = false;
    this.setRecursiveFlag(defaultRecFlag);
    this.setIsStatement(opt_statement === true);

    this.argumentCount_ = 0;
    exp1Type.unify(varType);

    /**
     * The object mapping name of variable field to the type scheme which was
     * created while the latest type inference were triggered on this block.
     * @type {!Object}
     */
    this.lastTypeScheme_ = {'VAR': Blockly.Scheme.monoType(varType)};
  },

  /**
   * Update the type expressions of bound-variable fields on this block.
   * Would be called if the block's type expressions are replaced with other
   * ones, and a type expression this field's variable refers to is no longer
   * up-to-date.
   * @param {Blockly.Block} block The source block to replace this block with.
   *     Could be used to additionally replace the type expression of fields.
   */
  typeExprReplaced: function(block) {
    var variable = this.typedValue['VAR'];
    var typeOwner = block ? block.typedValue['VAR'] : null;

    if (typeOwner) {
      variable.setTypeExpr(typeOwner.getTypeExpr());
    } else {
      variable.setTypeExpr(null);
    }
  },

  /**
   * Store variables of which is declared in this block, and can be used
   * later the given connection's input.
   * @param {!Blockly.Connection} connection Connection to specify a scope.
   * @param {!Blockly.Block.VariableContext} ctx The variable context.
   */
  updateVariableEnv: function(conn, ctx) {
    if (!conn) {
      return;
    }
    var isExp1 = this.getInput('EXP1').connection == conn;
    var isNext = !isExp1 && this.nextConnection == conn;
    var isExp2 = !isExp1 && !isNext &&
        this.getInput('EXP2').connection == conn;

    if (isNext || isExp2 || isExp1 && this.isRecursive_) {
      var variable = this.typedValue['VAR'];
      var name = variable.getVariableName();
      ctx.addVariable(variable);
    }
    if (isExp1) {
      for (var x = 0; x < this.argumentCount_; x++) {
        var variable = this.typedValue['ARG' + x];
        var name = variable.getVariableName();
        ctx.addVariable(variable);
      }
    }
  },

  getTypeScheme: function(fieldName, opt_reference) {
    if (fieldName.startsWith('ARG')) {
      var numstr = fieldName.substring(3);
      var x = parseInt(numstr);
      if (!isNaN(x) && x < this.argumentCount_) {
        var argname = 'ARG' + x;
        var argv = this.typedValue[argname];
        return Blockly.Scheme.monoType(argv.getTypeExpr());
      }
    }
    if (fieldName !== 'VAR') {
      return null;
    }
    if ('REC_VAR' in this.lastTypeScheme_ && opt_reference) {
      var refs = this.getRecursiveReferences();
      if (refs.indexOf(opt_reference) != -1) {
        return this.lastTypeScheme_['REC_VAR'];
      }
    }
    return this.lastTypeScheme_['VAR'];
  },

  canToggleIsStatement: function() {
    if (this.isStatement_) {
      return !this.previousConnection.isConnected() &&
          !this.nextConnection.isConnected();
    }
    return !this.outputConnection.isConnected();
  },

  getIsStatement: function() {
    return this.isStatement_;
  },

  setIsStatement: function(newIsStatement) {
    if (this.isStatement_ == newIsStatement) {
      return;
    }
    var storedRendered = this.rendered;
    this.rendered = false;
    if (newIsStatement) {
      var exp2Input = this.getInput('EXP2');
      if (exp2Input) {
        var workbench = exp2Input.connection.contextWorkbench;
        workbench && workbench.dispose();
        this.removeInput('EXP2');
      }
      this.setOutput(false);
      this.setTypedStatements(true);
    } else {
      this.setTypedStatements(false);
      this.setOutput(true);
      var exp2Type = Blockly.TypeExpr.generateTypeVar();
      this.appendValueInput('EXP2')
          .setTypeExpr(exp2Type)
          .appendField('in')
          .setWorkbench(new Blockly.Workbench())
          .setAlign(Blockly.ALIGN_RIGHT);
      // Initialize SVG icon.
      this.initSvg && this.initSvg();
      this.setOutputTypeExpr(exp2Type);
    }
    this.rendered = storedRendered;
    if (this.rendered) {
      this.render();
    }
    this.isStatement_ = newIsStatement;
  },

  isRecursive: function() {
    return this.isRecursive_;
  },

  setRecursiveFlag: function(flag) {
    if (this.isRecursive_ != flag) {
      var input = this.getInput('VARIABLE');
      if (flag) {
        var recLabel = new Blockly.FieldLabel('rec');
        input.insertFieldAt(1, recLabel, 'REC_LABEL');
        this.setTooltip(Blockly.Msg.DEFINE_LET_REC_TOOLTIP);
      } else {
        var refs = this.getRecursiveReferences();
        for (var i = 0, ref; ref = refs[i]; i++) {
          ref.getSourceBlock().dispose();
        }
        input.removeField('REC_LABEL');
        this.setTooltip(Blockly.Msg.DEFINE_LET_REC_TOOLTIP);
      }
      this.isRecursive_ = flag;

      if (this.rendered) {
        this.render();
        this.updateWorkbenchFlyout();
      }
    }
  },

  getRecursiveReferences: function() {
    var variable = this.typedValue['VAR']
    var inputExp1 = this.getInput('EXP1');
    if (!inputExp1) {
      return [];
    }
    return Blockly.BoundVariables.findReferencesInside(variable, inputExp1.connection);
  },

  customContextMenu: function(options) {
    if (this.isInFlyout) {
      return;
    }
    var canBeToggled = true;
    // It's possible to set canBeToggled false if this.getRecursiveReferences()
    // returns non empty array.
    var option = {enabled: canBeToggled};
    if (this.isRecursive_) {
      option.text = Blockly.Msg['REMOVE_REC'];
    } else {
      option.text = Blockly.Msg['ADD_REC'];
    }
    option.callback = this.setRecursiveFlag.bind(this, !this.isRecursive_);
    options.push(option);

    var option = {enabled: this.canToggleIsStatement()};
    if (this.isStatement_) {
      option.text = Blockly.Msg['ADD_IN'];
    } else {
      option.text = Blockly.Msg['REMOVE_IN'];
    }
    option.callback = this.setIsStatement.bind(this, !this.isStatement_);
    options.push(option);
  },

  /**
   * Create XML to represent argument inputs.
   * @return {Element} XML storage element.
   * @this Blockly.Block
   */
  mutationToDom: function() {
    var container = document.createElement('mutation');
    for (var x = 0; x < this.argumentCount_; x++) {
      var itemDom = document.createElement('item');
      var variable = this.typedValue['ARG' + x];
      var textNode = document.createTextNode(variable.getVariableName());
      itemDom.appendChild(textNode);
      container.appendChild(itemDom);
    }
    return container;
  },
  /**
   * Parse XML to restore the argument inputs.
   * @param {!Element} xmlElement XML storage element.
   * @this Blockly.Block
   */
  domToMutation: function(xmlElement) {
    var input = this.getInput('VARIABLE');
    var fields = [].concat(input.fieldRow);
    for (var i = 0, field; field = fields[i]; i++) {
      if (!field.name.startsWith('ARG')) {
        continue;
      }
      goog.array.remove(input.fieldRow, field);
      field.dispose(true);
    }
    var childNodes = xmlElement.childNodes;
    this.argumentCount_ = childNodes.length;
    for (var x = 0; x < this.argumentCount_; x++) {
      var text = childNodes[x].textContent;
      var A = Blockly.TypeExpr.generateTypeVar();
      var field = Blockly.FieldBoundVariable.newValue(A);

      input.appendField(field, 'ARG' + x);
      if (this.rendered) {
        field.init();
      } else {
        field.initModel();
      }
    }
  },
  /**
   * Populate the mutator's dialog with this block's components.
   * @param {!Blockly.Workspace} workspace Mutator's workspace.
   * @return {!Blockly.Block} Root block in mutator.
   * @this Blockly.Block
   */
  decompose: function(workspace) {
    var containerBlock =
        workspace.newBlock('parameters_arg_container');
    if (containerBlock.initSvg) {
      containerBlock.initSvg();
    }
    var connection = containerBlock.getInput('STACK').connection;
    for (var x = 0; x < this.argumentCount_; x++) {
      var itemBlock = workspace.newBlock('parameters_arg_item');
      if (itemBlock.initSvg) {
        itemBlock.initSvg();
      }
      connection.connect(itemBlock.previousConnection);
      connection = itemBlock.nextConnection;
    }
    return containerBlock;
  },
  /**
   * Reconfigure this block based on the mutator dialog's components.
   * @param {!Blockly.Block} containerBlock Root block in mutator.
   * @this Blockly.Block
   */
  compose: function(containerBlock) {
    var itemCount = containerBlock.getItemCount();
    var input = this.getInput('VARIABLE');
    var contextChanged = itemCount != this.argumentCount_;

    while (itemCount < this.argumentCount_) {
      var index = this.argumentCount_ - 1;
      var name = 'ARG' + index;
      var field = this.getField(name);
      field.dispose(true);
      goog.array.remove(input.fieldRow, field);
      this.argumentCount_--;
    }
    while (this.argumentCount_ < itemCount) {
      var A = Blockly.TypeExpr.generateTypeVar();
      var field = Blockly.FieldBoundVariable.newValue(A);
      input.appendField(field, 'ARG' + this.argumentCount_);
      if (this.rendered) {
        field.init();
      } else {
        field.initModel();
      }
      this.argumentCount_++;
    }
    if (contextChanged) {
      var variable = this.typedValue['VAR'];
      variable.updateReferenceStructure();
      this.updateTypeInference(true);
      // Do not call the following functions. Newly created fields are not
      // initialized yet. They will be called by mutator instance after the
      // fields initialization.
      //   this.updateWorkbenchFlyout();
      //   this.workspace.renderTypeChangedWorkspaces();
    }
  },
  /**
   * Find if this block is currently able to be mutated by user.
   * @return {boolean} True if this block can accept an additional argument.
   * @this Blockly.Block
   */
  canBeMutated: function() {
    var typeExpr = this.typedValue['VAR'].getTypeExpr();
    var type = typeExpr.deref();
    if (type.isTypeVar()) {
      return true;
    }
  },
  /**
   * Would this block be changed based on the mutator blocks?
   * @this Blockly.Block
   */
  wouldChange: function(containerBlock) {
    return containerBlock.getItemCount() != this.argumentCount_;
  },

  clearInnerTypes: function() {
    this.typedValue['VAR'].getTypeExpr().clear();
    for (var x = 0; x < this.argumentCount_; x++) {
      var variable = this.typedValue['ARG' + x];
      variable.getTypeExpr().clear();
    }
    delete this.lastTypeScheme_['VAR'];
    delete this.lastTypeScheme_['REC_VAR'];
  },

  infer: function(ctx) {
    var variable = this.typedValue['VAR'];
    var var_name = variable.getVariableName();
    var expected_exp1 = this.getInput('EXP1').connection.typeExpr;

    if (this.argumentCount_ == 0) {
      var exp1Type = this.getInput('EXP1').connection.typeExpr;
      var varType = this.typedValue['VAR'].getTypeExpr();
      exp1Type.unify(varType);
    } else {
      var funTypes = [];
      for (var x = 0; x < this.argumentCount_; x++) {
        var argVar = this.typedValue['ARG' + x];
        funTypes.push(argVar.getTypeExpr());
      }
      funTypes.push(expected_exp1);
      var funType = Blockly.TypeExpr.createFunType(funTypes);
      variable.getTypeExpr().unify(funType);
    }
    // Create the context for the EXP1 input.
    var ctx1 = ctx.copy();
    var monoScheme = Blockly.Scheme.monoType(variable.getTypeExpr());
    if (this.isRecursive_) {
      ctx1.addTypeToEnv(var_name, monoScheme);
    }
    for (var x = 0; x < this.argumentCount_; x++) {
      var argVar = this.typedValue['ARG' + x];
      var varName = argVar.getVariableName();
      var argScheme = Blockly.Scheme.monoType(argVar.getTypeExpr());
      ctx1.addTypeToEnv(varName, argScheme);
    }
    var exp1 = this.callInfer('EXP1', ctx1);

    if (exp1)
      exp1.unify(expected_exp1);

    var applyPolyType = variable.getTypeExpr().deref().isFunction();
    var schemeForExp2;
    var ctx2 = ctx.copy();
    if (applyPolyType) {
      if (this.isRecursive_) {
        // Prevent recursive reference blocks to be unified with poly-type.
        // All of recursive reference must be mono-type.
        this.lastTypeScheme_['REC_VAR'] = monoScheme;
      }
      schemeForExp2 = ctx.createPolyType(variable.getTypeExpr());
    } else {
      schemeForExp2 = monoScheme;
    }
    this.lastTypeScheme_['VAR'] = schemeForExp2;

    ctx2.addTypeToEnv(var_name, schemeForExp2);
    if (this.isStatement_) {
      this.callInfer(this.nextConnection, ctx2);
      return null;
    }

    var expected_exp2 = this.getInput('EXP2').connection.typeExpr;
    var exp2 = this.callInfer('EXP2', ctx2);
    if (exp2)
      exp2.unify(expected_exp2);

    return expected_exp2;
  }
};

Blockly.Blocks['let_fun_pattern_typed'] = {
  /**
   * Block for let expression
   * Function definition whose arguments are patterns
   * @param {boolean} opt_recur True if declare recursive function.
   * @this Blockly.Block
   */
  init: function(opt_recur, opt_statement) {
    this.setHelpUrl(Blockly.Msg.VARIABLES_SET_HELPURL);
    this.setColour(330);
    var varType = Blockly.TypeExpr.generateTypeVar();
    var exp1Type = Blockly.TypeExpr.generateTypeVar();
    var exp2Type = Blockly.TypeExpr.generateTypeVar();
    var variable_field = Blockly.FieldBoundVariable.newValue(varType);
    this.appendDummyInput('VARIABLE')
        .appendField('let', 'LET_LABEL')
        .appendField(variable_field, 'VAR')
        .setAlign(Blockly.ALIGN_RIGHT);
    this.appendValueInput('EXP1')
        .setTypeExpr(exp1Type)
        .appendField('=')
        .setWorkbench(new Blockly.Workbench())
        .setAlign(Blockly.ALIGN_RIGHT);
    this.setMutator(new Blockly.Mutator(['parameters_arg_item']));
    this.setWorkbench(new Blockly.PatternWorkbench());
    this.setInputsInline(false);
    this.setTooltip(Blockly.Msg.DEFINE_VARIABLE_TOOLTIP);

    var defaultRecFlag = opt_recur === true;
    this.isRecursive_ = false;
    this.setRecursiveFlag(defaultRecFlag);
    this.setIsStatement(opt_statement === true);

    this.argumentCount_ = 0;
    exp1Type.unify(varType);

    /**
     * The object mapping name of variable field to the type scheme which was
     * created while the latest type inference were triggered on this block.
     * @type {!Object}
     */
    this.lastTypeScheme_ = {'VAR': Blockly.Scheme.monoType(varType)};
  },

  /**
   * Update the type expressions of bound-variable fields on this block.
   * Would be called if the block's type expressions are replaced with other
   * ones, and a type expression this field's variable refers to is no longer
   * up-to-date.
   * @param {Blockly.Block} block The source block to replace this block with.
   *     Could be used to additionally replace the type expression of fields.
   */
  typeExprReplaced: function(block) {
    var variable = this.typedValue['VAR'];
    var typeOwner = block ? block.typedValue['VAR'] : null;

    if (typeOwner) {
      variable.setTypeExpr(typeOwner.getTypeExpr());
    } else {
      variable.setTypeExpr(null);
    }
  },

  /**
   * Store variables of which is declared in this block, and can be used
   * later the given connection's input.
   * @param {!Blockly.Connection} connection Connection to specify a scope.
   * @param {!Blockly.Block.VariableContext} ctx The variable context.
   */
  updateVariableEnv: function(conn, ctx) {
    if (!conn) {
      return;
    }
    var isArg = false;
    for (var x = 0; x < this.argumentCount_; x++) {
      if (this.getInput('ARG' + x).connection == conn) {
        isArg = true;
        break;
      }
    }
    var isExp1 = !isArg && this.getInput('EXP1').connection == conn;
    var isNext = !isArg && !isExp1 && this.nextConnection == conn;
    var isExp2 = !isArg && !isExp1 && !isNext && !this.isStatement_ &&
        this.getInput('EXP2').connection == conn;

    if (isNext || isExp2 || isExp1 && this.isRecursive_) {
      var variable = this.typedValue['VAR'];
      var name = variable.getVariableName();
      ctx.addVariable(variable);
    }
    if (isExp1) {
      for (var x = 0; x < this.argumentCount_; x++) {
        var target = this.getInputTargetBlock('ARG' + x);
        if (target && goog.isFunction(target.updateUpperContext)) {
          target.updateUpperContext(ctx);
        }
      }
    }
  },

  getTypeScheme: function(fieldName, opt_reference) {
    if (fieldName.startsWith('ARG')) {
      var numstr = fieldName.substring(3);
      var x = parseInt(numstr);
      if (!isNaN(x) && x < this.argumentCount_) {
        var argname = 'ARG' + x;
        var argv = this.typedValue[argname];
        return Blockly.Scheme.monoType(argv.getTypeExpr());
      }
    }
    if (fieldName !== 'VAR') {
      return null;
    }
    if ('REC_VAR' in this.lastTypeScheme_ && opt_reference) {
      var refs = this.getRecursiveReferences();
      if (refs.indexOf(opt_reference) != -1) {
        return this.lastTypeScheme_['REC_VAR'];
      }
    }
    return this.lastTypeScheme_['VAR'];
  },

  canToggleIsStatement: function() {
    if (this.isStatement_) {
      return !this.previousConnection.isConnected() &&
          !this.nextConnection.isConnected();
    }
    return !this.outputConnection.isConnected();
  },

  getIsStatement: function() {
    return this.isStatement_;
  },

  setIsStatement: function(newIsStatement) {
    if (this.isStatement_ == newIsStatement) {
      return;
    }
    var storedRendered = this.rendered;
    this.rendered = false;
    if (newIsStatement) {
      var exp2Input = this.getInput('EXP2');
      if (exp2Input) {
        var workbench = exp2Input.connection.contextWorkbench;
        workbench && workbench.dispose();
        this.removeInput('EXP2');
      }
      this.setOutput(false);
      this.setTypedStatements(true);
    } else {
      this.setTypedStatements(false);
      this.setOutput(true);
      var exp2Type = Blockly.TypeExpr.generateTypeVar();
      this.appendValueInput('EXP2')
          .setTypeExpr(exp2Type)
          .appendField('in')
          .setWorkbench(new Blockly.Workbench())
          .setAlign(Blockly.ALIGN_RIGHT);
      // Initialize SVG icon.
      this.initSvg && this.initSvg();
      this.setOutputTypeExpr(exp2Type);
    }
    this.rendered = storedRendered;
    if (this.rendered) {
      this.render();
    }
    this.isStatement_ = newIsStatement;
  },

  isRecursive: function() {
    return this.isRecursive_;
  },

  setRecursiveFlag: function(flag) {
    if (this.isRecursive_ != flag) {
      var input = this.getInput('VARIABLE');
      if (flag) {
        var recLabel = new Blockly.FieldLabel('rec');
        input.insertFieldAt(1, recLabel, 'REC_LABEL');
        this.setTooltip(Blockly.Msg.DEFINE_LET_REC_TOOLTIP);
      } else {
        var refs = this.getRecursiveReferences();
        for (var i = 0, ref; ref = refs[i]; i++) {
          ref.getSourceBlock().dispose();
        }
        input.removeField('REC_LABEL');
        this.setTooltip(Blockly.Msg.DEFINE_LET_REC_TOOLTIP);
      }
      this.isRecursive_ = flag;

      if (this.rendered) {
        this.render();
        this.updateWorkbenchFlyout();
      }
    }
  },

  getRecursiveReferences: function() {
    var variable = this.typedValue['VAR']
    var inputExp1 = this.getInput('EXP1');
    if (!inputExp1) {
      return [];
    }
    return Blockly.BoundVariables.findReferencesInside(variable, inputExp1.connection);
  },

  customContextMenu: function(options) {
    if (this.isInFlyout) {
      return;
    }
    var canBeToggled = true;
    // It's possible to set canBeToggled false if this.getRecursiveReferences()
    // returns non empty array.
    var option = {enabled: canBeToggled};
    if (this.isRecursive_) {
      option.text = Blockly.Msg['REMOVE_REC'];
    } else {
      option.text = Blockly.Msg['ADD_REC'];
    }
    option.callback = this.setRecursiveFlag.bind(this, !this.isRecursive_);
    options.push(option);

    var option = {enabled: this.canToggleIsStatement()};
    if (this.isStatement_) {
      option.text = Blockly.Msg['ADD_IN'];
    } else {
      option.text = Blockly.Msg['REMOVE_IN'];
    }
    option.callback = this.setIsStatement.bind(this, !this.isStatement_);
    options.push(option);
  },

  resizePatternArgument: function(expectedCount) {
    // Stop rendering to avoid rendering objects which are already destroyed.
    var storedRendered = this.rendered;
    this.rendered = false;
    while (expectedCount < this.argumentCount_) {
      var index = this.argumentCount_ - 1;
      // dispose pattern
      var patternInput = this.getInput('ARG' + index);
      var patternConnection = patternInput.connection;
      var patternBlock = patternConnection.targetBlock();
      if (patternBlock) {
        patternConnection.disconnect();
        patternBlock.dispose();
        // TODO: move the block to type workbench rather than dispose.
      }
      // Decrement the size of items first. The function this.removeInput()
      // might disconnect some blocks from this block, and disconnecting blocks
      // triggers type inference, which causes a null pointer exception. To
      // avoid the type inference for the removed input, update the size of
      // items first.
      this.argumentCount_--;
      this.removeInput('ARG' + index);
    }
    this.rendered = storedRendered;
    while (this.argumentCount_ < expectedCount) {
      var index = this.argumentCount_++;
      var A = Blockly.TypeExpr.generateTypeVar();
      this.appendValueInputBefore('ARG' + index, 'EXP1')
          .setTypeExpr(new Blockly.TypeExpr.PATTERN(A));
    }
  },

  /**
   * Create XML to represent argument inputs.
   * @return {Element} XML storage element.
   * @this Blockly.Block
   */
  mutationToDom: function() {
    var container = document.createElement('mutation');
    container.setAttribute('items', this.argumentCount_);
    return container;
  },
  /**
   * Parse XML to restore the argument inputs.
   * @param {!Element} xmlElement XML storage element.
   * @this Blockly.Block
   */
  domToMutation: function(xmlElement) {
    var newArgumentCount = parseInt(xmlElement.getAttribute('items')) || 1;
    this.resizePatternArgument(newArgumentCount);
  },
  /**
   * Populate the mutator's dialog with this block's components.
   * @param {!Blockly.Workspace} workspace Mutator's workspace.
   * @return {!Blockly.Block} Root block in mutator.
   * @this Blockly.Block
   */
  decompose: function(workspace) {
    var containerBlock =
        workspace.newBlock('parameters_arg_container');
    if (containerBlock.initSvg) {
      containerBlock.initSvg();
    }
    var connection = containerBlock.getInput('STACK').connection;
    for (var x = 0; x < this.argumentCount_; x++) {
      var itemBlock = workspace.newBlock('parameters_arg_item');
      if (itemBlock.initSvg) {
        itemBlock.initSvg();
      }
      connection.connect(itemBlock.previousConnection);
      connection = itemBlock.nextConnection;
    }
    return containerBlock;
  },
  /**
   * Reconfigure this block based on the mutator dialog's components.
   * @param {!Blockly.Block} containerBlock Root block in mutator.
   * @this Blockly.Block
   */
  compose: function(containerBlock) {
    var itemCount = containerBlock.getItemCount();
    var input = this.getInput('VARIABLE');
    var contextChanged = itemCount != this.argumentCount_;

    this.resizePatternArgument(itemCount);
    if (contextChanged) {
      var variable = this.typedValue['VAR'];
      variable.updateReferenceStructure();
      this.updateTypeInference(true);
      // Do not call the following functions. Newly created fields are not
      // initialized yet. They will be called by mutator instance after the
      // fields initialization.
      //   this.updateWorkbenchFlyout();
      //   this.workspace.renderTypeChangedWorkspaces();
    }
  },
  /**
   * Find if this block is currently able to be mutated by user.
   * @return {boolean} True if this block can accept an additional argument.
   * @this Blockly.Block
   */
  canBeMutated: function() {
    var typeExpr = this.typedValue['VAR'].getTypeExpr();
    var type = typeExpr.deref();
    if (type.isTypeVar()) {
      return true;
    }
  },
  /**
   * Would this block be changed based on the mutator blocks?
   * @this Blockly.Block
   */
  wouldChange: function(containerBlock) {
    return containerBlock.getItemCount() != this.argumentCount_;
  },

  clearInnerTypes: function() {
    this.typedValue['VAR'].getTypeExpr().clear();
    // The following really unnecessary?  cf. 'match_typed' does not
    // have clearInnerTypes.
/*  for (var x = 0; x < this.argumentCount_; x++) {
      var variable = this.typedValue['ARG' + x];
      variable.getTypeExpr().clear();
    } */
    delete this.lastTypeScheme_['VAR'];
    delete this.lastTypeScheme_['REC_VAR'];
  },

  infer: function(ctx) {
    var variable = this.typedValue['VAR'];
    var var_name = variable.getVariableName();
    var expected_exp1 = this.getInput('EXP1').connection.typeExpr;

    if (this.argumentCount_ == 0) {
      var exp1Type = this.getInput('EXP1').connection.typeExpr;
      var varType = this.typedValue['VAR'].getTypeExpr();
      exp1Type.unify(varType);
    } else {
      var funTypes = [];
      for (var x = 0; x < this.argumentCount_; x++) {
        var arg = this.callInfer('ARG' + x, ctx);
        var argType = this.getInput('ARG' + x).connection.typeExpr;
        if (arg) {
          arg.unify(argType);
        }
        // argType is a pattern.  Have to extract the type in it.
        funTypes.push(argType.pattExpr);
      }
      funTypes.push(expected_exp1);
      var funType = Blockly.TypeExpr.createFunType(funTypes);
      variable.getTypeExpr().unify(funType);
    }
    // Create the context for the EXP1 input.
    var ctx1 = ctx.copy();
    var monoScheme = Blockly.Scheme.monoType(variable.getTypeExpr());
    if (this.isRecursive_) {
      ctx1.addTypeToEnv(var_name, monoScheme);
    }
    for (var x = 0; x < this.argumentCount_; x++) {
      var target = this.getInputTargetBlock('ARG' + x);
      if (target && goog.isFunction(target.updateUpperTypeContext)) {
        target.updateUpperTypeContext(ctx1);
      }
    }
    var exp1 = this.callInfer('EXP1', ctx1);

    if (exp1)
      exp1.unify(expected_exp1);

    var applyPolyType = variable.getTypeExpr().deref().isFunction();
    var schemeForExp2;
    var ctx2 = ctx.copy();
    if (applyPolyType) {
      if (this.isRecursive_) {
        // Prevent recursive reference blocks to be unified with poly-type.
        // All of recursive reference must be mono-type.
        this.lastTypeScheme_['REC_VAR'] = monoScheme;
      }
      schemeForExp2 = ctx.createPolyType(variable.getTypeExpr());
    } else {
      schemeForExp2 = monoScheme;
    }
    this.lastTypeScheme_['VAR'] = schemeForExp2;

    ctx2.addTypeToEnv(var_name, schemeForExp2);
    if (this.isStatement_) {
      this.callInfer(this.nextConnection, ctx2);
      return null;
    }

    var expected_exp2 = this.getInput('EXP2').connection.typeExpr;
    var exp2 = this.callInfer('EXP2', ctx2);
    if (exp2)
      exp2.unify(expected_exp2);

    return expected_exp2;
  }
};

Blockly.Blocks['letrec_typed'] =
  Object.assign({}, Blockly.Blocks['let_typed']);
Blockly.Blocks['letrec_typed'].init = function() {
  Blockly.Blocks['let_typed'].init.call(this, true);
};

Blockly.Blocks['letstatement_typed'] =
  Object.assign({}, Blockly.Blocks['let_typed']);
Blockly.Blocks['letstatement_typed'].init = function() {
  Blockly.Blocks['let_typed'].init.call(this, false, true);
};

Blockly.Blocks['letstatement_fun_pattern_typed'] =
  Object.assign({}, Blockly.Blocks['let_fun_pattern_typed']);
Blockly.Blocks['letstatement_fun_pattern_typed'].init = function() {
  Blockly.Blocks['let_fun_pattern_typed'].init.call(this, false, true);
};

Blockly.Blocks['dummy_statement_typed'] = {
  init: function() {
    var type = Blockly.TypeExpr.generateTypeVar();
    this.setTypedStatements(true);
    this.appendValueInput('VALUE')
        .setTypeExpr(type);
  },

  infer: function(ctx) {
    var expected = this.getInput('VALUE').connection.typeExpr;
    var valueType = this.callInfer('VALUE', ctx);
    if (valueType) {
      valueType.unify(expected);
    }
  }
};<|MERGE_RESOLUTION|>--- conflicted
+++ resolved
@@ -131,7 +131,6 @@
   }
 };
 
-<<<<<<< HEAD
 Blockly.Blocks['circle_typed'] = {
   // circle : int -> Color.t -> Image.t
   init: function() {
@@ -161,7 +160,6 @@
   }
 };
 
-=======
 Blockly.Blocks['polygon_typed'] = {
     /* polygon : (int * int) list ->
        ?fill:bool -> ?outline_size:int -> Color.t -> Image.t 
@@ -198,8 +196,6 @@
     }
 };
 
-
->>>>>>> d7ba13c2
 Blockly.Blocks['logic_boolean_typed'] = {
   /**
    * Block for boolean data type: true and false.
