--- conflicted
+++ resolved
@@ -21,16 +21,11 @@
             <h2 class="contentTitle">OCaml => block</h2>
             <input class="checkbox1" type="checkbox">ekimei_t</input>
             <input class="checkbox2" type="checkbox">ekikan_t</input>
-<<<<<<< HEAD
-	    <input class="checkbox3" type="checkbox">eki_t</input><br>
+            <input class="checkbox3" type="checkbox">eki_t</input><br>
             <input class="checkbox4" type="checkbox">map</input>
             <input class="checkbox5" type="checkbox">filter</input>
             <input class="checkbox6" type="checkbox">fold_right</input>
             <input class="checkbox7" type="checkbox">length</input>
-=======
-            <input class="checkbox3" type="checkbox">eki_t</input>
-            <input class="checkbox4" type="checkbox">map</input>
->>>>>>> 462ad58b
             <textarea class="ocamlCode" type="text" rows="10" cols="40"></textarea>
           </div>
           <input class="btn" type="submit" value="Convert to block"></input>
