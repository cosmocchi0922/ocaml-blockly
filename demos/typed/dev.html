<!DOCTYPE html>
<html>
<head>
  <meta charset="utf-8">
  <link rel="stylesheet" href="style.css">
  <!-- typed.js loads other JS scripts for blockly dynamically.
      Those files are different depending on whether the DEVMODE is
      enabled. You can change the DEVMODE in typed.js. -->
  <script type="text/javascript" src="typed.js"></script>
</head>
<body>
  <div id="workspaceArea">
    <div id="blocklyDiv"></div>
  </div>
  <div id="rightArea">
    <h1 class="titleHeader">テキスト-ブロック変換</h1>
    <div class="content">
      <div class="codeToBlock">
        <form onsubmit="Typed.onClickConvert(event)">
          <div>
            <h2 class="contentTitle">OCaml => block</h2>
            <input class="checkbox1" type="checkbox">ekimei_t</input>
            <input class="checkbox2" type="checkbox">ekikan_t</input>
            <input class="checkbox3" type="checkbox">eki_t</input><br>
            <input class="checkbox7" type="checkbox">length</input>
            <textarea class="ocamlCode" type="text" rows="10" cols="40"></textarea>
          </div>
          <input class="btn" type="submit" value="Convert to block"></input>
        </form>
      </div>
      <div class="blockToCode">
        <h2 class="contentTitle">block => OCaml</h2>
        <p>
          <textarea class="generatedCode" type="text" rows="10" cols="40"
              readonly></textarea>
          <button class="btn" onclick="Typed.showCode()">Update</button>
        </p>
      </div>
    </div>
  </div>
  <div class="clear"></div>

  <xml id="toolbox" style="display: none">
    <category name="四則演算" colour="%{BKY_MATH_HUE}">
      <block type="int_typed"></block>
      <block type="int_arithmetic_typed"></block>
      <block type="max_int_typed"></block>
      <block type="int_abs_typed"></block>
      <block type="float_typed"></block>
      <block type="float_arithmetic_typed"></block>
      <block type="infinity_typed"></block>
      <block type="float_sqrt_typed"></block>
    </category>
    <category name="文字列" colour="%{BKY_STRING_HUE}">
      <block type="string_typed"></block>
      <block type="concat_string_typed"></block>
      <block type="string_of_int_typed"></block>
    </category>
    <category name="論理演算と条件文" colour="%{BKY_LOGIC_HUE}">
      <block type="logic_compare_typed"></block>
      <block type="logic_operator_typed"></block>
      <block type="not_operator_typed"></block>
      <block type="logic_boolean_typed"></block>
      <block type="logic_ternary_typed"></block>
    </category>
    <category name="変数と match 文" colour="%{BKY_VARIABLES_HUE}">
      <block type="letstatement_typed"></block>
      <block type="letstatement_typed">
        <mutation><item>x</item></mutation>
      </block>
      <block type="letstatement_fun_pattern_typed">
        <mutation items=1></mutation>
      </block>
      <block type="match_typed"></block>
    </category>
    <category name="組とレコード定義" colour="%{BKY_PAIRS_HUE}">
      <block type="pair_create_typed"></block>
      <block type="defined_recordtype_typed"></block>
    </category>
    <category name="リスト" colour="%{BKY_LISTS_HUE}">
      <block type="list_empty_typed"></block>
      <block type="lists_create_with_typed"></block>
      <block type="list_cons_typed"></block>
      <block type="list_map_typed"></block>
      <block type="list_filter_typed"></block>
      <block type="list_fold_right_typed"></block>
      <block type="list_fold_left_typed"></block>
      <block type="list_fold_left2_typed"></block>
      <block type="list_assoc_typed"></block>
    </category>
    <category name="進んだ構文" colour="%{BKY_PROCEDURES_HUE}">
      <block type="defined_datatype_typed"></block>
      <block type="lambda_typed"></block>
      <block type="lambda_app_typed"></block>
      <block type="pair_first_typed"></block>
      <block type="pair_second_typed"></block>
<<<<<<< HEAD
      <block type="circle_typed"></block>
=======
      <block type="text_typed"></block>
>>>>>>> 0869d258
    </category>
  </xml>
</body>
</html><|MERGE_RESOLUTION|>--- conflicted
+++ resolved
@@ -94,11 +94,6 @@
       <block type="lambda_app_typed"></block>
       <block type="pair_first_typed"></block>
       <block type="pair_second_typed"></block>
-<<<<<<< HEAD
-      <block type="circle_typed"></block>
-=======
-      <block type="text_typed"></block>
->>>>>>> 0869d258
     </category>
   </xml>
 </body>
