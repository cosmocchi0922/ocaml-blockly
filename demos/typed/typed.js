'use strict';

var Typed = {};

Typed.DEVMODE = true;
// Note: This demo page must be located in either of the two directories:
// demos/typed and docs/. The DEVMODE must be enabled if this page exists in
// the first one. Otherwise, it must be disabled.

Typed.SCRIPTS_FOR_DEV = [
  "../../blockly_uncompressed.js",
  "../../blocks/lists.js",
  "../../blocks/typed_blocks.js",
  "../../blocks/parameters.js",
  "../../blocks/datatypes.js",
  "../../generators/typedlang.js",
  "../../generators/typedlang/blocks.js",
  "../../msg/js/ja.js",
  "../../block_of_ocaml/converter.js",
  "../../block_of_ocaml/utils.js",
];

Typed.SCRIPTS_FOR_PROD = [
  "blockly_compressed.js",
  "blocks_compressed.js",
  "typedlang_compressed.js",
  "en.js",
  "ja.js",
  "converter.js",
  "block_of_ocaml_utils.js",
];

Typed.BOOT = (function() {
  var scripts = document.getElementsByTagName('script');
  var re = new RegExp('(.+)[\/]typed\.js$');
  var dir;
  for (var i = 0, script; script = scripts[i]; i++) {
    var match = re.exec(script.src);
    if (match) {
      dir = match[1];
    }
  }
  if (!dir) {
    alert('Could not detect the directory name.');
    return;
  }
  var scripts = Typed.DEVMODE ? Typed.SCRIPTS_FOR_DEV : Typed.SCRIPTS_FOR_PROD;
  for (var i = 0, src; src = scripts[i]; i++) {
    document.write(
        '<script type="text/javascript" src="' + src + '"></' +
        'script>');
  }
})();


Typed.workspace = null;

Typed.defaultCode =
    "(* 目的：この関数の目的を書く *)\n" +
    "(* f : 型 -> 型 *)\n" +
    "let f 引数 =\n" +
    "  ...\n" +
    "\n" +
    "(* テスト *)\n" +
    "let test1 = f 値 = 値\n" +
    "let test2 = f 値 = 値\n" +
    "let test3 = f 値 = 値";

Typed.init = function() {
  Typed.setDocumentTitle_();

  var input = document.querySelector(".ocamlCode");
  input.value = Typed.defaultCode;

  var onresize = function(e) {
    var container = document.getElementById('workspaceArea');
    var bBox = Typed.getBBox_(container);
    var workspaceDiv = document.getElementById('blocklyDiv');
    workspaceDiv.style.top = bBox.y + 'px';
    workspaceDiv.style.left = bBox.x + 'px';
    // Height and width need to be set, read back, then set again to
    // compensate for scrollbars.
    workspaceDiv.style.height = bBox.height + 'px';
    workspaceDiv.style.height = (2 * bBox.height - workspaceDiv.offsetHeight) + 'px';
    workspaceDiv.style.width = bBox.width + 'px';
    workspaceDiv.style.width = (2 * bBox.width - workspaceDiv.offsetWidth) + 'px';
  };
  window.addEventListener('resize', onresize, false);

  Typed.workspace = Blockly.inject(document.getElementById('blocklyDiv'),
      Typed.getWorkspaceOptions_());
  onresize();
  Blockly.svgResize(Typed.workspace);
};

Typed.setDocumentTitle_ = function() {
  var title = "Blockly Demo";
  if (Typed.DEVMODE) {
    title += " (dev)";
  }
  document.title = title;
};

Typed.getWorkspaceOptions_ = function() {
  var options =
      {toolbox: document.getElementById('toolbox'),
       grid:
           {spacing: 25,
            length: 3,
            colour: '#ccc',
            snap: true},
       trashcan: true,
       rtl: false, /*not support RTL */
       zoom:
           {controls: true,
            wheel: true},
       collapse: false,
       typedVersion: true
      };
  // Use local media files if the DEVMODE is enabled.
  if (Typed.DEVMODE) {
    options['path'] = '../../';
    options['media'] = '../../media/';
  }
  return options;
};

Typed.getBBox_ = function(element) {
  var height = element.offsetHeight;
  var width = element.offsetWidth;
  var x = 0;
  var y = 0;
  do {
    x += element.offsetLeft;
    y += element.offsetTop;
    element = element.offsetParent;
  } while (element);
  return {
    height: height,
    width: width,
    x: x,
    y: y
  };
}

Typed.showCode = function() {
  try {
    var code = Blockly.TypedLang.workspaceToCode(Typed.workspace);
    var input = document.querySelector(".generatedCode");
    input.value = code;
  } catch (e) {
    console.warn('Some of blocks are not supported for converting.');
  }
}

Typed.runCode = function() {
  //  alert('Not implemented yet.');
}

Typed.onClickConvert = function(event) {
  event.preventDefault();
  var input = document.querySelector(".ocamlCode");
  var check1 = document.querySelector(".checkbox1").checked;
  var check2 = document.querySelector(".checkbox2").checked;
  var check3 = document.querySelector(".checkbox3").checked;
  var check4 = document.querySelector(".checkbox4").checked;
<<<<<<< HEAD
  var check5 = document.querySelector(".checkbox5").checked;
  var check6 = document.querySelector(".checkbox6").checked;
  var check7 = document.querySelector(".checkbox7").checked;
=======
>>>>>>> 462ad58b
  var code = '';
  if (check1) {
    code += 'type ekimei_t = {\n' +
            '  kanji   : string; (* 漢字の駅名 *)\n' +
            '  kana    : string; (* 読み *)\n' +
            '  romaji  : string; (* ローマ字 *)\n' +
            '  ken     : string; (* 県名 *)\n' +
            '  shozoku : string; (* 所属路線名 *)\n' +
            '}\n'
  }
  if (check2) {
    code += 'type ekikan_t = {\n' +
            '  kiten  : string; (* 起点 *)\n' +
            '  kenk   : string; (* 起点の県名 *)\n' +
            '  shuten : string; (* 終点 *)\n' +
            '  kens   : string; (* 終点の県名 *)\n' +
            '  keiyu  : string; (* 経由路線名 *)\n' +
            '  kyori  : float;  (* 距離 *)\n' +
            '  jikan  : int;    (* 所要時間 *)\n' +
            '}\n'
  }
  if (check3) {
    code += 'type eki_t = {\n' +
            '  namae        : string * string;        (* 駅名ペア *)\n' +
            '  saitan_kyori : float;                  (* 最短距離 *)\n' +
            '  temae_list   : (string * string) list; (* 手前リスト *)\n' +
            '}\n'
  }
  if (check4) {
    code += '(* 目的：lst の各要素に f を施したリストを返す *)\n' +
            '(* map : (\'a -> \'b) -> \'a list -> \'b list *)\n' +
            'let rec map f lst = match lst with\n' +
            '    [] -> []\n' +
            '  | first :: rest -> f first :: map f rest\n'
  }
<<<<<<< HEAD
  if (check5) {
    code += '(* 目的：lst の要素の中で p を満たすもののみのリストを返す *)\n' +
            '(* filter : (\'a -> bool) -> \'a list -> \'a list *)\n' +
            'let rec filter p lst = match lst with\n' +
            '    [] -> []\n' +
            '  | first :: rest -> if p first then first :: filter p rest\n' +
            '                     else filter p rest\n'
  }
  if (check6) {
    code += '(* 目的：init から始めて lst の要素を右から f 施し込む *)\n' +
            '(* fold_right : (\'a -> \'b -> \'b) -> \'a list -> \'b -> \'b *)\n' +
            'let rec fold_right f lst init = match lst with\n' +
            '    [] -> init\n' +
            '  | first :: rest -> f first (fold_right f rest init)\n'
  }
  if (check7) {
    code += '(* 目的：lst の長さを返す *)\n' +
            '(* length : \'a list -> int *)\n' +
            'let rec length lst = match lst with\n' +
            '    [] -> 0\n' +
            '  | first :: rest -> 1 + length rest\n'
  }
=======
>>>>>>> 462ad58b
  code += input.value;
  if (code) {
    BlockOfOCamlUtils.codeToBlock(code);
  }
}

window.addEventListener('load', Typed.init);<|MERGE_RESOLUTION|>--- conflicted
+++ resolved
@@ -164,12 +164,9 @@
   var check2 = document.querySelector(".checkbox2").checked;
   var check3 = document.querySelector(".checkbox3").checked;
   var check4 = document.querySelector(".checkbox4").checked;
-<<<<<<< HEAD
   var check5 = document.querySelector(".checkbox5").checked;
   var check6 = document.querySelector(".checkbox6").checked;
   var check7 = document.querySelector(".checkbox7").checked;
-=======
->>>>>>> 462ad58b
   var code = '';
   if (check1) {
     code += 'type ekimei_t = {\n' +
@@ -205,7 +202,6 @@
             '    [] -> []\n' +
             '  | first :: rest -> f first :: map f rest\n'
   }
-<<<<<<< HEAD
   if (check5) {
     code += '(* 目的：lst の要素の中で p を満たすもののみのリストを返す *)\n' +
             '(* filter : (\'a -> bool) -> \'a list -> \'a list *)\n' +
@@ -228,8 +224,6 @@
             '    [] -> 0\n' +
             '  | first :: rest -> 1 + length rest\n'
   }
-=======
->>>>>>> 462ad58b
   code += input.value;
   if (code) {
     BlockOfOCamlUtils.codeToBlock(code);
