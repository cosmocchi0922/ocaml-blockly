--- conflicted
+++ resolved
@@ -8,14 +8,15 @@
 
 goog.require('Blockly.TypedLang');
 
-<<<<<<< HEAD
 Blockly.TypedLang['empty_scene_typed'] = function(block) {
     var argument1 = Blockly.TypedLang.valueToCode(block, 'ARG1',
       Blockly.TypedLang.ORDER_FUNCTION_CALL) || '?';
     var argument2 = Blockly.TypedLang.valueToCode(block, 'ARG2',
       Blockly.TypedLang.ORDER_FUNCTION_CALL) || '?';
     var code = 'empty_scene ' + argument1 + ' ' + argument2;
-=======
+  return [code, Blockly.TypedLang.ORDER_FUNCTION_CALL];
+};
+
 Blockly.TypedLang['rectangle_typed'] = function(block) {
   var arg1 = Blockly.TypedLang.valueToCode(block, 'ARG1',
       Blockly.TypedLang.ORDER_FUNCTION_CALL) || '?';
@@ -24,7 +25,6 @@
     var color = Blockly.TypedLang.valueToCode(block, 'CLR',
       Blockly.TypedLang.ORDER_FUNCTION_CALL) || '?';
   var code = 'rectangle ' + arg1 + ' ' + arg2 + ' ' + color;
->>>>>>> fb4c9eec
   return [code, Blockly.TypedLang.ORDER_FUNCTION_CALL];
 };
 
