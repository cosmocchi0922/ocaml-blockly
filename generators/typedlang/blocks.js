--- conflicted
+++ resolved
@@ -66,7 +66,6 @@
   return [code, Blockly.TypedLang.ORDER_FUNCTION_CALL];
 };
 
-<<<<<<< HEAD
 Blockly.TypedLang['color_typed'] = function(block) {
   // Boolean values true and false.
   var code = fieldValue === 'RED' ? 'red'
@@ -78,7 +77,8 @@
       : fieldValue === 'PINK' ? 'pink'
       : 'cyan';
   return [code, Blockly.TypedLang.ORDER_ATOMIC];
-=======
+};
+
 Blockly.TypedLang['text_typed'] = function(block) {
   var a = Blockly.TypedLang.valueToCode(block, 'ARG1',
       Blockly.TypedLang.ORDER_FUNCTION_CALL) || '?';
@@ -88,7 +88,6 @@
       Blockly.TypedLang.ORDER_FUNCTION_CALL) || '?';
   var code = 'text ' + a + ' ' + b + ' ' + color;
   return [code, Blockly.TypedLang.ORDER_FUNCTION_CALL];
->>>>>>> 0869d258
 };
 
 Blockly.TypedLang['logic_boolean_typed'] = function(block) {
