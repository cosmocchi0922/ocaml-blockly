/**
 * @fileoverview Generating TypedLang for logic blocks.
 * @author q.neutron@gmail.com (Quynh Neutron)
 */
'use strict';

goog.provide('Blockly.TypedLang.blocks');

goog.require('Blockly.TypedLang');

Blockly.TypedLang['empty_scene_typed'] = function(block) {
    var argument1 = Blockly.TypedLang.valueToCode(block, 'ARG1',
      Blockly.TypedLang.ORDER_FUNCTION_CALL) || '?';
    var argument2 = Blockly.TypedLang.valueToCode(block, 'ARG2',
      Blockly.TypedLang.ORDER_FUNCTION_CALL) || '?';
    var code = 'empty_scene ' + argument1 + ' ' + argument2;
  return [code, Blockly.TypedLang.ORDER_FUNCTION_CALL];
};

Blockly.TypedLang['rectangle_typed'] = function(block) {
  var arg1 = Blockly.TypedLang.valueToCode(block, 'ARG1',
      Blockly.TypedLang.ORDER_FUNCTION_CALL) || '?';
    var arg2 = Blockly.TypedLang.valueToCode(block, 'ARG2',
      Blockly.TypedLang.ORDER_FUNCTION_CALL) || '?';
    var color = Blockly.TypedLang.valueToCode(block, 'CLR',
      Blockly.TypedLang.ORDER_FUNCTION_CALL) || '?';
  var code = 'rectangle ' + arg1 + ' ' + arg2 + ' ' + color;
  return [code, Blockly.TypedLang.ORDER_FUNCTION_CALL];
};

Blockly.TypedLang['read_image_typed'] = function(block) {
  var param = Blockly.TypedLang.valueToCode(block, 'PARAM',
      Blockly.TypedLang.ORDER_FUNCTION_CALL) || '?';
  var code = 'read_image ' + param;
  return [code, Blockly.TypedLang.ORDER_FUNCTION_CALL];
};

Blockly.TypedLang['place_image_typed'] = function(block) {
  var img = Blockly.TypedLang.valueToCode(block, 'IMG',
      Blockly.TypedLang.ORDER_FUNCTION_CALL) || '?';
  var pair = Blockly.TypedLang.valueToCode(block, 'PAIR',
      Blockly.TypedLang.ORDER_FUNCTION_CALL) || '?';
  var scene = Blockly.TypedLang.valueToCode(block, 'SCN',
      Blockly.TypedLang.ORDER_FUNCTION_CALL) || '?';
  var code = 'place_image ' + img + ' ' + pair + ' ' + scene;
  return [code, Blockly.TypedLang.ORDER_FUNCTION_CALL];
};

Blockly.TypedLang['place_images_typed'] = function(block) {
  var imglist = Blockly.TypedLang.valueToCode(block, 'IMGLIST',
      Blockly.TypedLang.ORDER_FUNCTION_CALL) || '?';
  var pairlist = Blockly.TypedLang.valueToCode(block, 'PAIRLIST',
      Blockly.TypedLang.ORDER_FUNCTION_CALL) || '?';
  var scene = Blockly.TypedLang.valueToCode(block, 'SCN',
      Blockly.TypedLang.ORDER_FUNCTION_CALL) || '?';
  var code = 'place_images ' + imglist + ' ' + pairlist + ' ' + scene;
  return [code, Blockly.TypedLang.ORDER_FUNCTION_CALL];
};

Blockly.TypedLang['andmap_typed'] = function(block) {
  var fun = Blockly.TypedLang.valueToCode(block, 'FUN',
      Blockly.TypedLang.ORDER_FUNCTION_CALL) || '?';
  var alist = Blockly.TypedLang.valueToCode(block, 'ARG1',
      Blockly.TypedLang.ORDER_FUNCTION_CALL) || '?';
  var code = 'andmap ' + fun + ' ' + alist;
  return [code, Blockly.TypedLang.ORDER_FUNCTION_CALL];
};

Blockly.TypedLang['ormap_typed'] = function(block) {
  var fun = Blockly.TypedLang.valueToCode(block, 'FUN',
      Blockly.TypedLang.ORDER_FUNCTION_CALL) || '?';
  var list = Blockly.TypedLang.valueToCode(block, 'LIST',
      Blockly.TypedLang.ORDER_FUNCTION_CALL) || '?';
  var code = 'ormap ' + fun + ' ' + list;
  return [code, Blockly.TypedLang.ORDER_FUNCTION_CALL];
};

Blockly.TypedLang['circle_typed'] = function(block) {
  // circle or circle_outline.
 var a = Blockly.TypedLang.valueToCode(block, 'ARG1',
   Blockly.TypedLang.ORDER_FUNCTION_CALL) || '?';
 var color = Blockly.TypedLang.valueToCode(block, 'COLOR',
   Blockly.TypedLang.ORDER_FUNCTION_CALL) || '?';
 var code1 = block.getFieldValue('IMAGE') === 'CIRCLE_OUTLINE' ? ' ~fill:false' : '' ;
 var code = 'circle ' + a + ' ' + color + code1;
 return [code, Blockly.TypedLang.ORDER_ATOMIC];
};

Blockly.TypedLang['line_typed'] = function(block) {
  var pairlist = Blockly.TypedLang.valueToCode(block, 'PAIRLIST',
      Blockly.TypedLang.ORDER_FUNCTION_CALL) || '?';
  var color = Blockly.TypedLang.valueToCode(block, 'CLR',
      Blockly.TypedLang.ORDER_FUNCTION_CALL) || '?';
  var code = 'line ' + pairlist + ' ' + color;
  return [code, Blockly.TypedLang.ORDER_FUNCTION_CALL];
};

Blockly.TypedLang['polygon_typed'] = function(block) {
  var pairlist = Blockly.TypedLang.valueToCode(block, 'PAIRLIST',
      Blockly.TypedLang.ORDER_FUNCTION_CALL) || '?';
  var color = Blockly.TypedLang.valueToCode(block, 'CLR',
      Blockly.TypedLang.ORDER_FUNCTION_CALL) || '?';
  var code = 'polygon ' + pairlist + ' ' + color;
  return [code, Blockly.TypedLang.ORDER_FUNCTION_CALL];
};

Blockly.TypedLang['make_color_typed'] = function(block) {
  var r = Blockly.TypedLang.valueToCode(block, 'R',
      Blockly.TypedLang.ORDER_FUNCTION_CALL) || '?';
  var g = Blockly.TypedLang.valueToCode(block, 'G',
      Blockly.TypedLang.ORDER_FUNCTION_CALL) || '?';
  var b = Blockly.TypedLang.valueToCode(block, 'B',
      Blockly.TypedLang.ORDER_FUNCTION_CALL) || '?';
  var code = 'make_color ' + r + ' ' + g + ' ' + b;
  return [code, Blockly.TypedLang.ORDER_FUNCTION_CALL];
};

Blockly.TypedLang['make_color2_typed'] = function(block) {
  var r = Blockly.TypedLang.valueToCode(block, 'R',
      Blockly.TypedLang.ORDER_FUNCTION_CALL) || '?';
  var g = Blockly.TypedLang.valueToCode(block, 'G',
      Blockly.TypedLang.ORDER_FUNCTION_CALL) || '?';
  var b = Blockly.TypedLang.valueToCode(block, 'B',
      Blockly.TypedLang.ORDER_FUNCTION_CALL) || '?';
  var a = Blockly.TypedLang.valueToCode(block, 'A',
      Blockly.TypedLang.ORDER_FUNCTION_CALL) || '?';
  var code = 'make_color2 ' + r + ' ' + g + ' ' + b + ' ' + a;
  return [code, Blockly.TypedLang.ORDER_FUNCTION_CALL];
};

Blockly.TypedLang['color_typed'] = function(block) {
    var fieldValue = block.getFieldValue('COLOR');
    var code = (fieldValue == 'RED') ? 'red'
	: (fieldValue == 'BLUE') ? 'blue'
	: (fieldValue == 'BLACK') ? 'black'
	: (fieldValue == 'WHITE') ? 'white'
	: (fieldValue == 'YELLOW') ? 'yellow'
	: (fieldValue == 'GREEN') ? 'green'
	: (fieldValue == 'PINK') ? 'pink'
	: 'cyan';
    return [code, Blockly.TypedLang.ORDER_ATOMIC];
};

Blockly.TypedLang['text_typed'] = function(block) {
  var a = Blockly.TypedLang.valueToCode(block, 'ARG1',
      Blockly.TypedLang.ORDER_FUNCTION_CALL) || '?';
  var b = Blockly.TypedLang.valueToCode(block, 'ARG2',
      Blockly.TypedLang.ORDER_FUNCTION_CALL) || '?';
  var color = Blockly.TypedLang.valueToCode(block, 'COLOR',
      Blockly.TypedLang.ORDER_FUNCTION_CALL) || '?';
  var code = 'text ' + a + ' ' + b + ' ' + color;
  return [code, Blockly.TypedLang.ORDER_FUNCTION_CALL];
};

Blockly.TypedLang['logic_boolean_typed'] = function(block) {
  // Boolean values true and false.
  var code = (block.getFieldValue('BOOL') == 'TRUE') ? 'true' : 'false';
  return [code, Blockly.TypedLang.ORDER_ATOMIC];
};

Blockly.TypedLang['not_operator_typed'] = function(block) {
  // Boolean operator "not".
  var argument = Blockly.TypedLang.valueToCode(block, 'A',
      Blockly.TypedLang.ORDER_FUNCTION_CALL) || '?';
  var code = 'not ' + argument;
  return [code, Blockly.TypedLang.ORDER_FUNCTION_CALL];
};

Blockly.TypedLang['logic_operator_typed'] = function(block) {
  // Boolean operators && and ||.
  var OPERATORS = {
    'AND': [' && ', Blockly.TypedLang.ORDER_LOGICAL_AND],
    'OR': [' || ', Blockly.TypedLang.ORDER_LOGICAL_OR]
  };
  var tuple = OPERATORS[block.getFieldValue('OP_BOOL')];
  var operator = tuple[0];
  var order = tuple[1];
  var argument0 = Blockly.TypedLang.valueToCode(block, 'A', order) || '?';
  var argument1 = Blockly.TypedLang.valueToCode(block, 'B', order) || '?';
  var code = argument0 + operator + argument1;
  return [code, order];
};

Blockly.TypedLang['logic_compare_typed'] = function(block) {
  // Comparison operator.
  var OPERATORS = {
    'EQ': [' = ', Blockly.TypedLang.ORDER_RELATIONAL],
    'NEQ': [' <> ', Blockly.TypedLang.ORDER_RELATIONAL],
    'LT': [' < ', Blockly.TypedLang.ORDER_RELATIONAL],
    'LTE': [' <= ', Blockly.TypedLang.ORDER_RELATIONAL],
    'GT': [' > ', Blockly.TypedLang.ORDER_RELATIONAL],
    'GTE': [' >= ', Blockly.TypedLang.ORDER_RELATIONAL],
  };
  var tuple = OPERATORS[block.getFieldValue('OP')];
  var operator = tuple[0];
  var order = tuple[1];
  var argument0 = Blockly.TypedLang.valueToCode(block, 'A', order) || '?';
  var argument1 = Blockly.TypedLang.valueToCode(block, 'B', order) || '?';
  var code = argument0 + operator + argument1;
  return [code, order];
};

Blockly.TypedLang['logic_ternary_typed'] = function(block) {
  // Ternary operator.
  var value_if = Blockly.TypedLang.valueToCode(block, 'IF',
      Blockly.TypedLang.ORDER_EXPR) || '?';
  var value_then = Blockly.TypedLang.valueToCode(block, 'THEN',
      Blockly.TypedLang.ORDER_THEN) || '?';
  var value_else = Blockly.TypedLang.valueToCode(block, 'ELSE',
      Blockly.TypedLang.ORDER_ELSE) || '?';
  var code = 'if ' + value_if + ' then ' + value_then + '\n  else ' +
      value_else;
  return [code, Blockly.TypedLang.ORDER_EXPR];
};

Blockly.TypedLang['int_typed'] = function(block) {
  // int value.
  var code = parseInt(block.getFieldValue('INT'));
  var order = code < 0 ? Blockly.TypedLang.ORDER_SUBTRACTION
            : Blockly.TypedLang.ORDER_ATOMIC;
  return [code, order];
};

Blockly.TypedLang['max_int_typed'] = function(block) {
  // max_int or min_int.
  var code = block.getFieldValue('INT') === 'MAX_INT' ? 'max_int' : 'min_int';
  return [code, Blockly.TypedLang.ORDER_ATOMIC];
}

Blockly.TypedLang['int_arithmetic_typed'] = function(block) {
  // Basic arithmetic operators
  var OPERATORS = {
    'ADD_INT': [' + ', Blockly.TypedLang.ORDER_ADDITION],
    'MINUS_INT': [' - ', Blockly.TypedLang.ORDER_SUBTRACTION],
    'MULTIPLY_INT': [' * ', Blockly.TypedLang.ORDER_MULTIPLICATION],
    'DIVIDE_INT': [' / ', Blockly.TypedLang.ORDER_DIVISION],
    'MOD_INT': [' mod ', Blockly.TypedLang.ORDER_MOD]
  };
  var tuple = OPERATORS[block.getFieldValue('OP_INT')];
  var operator = tuple[0];
  var order = tuple[1];
  var argument0 = Blockly.TypedLang.valueToCode(block, 'A', order) || '?';
  var argument1 = Blockly.TypedLang.valueToCode(block, 'B', order) || '?';
  var code = argument0 + operator + argument1;
  return [code, order];
};

Blockly.TypedLang['int_abs_typed'] = function(block) {
  // int function "abs".
  var argument = Blockly.TypedLang.valueToCode(block, 'A',
      Blockly.TypedLang.ORDER_FUNCTION_CALL) || '?';
  var code = 'abs ' + argument;
  return [code, Blockly.TypedLang.ORDER_FUNCTION_CALL];
};

Blockly.TypedLang['float_typed'] = function(block) {
  // float value.
  var code = block.getFieldValue('Float');
  return [code, Blockly.TypedLang.ORDER_ATOMIC];
};

Blockly.TypedLang['infinity_typed'] = function(block) {
  // infinity, neg_infinity or nan.
  var fieldValue = block.getFieldValue('FLOAT');
  var code = fieldValue === 'INFINITY' ? 'infinity'
      : fieldValue === 'NEG_INFINITY' ? 'neg_infinity'
      : 'nan';
  return [code, Blockly.TypedLang.ORDER_ATOMIC];
}

Blockly.TypedLang['float_arithmetic_typed'] = function(block) {
  // Basic arithmetic operators
  var OPERATORS = {
    'ADD_FLOAT': [' +. ', Blockly.TypedLang.ORDER_ADDITION],
    'MINUS_FLOAT': [' -. ', Blockly.TypedLang.ORDER_SUBTRACTION],
    'MULTIPLY_FLOAT': [' *. ', Blockly.TypedLang.ORDER_MULTIPLICATION],
    'DIVIDE_FLOAT': [' /. ', Blockly.TypedLang.ORDER_DIVISION],
    'POWER_FLOAT': [' ** ', Blockly.TypedLang.ORDER_POWER]
  };
  var tuple = OPERATORS[block.getFieldValue('OP_FLOAT')];
  var operator = tuple[0];
  var order = tuple[1];
  var argument0 = Blockly.TypedLang.valueToCode(block, 'A', order) || '?';
  var argument1 = Blockly.TypedLang.valueToCode(block, 'B', order) || '?';
  var code = argument0 + operator + argument1;
  return [code, order];
};

Blockly.TypedLang['float_sqrt_typed'] = function(block) {
  // float function "sqrt".
  var argument = Blockly.TypedLang.valueToCode(block, 'A',
      Blockly.TypedLang.ORDER_FUNCTION_CALL) || '?';
  var code = 'sqrt ' + argument;
  return [code, Blockly.TypedLang.ORDER_FUNCTION_CALL];
};

Blockly.TypedLang['string_typed'] = function(block) {
  var value = block.getFieldValue('STRING');
  var literal = JSON.stringify(value);
  return [literal, Blockly.TypedLang.ORDER_ATOMIC];
};

Blockly.TypedLang['concat_string_typed'] = function(block) {
  var left = Blockly.TypedLang.valueToCode(block, 'A',
      Blockly.TypedLang.ORDER_CONCAT_STRING) || '?';
  var right = Blockly.TypedLang.valueToCode(block, 'B',
      Blockly.TypedLang.ORDER_CONCAT_STRING) || '?';
  var code = left + ' ^ ' + right;
  return [code, Blockly.TypedLang.ORDER_CONCAT_STRING];
};

Blockly.TypedLang['string_of_int_typed'] = function(block) {
  var param = Blockly.TypedLang.valueToCode(block, 'PARAM',
      Blockly.TypedLang.ORDER_FUNCTION_CALL) || '?';
  var code = 'string_of_int ' + param;
  return [code, Blockly.TypedLang.ORDER_FUNCTION_CALL];
};

Blockly.TypedLang['string_of_float_typed'] = function(block) {
  var param = Blockly.TypedLang.valueToCode(block, 'PARAM',
      Blockly.TypedLang.ORDER_FUNCTION_CALL) || '?';
  var code = 'string_of_float ' + param;
  return [code, Blockly.TypedLang.ORDER_FUNCTION_CALL];
};

Blockly.TypedLang['option_none_typed'] = function(block) {
  return ['None', Blockly.TypedLang.ORDER_ATOMIC];
};

Blockly.TypedLang['option_some_typed'] = function(block) {
  var param = Blockly.TypedLang.valueToCode(block, 'PARAM',
      Blockly.TypedLang.ORDER_CONSTANT_CONSTRUCTOR) || '?';
  var code = 'Some ' + param;
  return [code, Blockly.TypedLang.ORDER_CONSTANT_CONSTRUCTOR];
};

Blockly.TypedLang['lists_create_with_typed'] = function(block) {
  // Create a list with any number of elements of any type.
  var elements = new Array(block.itemCount_);
  for (var i = 0; i < block.itemCount_; i++) {
    elements[i] = Blockly.TypedLang.valueToCode(block, 'ADD' + i,
        Blockly.TypedLang.ORDER_SEMI) || '?';
  }
  var code = '[' + elements.join('; ') + ']';
  return [code, Blockly.TypedLang.ORDER_ATOMIC];
};

Blockly.TypedLang['list_empty_typed'] = function(block) {
  return ['[]', Blockly.TypedLang.ORDER_ATOMIC];
};

Blockly.TypedLang['list_cons_typed'] = function(block) {
  var first = Blockly.TypedLang.valueToCode(block, 'FIRST',
      Blockly.TypedLang.ORDER_CONS) || '?';
  var rest = Blockly.TypedLang.valueToCode(block, 'CONS',
      Blockly.TypedLang.ORDER_CONS) || '?';
  var code = first + ' :: ' + rest;
  return [code, Blockly.TypedLang.ORDER_CONS];
};

Blockly.TypedLang['list_assoc_typed'] = function(block) {
  var first = Blockly.TypedLang.valueToCode(block, 'PARAM0',
      Blockly.TypedLang.ORDER_FUNCTION_CALL) || '?';
  var rest = Blockly.TypedLang.valueToCode(block, 'PARAM1',
      Blockly.TypedLang.ORDER_FUNCTION_CALL) || '?';
  var code = "List.assoc " + first + ' ' + rest;
  return [code, Blockly.TypedLang.ORDER_FUNCTION_CALL];
};

Blockly.TypedLang['list_append_typed'] = function(block) {
  var left = Blockly.TypedLang.valueToCode(block, 'PARAM0',
      Blockly.TypedLang.ORDER_APPEND_LIST) || '?';
  var right = Blockly.TypedLang.valueToCode(block, 'PARAM1',
      Blockly.TypedLang.ORDER_APPEND_LIST) || '?';
  var code = left + ' @ ' + right;
  return [code, Blockly.TypedLang.ORDER_APPEND_LIST];
};

Blockly.TypedLang['list_fold_left_typed'] = function(block) {
  var fun = Blockly.TypedLang.valueToCode(block, 'PARAM0',
      Blockly.TypedLang.ORDER_FUNCTION_CALL) || '?';
  var a = Blockly.TypedLang.valueToCode(block, 'PARAM1',
      Blockly.TypedLang.ORDER_FUNCTION_CALL) || '?';
  var blist = Blockly.TypedLang.valueToCode(block, 'PARAM2',
      Blockly.TypedLang.ORDER_FUNCTION_CALL) || '?';
  var code = 'List.fold_left ' + fun + ' ' + a + ' ' + blist;
  return [code, Blockly.TypedLang.ORDER_FUNCTION_CALL];
};

Blockly.TypedLang['list_fold_right_typed'] = function(block) {
  var fun = Blockly.TypedLang.valueToCode(block, 'PARAM0',
      Blockly.TypedLang.ORDER_FUNCTION_CALL) || '?';
  var blist = Blockly.TypedLang.valueToCode(block, 'PARAM1',
      Blockly.TypedLang.ORDER_FUNCTION_CALL) || '?';
  var a = Blockly.TypedLang.valueToCode(block, 'PARAM2',
      Blockly.TypedLang.ORDER_FUNCTION_CALL) || '?';
  var code = 'List.fold_right ' + fun + ' ' + blist + ' ' + a;
  return [code, Blockly.TypedLang.ORDER_FUNCTION_CALL];
};

Blockly.TypedLang['list_fold_left2_typed'] = function(block) {
  var fun = Blockly.TypedLang.valueToCode(block, 'PARAM0',
      Blockly.TypedLang.ORDER_FUNCTION_CALL) || '?';
  var a = Blockly.TypedLang.valueToCode(block, 'PARAM1',
      Blockly.TypedLang.ORDER_FUNCTION_CALL) || '?';
  var blist = Blockly.TypedLang.valueToCode(block, 'PARAM2',
      Blockly.TypedLang.ORDER_FUNCTION_CALL) || '?';
  var clist = Blockly.TypedLang.valueToCode(block, 'PARAM3',
      Blockly.TypedLang.ORDER_FUNCTION_CALL) || '?';
  var code = 'List.fold_left2 ' + fun + ' ' + a + ' ' + blist + ' ' + clist;
  return [code, Blockly.TypedLang.ORDER_FUNCTION_CALL];
};

Blockly.TypedLang['list_filter_typed'] = function(block) {
  var left = Blockly.TypedLang.valueToCode(block, 'PARAM0',
      Blockly.TypedLang.ORDER_FUNCTION_CALL) || '?';
  var right = Blockly.TypedLang.valueToCode(block, 'PARAM1',
      Blockly.TypedLang.ORDER_FUNCTION_CALL) || '?';
  var code = "List.filter " + left + ' ' + right;
  return [code, Blockly.TypedLang.ORDER_FUNCTION_CALL];
};

Blockly.TypedLang['list_map_typed'] = function(block) {
  var fun = Blockly.TypedLang.valueToCode(block, 'PARAM0',
      Blockly.TypedLang.ORDER_FUNCTION_CALL) || '?';
  var alist = Blockly.TypedLang.valueToCode(block, 'PARAM1',
      Blockly.TypedLang.ORDER_FUNCTION_CALL) || '?';
  var code = "List.map" + fun + ' ' + alist;
  return [code, Blockly.TypedLang.ORDER_FUNCTION_CALL];
};

<<<<<<< HEAD
Blockly.TypedLang['list_partition_typed'] = function(block) {
  var param0 = Blockly.TypedLang.valueToCode(block, 'PARAM0',
      Blockly.TypedLang.ORDER_FUNCTION_CALL) || '?';
  var param1 = Blockly.TypedLang.valueToCode(block, 'PARAM1',
      Blockly.TypedLang.ORDER_FUNCTION_CALL) || '?';
  var code = "List.partition " + param0 + ' ' + param1;
=======
Blockly.TypedLang['list_map2_typed'] = function(block) {
  var fun = Blockly.TypedLang.valueToCode(block, 'PARAM0',
      Blockly.TypedLang.ORDER_FUNCTION_CALL) || '?';
  var alist = Blockly.TypedLang.valueToCode(block, 'PARAM1',
      Blockly.TypedLang.ORDER_FUNCTION_CALL) || '?';
  var blist = Blockly.TypedLang.valueToCode(block, 'PARAM2',
      Blockly.TypedLang.ORDER_FUNCTION_CALL) || '?';
  var code = "List.map2" + fun + ' ' + alist + ' ' + blist;
>>>>>>> 2e9f7c44
  return [code, Blockly.TypedLang.ORDER_FUNCTION_CALL];
};

Blockly.TypedLang['random_int_typed'] = function(block) {
  // function Random.int.
  var argument = Blockly.TypedLang.valueToCode(block, 'PARAM0',
      Blockly.TypedLang.ORDER_FUNCTION_CALL) || '?';
  var code = 'Random.int ' + argument;
  return [code, Blockly.TypedLang.ORDER_FUNCTION_CALL];
};

Blockly.TypedLang['random_float_typed'] = function(block) {
  // function Random.float.
  var argument = Blockly.TypedLang.valueToCode(block, 'PARAM0',
      Blockly.TypedLang.ORDER_FUNCTION_CALL) || '?';
  var code = 'Random.float ' + argument;
  return [code, Blockly.TypedLang.ORDER_FUNCTION_CALL];
};

Blockly.TypedLang['pair_create_typed'] = function(block) {
  var fst = Blockly.TypedLang.valueToCode(block, 'FIRST',
      Blockly.TypedLang.ORDER_COMMA) || '?';
  var snd = Blockly.TypedLang.valueToCode(block, 'SECOND',
      Blockly.TypedLang.ORDER_COMMA) || '?';
  var code = '(' + fst + ', ' + snd + ')';
  return [code, Blockly.TypedLang.ORDER_ATOMIC];
};

Blockly.TypedLang['pair_first_typed'] = function(block) {
  var arg = Blockly.TypedLang.valueToCode(block, 'FIRST',
      Blockly.TypedLang.ORDER_FUNCTION_CALL) || '?';
  var code = 'fst ' + arg;
  return [code, Blockly.TypedLang.ORDER_FUNCTION_CALL];
};

Blockly.TypedLang['pair_second_typed'] = function(block) {
  var arg = Blockly.TypedLang.valueToCode(block, 'SECOND',
      Blockly.TypedLang.ORDER_FUNCTION_CALL) || '?';
  var code = 'snd ' + arg;
  return [code, Blockly.TypedLang.ORDER_FUNCTION_CALL];
};

Blockly.TypedLang['function_app_typed'] = function(block) {
  var code = block.getField('VAR').getVariableName();
  var params = [];
  for (var i = 0; i < block.paramCount_; i++) {
    var p = Blockly.TypedLang.valueToCode(block, 'PARAM' + i,
        Blockly.TypedLang.ORDER_FUNCTION_CALL) || '?';
    params.push(p);
  }
  if (params.length == 0) {
    return [code, Blockly.TypedLang.ORDER_ATOMIC];
  }
  code += ' ' + params.join(' ');
  return [code, Blockly.TypedLang.ORDER_FUNCTION_CALL];
};

Blockly.TypedLang['lambda_typed'] = function(block) {
  var varname = block.typedValue['VAR'].getVariableName();
  var body = Blockly.TypedLang.valueToCode(block, 'RETURN',
      Blockly.TypedLang.ORDER_ARROW) || '?';
  var code = 'fun ' + varname + ' -> ' + body;
  return [code, Blockly.TypedLang.ORDER_EXPR];
};

Blockly.TypedLang['lambda_app_typed'] = function(block) {
  var left = Blockly.TypedLang.valueToCode(block, 'FUN',
      Blockly.TypedLang.ORDER_FUNCTION_CALL) || '?';
  var right = Blockly.TypedLang.valueToCode(block, 'ARG',
      Blockly.TypedLang.ORDER_FUNCTION_CALL) || '?';
  var code = left + ' ' + right;
  return [code, Blockly.TypedLang.ORDER_FUNCTION_CALL];
};

Blockly.TypedLang['match_typed'] = function(block) {
  if (block.itemCount_ == 0) {
    return ['', Blockly.TypedLang.ORDER_ATOMIC];
  }
  var input = Blockly.TypedLang.valueToCode(block, 'INPUT',
      Blockly.TypedLang.ORDER_EXPR) || '?';
  var code = 'match ' + input + ' with';
  for (var i = 0; i < block.itemCount_; i++) {
    var pattern = Blockly.TypedLang.valueToCode(block, 'PATTERN' + i,
        Blockly.TypedLang.ORDER_EXPR) || '?';
    var output = Blockly.TypedLang.valueToCode(block, 'OUTPUT' + i,
        Blockly.TypedLang.ORDER_EXPR) || '?';
    code += '\n  | ' + pattern + ' -> ' + output;
  }
  return [code, Blockly.TypedLang.ORDER_EXPR];
};

Blockly.TypedLang['variables_get_typed'] = function(block) {
  var varname = block.typedReference['VAR'].getVariableName();
  return [varname, Blockly.TypedLang.ORDER_ATOMIC];
};

Blockly.PrintSemiSemi = false;

Blockly.TypedLang['let_typed'] = function(block) {
  var args = [];
  for (var i = 0; i < block.argumentCount_; i++) {
    var argn = 'ARG' + i;
    var val = block.typedValue[argn];
    args.push(val.getVariableName());
  }
  var varname = block.typedValue['VAR'].getVariableName();
  var arg = args.length == 0 ? '' : ' ' + args.join(' ');
  var exp1 = Blockly.TypedLang.valueToCode(block, 'EXP1',
      Blockly.TypedLang.ORDER_NONE) || '?';
        // ORDER_NONE = no parenthesis needed for exp1

  var code = 'let ';
  if (block.isRecursive()) code += 'rec ';
  if (args.length == 0) {
    code += varname + ' = ' + exp1;
  } else {
    code += varname + arg + ' =\n  ' + exp1;
  }

  if (block.getIsStatement()) {
    if (Blockly.PrintSemiSemi) {
      code += ';;';
    }
    code += '\n';
    return code;
  }
  var exp2 = Blockly.TypedLang.valueToCode(block, 'EXP2',
      Blockly.TypedLang.ORDER_IN) || '?';
  code += '\n  in ' + exp2;
  return [code, Blockly.TypedLang.ORDER_EXPR];
};

Blockly.TypedLang['let_fun_pattern_typed'] = function(block) {
  var args = [];
  for (var i = 0; i < block.argumentCount_; i++) {
    var pattern = Blockly.TypedLang.valueToCode(block, 'ARG' + i,
        Blockly.TypedLang.ORDER_EXPR) || '?';
    args.push(pattern);
  }
  var varname = block.typedValue['VAR'].getVariableName();
  var arg = args.length == 0 ? '' : ' ' + args.join(' ');
  var exp1 = Blockly.TypedLang.valueToCode(block, 'EXP1',
      Blockly.TypedLang.ORDER_NONE) || '?';
        // ORDER_NONE = no parenthesis needed for exp1

  var code = 'let ';
  if (block.isRecursive()) code += 'rec ';
  if (args.length == 0) {
    code += varname + ' = ' + exp1;
  } else {
    code += varname + arg + ' =\n  ' + exp1;
  }

  if (block.getIsStatement()) {
    if (Blockly.PrintSemiSemi) {
      code += ';;';
    }
    code += '\n';
    return code;
  }
  var exp2 = Blockly.TypedLang.valueToCode(block, 'EXP2',
      Blockly.TypedLang.ORDER_IN) || '?';
  code += '\n  in ' + exp2;
  return [code, Blockly.TypedLang.ORDER_EXPR];
};

Blockly.TypedLang['letrec_typed'] = function(block) {
  return Blockly.TypedLang['let_typed'].call(this, block);
};

Blockly.TypedLang['letstatement_typed'] = function(block) {
  return Blockly.TypedLang['let_typed'].call(this, block);
};

Blockly.TypedLang['letstatement_fun_pattern_typed'] = function(block) {
  return Blockly.TypedLang['let_fun_pattern_typed'].call(this, block);
};

Blockly.TypedLang['dummy_statement_typed'] = function(block) {
  var code = Blockly.TypedLang.valueToCode(block, 'VALUE',
      Blockly.TypedLang.ORDER_ATOMIC) || '?';
  return code;
};

Blockly.TypedLang['defined_recordtype_typed'] = function(block) {
  if (block.itemCount_ == 0) {
    return '';
  }
  var field = block.getField('DATANAME');
  var dataName = field.getVariableName();
  var code = 'type ' + dataName + ' = {\n';
  for (var i = 0; i < block.itemCount_; i++) {
    var recordField = block.getField('FIELD' + i);
    code += '  ' + recordField.getVariableName();
    code += ' : ';
    var typeCtor = Blockly.TypedLang.valueToCode(block, 'FIELD_INP' + i,
        Blockly.TypedLang.ORDER_SEMI) || '?';
    code += typeCtor;
    if (recordField.inlineComment) {
      code += ';\t(* ' + recordField.inlineComment + ' *)\n';
    } else {
      code += ';\n';
    }
  }
  if (Blockly.PrintSemiSemi) {
    code += '};;\n';
  } else {
    code += '}\n';
  }
  return code;
};

Blockly.TypedLang.recordTypeUtil_ = function(pairs) {
  if (pairs.length == 0) {
    return '';
  }
  var code = '{';
  for (var i = 0; i < pairs.length; i++) {
    var pair = pairs[i];
    var fieldName = pair[0];
    var fieldInput = pair[1];
    code += fieldName;
    code += ' = ';
    code += fieldInput;
    if (i != pairs.length - 1) {
      code += '; ';
    }
  }
  code += '}';
  return code;
};

Blockly.TypedLang['create_record_typed'] = function(block) {
  var pairs = [];
  for (var i = 0; i < block.fieldCount_; i++) {
    var recordField = block.getField('FIELD' + i);
    var fieldName = recordField.getVariableName();
    var fieldInput = Blockly.TypedLang.valueToCode(block, 'FIELD_INP' + i,
        Blockly.TypedLang.ORDER_SEMI) || '?';
    pairs.push([fieldName, fieldInput]);
  }
  return [Blockly.TypedLang.recordTypeUtil_(pairs),
      Blockly.TypedLang.ORDER_ATOMIC];
};

Blockly.TypedLang['defined_datatype_typed'] = function(block) {
  if (block.itemCount_ == 0) {
    // The constructor definition is empty.
    return '';
  }
  var field = block.getField('DATANAME');
  var dataName = field.getText();
  var code = 'type ' + dataName + ' =';
  for (var i = 0; i < block.itemCount_; i++) {
    var typeCtor = Blockly.TypedLang.valueToCode(block, 'CTR_INP' + i,
        Blockly.TypedLang.ORDER_SEMI) || '?';
    var ctorField = block.getField('CTR' + i);
    code += '\n  | ' + ctorField.getVariableName();
    if (typeCtor) {
      code += ' of ' + typeCtor;
    }
  }
  if (Blockly.PrintSemiSemi) {
    code += ';;';
  }
  code += '\n';
  return code;
};

Blockly.TypedLang['create_construct_typed'] = function(block) {
  var params = [];
  for (var i = 0, input; input = block.inputList[i]; i++) {
    var m = input.name && input.name.match(/PARAM(\d+)/);
    if (!m) {
      continue;
    }
    var param = Blockly.TypedLang.valueToCode(block, input.name,
        Blockly.TypedLang.ORDER_ATOMIC) || '?';
    params.push(param);
  }
  var field = block.getField('CONSTRUCTOR');
  var code = field.getVariableName();
  if (params.length != 0) {
    code += ' (' + params.join(', ') + ')';
  }
  return [code, Blockly.TypedLang.ORDER_ATOMIC];
};

Blockly.TypedLang['int_type_typed'] = function(block) {
  return ['int', Blockly.TypedLang.ORDER_ATOMIC];
};

Blockly.TypedLang['float_type_typed'] = function(block) {
  return ['float', Blockly.TypedLang.ORDER_ATOMIC];
};

Blockly.TypedLang['bool_type_typed'] = function(block) {
  return ['bool', Blockly.TypedLang.ORDER_ATOMIC];
};

Blockly.TypedLang['string_type_typed'] = function(block) {
  return ['string', Blockly.TypedLang.ORDER_ATOMIC];
};

Blockly.TypedLang.tupleTypeUtil_ = function(block, names) {
  var tuples = '';
  for (var i = 0, name; name = names[i]; i++) {
    var item = Blockly.TypedLang.valueToCode(block, name,
        Blockly.TypedLang.ORDER_MULTIPLICATION) || '?';
    tuples += item;
    if (i != names.length - 1) {
      tuples += ' * ';
    }
  }
  var parentBlock = block.getParent();
  var isTopLevel = !!parentBlock &&
      (parentBlock.type === 'defined_datatype_typed' ||
       parentBlock.type === 'defined_recordtype_typed');
  var code = '';
  if (!isTopLevel) {
    code += '(';
  }
  code += tuples;
  if (!isTopLevel) {
    code += ')';
  }
  return code;
};

Blockly.TypedLang['pair_type_constructor_typed'] = function(block, names) {
  var code = Blockly.TypedLang.tupleTypeUtil_(block, ['LEFT', 'RIGHT']);
  return [code, Blockly.TypedLang.ORDER_ATOMIC];
};

Blockly.TypedLang['triple_type_constructor_typed'] = function(block) {
  var code = Blockly.TypedLang.tupleTypeUtil_(block,
      ['ITEM0', 'ITEM1', 'ITEM2']);
  return [code, Blockly.TypedLang.ORDER_ATOMIC];
};

Blockly.TypedLang['alist_type_constructor_typed'] = function(block) {
  var param = Blockly.TypedLang.valueToCode(block, 'ITEM',
      Blockly.TypedLang.ORDER_FUNCTION_CALL) || '?';
  return [param + ' list', Blockly.TypedLang.ORDER_FUNCTION_CALL];
};

Blockly.TypedLang['aoption_type_constructor_typed'] = function(block) {
  var param = Blockly.TypedLang.valueToCode(block, 'ITEM',
      Blockly.TypedLang.ORDER_FUNCTION_CALL) || '?';
  return [param + ' option', Blockly.TypedLang.ORDER_FUNCTION_CALL];
};

Blockly.TypedLang['variable_pattern_typed'] = function(block) {
  var code = block.getField('VAR').getVariableName();
  return [code, Blockly.TypedLang.ORDER_ATOMIC];
};

Blockly.TypedLang['empty_construct_pattern_typed'] = function(block) {
  return ['[]', Blockly.TypedLang.ORDER_ATOMIC];
};

Blockly.TypedLang['cons_construct_pattern_typed'] = function(block) {
  var order = Blockly.TypedLang.ORDER_CONS;
  var first = Blockly.TypedLang.valueToCode(block, 'FIRST', order) || '?';
  var cons = Blockly.TypedLang.valueToCode(block, 'CONS', order) || '?';
  return [first + ' :: ' + cons, order];
};

Blockly.TypedLang['option_none_pattern_typed'] = function(block) {
  return ['None', Blockly.TypedLang.ORDER_ATOMIC];
};

Blockly.TypedLang['option_some_pattern_typed'] = function(block) {
  var order = Blockly.TypedLang.ORDER_CONSTANT_CONSTRUCTOR;
  var param = Blockly.TypedLang.valueToCode(block, 'PARAM', order) || '?';
  return ['Some ' + param, order];
};

Blockly.TypedLang['pair_pattern_typed'] = function(block) {
  var order = Blockly.TypedLang.ORDER_ATOMIC;
  var left = Blockly.TypedLang.valueToCode(block, 'LEFT', order) || '?';
  var right = Blockly.TypedLang.valueToCode(block, 'RIGHT', order) || '?';
  return ['(' + left + ', ' + right + ')', order];
};

Blockly.TypedLang['record_pattern_typed'] = function(block) {
  var pairs = [];
  for (var i = 0; i < block.fieldCount_; i++) {
    var recordField = block.getField('FIELD' + i);
    var fieldName = recordField.getVariableName();
    var order = Blockly.TypedLang.ORDER_NONE;
    var fieldInput = Blockly.TypedLang.valueToCode(block, 'FIELD_INP' + i,
	order) || '?';
    pairs.push([fieldName, fieldInput]);
  }
  return [Blockly.TypedLang.recordTypeUtil_(pairs),
      Blockly.TypedLang.ORDER_ATOMIC];
};<|MERGE_RESOLUTION|>--- conflicted
+++ resolved
@@ -429,23 +429,23 @@
   return [code, Blockly.TypedLang.ORDER_FUNCTION_CALL];
 };
 
-<<<<<<< HEAD
+Blockly.TypedLang['list_map2_typed'] = function(block) {
+  var fun = Blockly.TypedLang.valueToCode(block, 'PARAM0',
+      Blockly.TypedLang.ORDER_FUNCTION_CALL) || '?';
+  var alist = Blockly.TypedLang.valueToCode(block, 'PARAM1',
+      Blockly.TypedLang.ORDER_FUNCTION_CALL) || '?';
+  var blist = Blockly.TypedLang.valueToCode(block, 'PARAM2',
+      Blockly.TypedLang.ORDER_FUNCTION_CALL) || '?';
+  var code = "List.map2" + fun + ' ' + alist + ' ' + blist;
+  return [code, Blockly.TypedLang.ORDER_FUNCTION_CALL];
+};
+
 Blockly.TypedLang['list_partition_typed'] = function(block) {
   var param0 = Blockly.TypedLang.valueToCode(block, 'PARAM0',
       Blockly.TypedLang.ORDER_FUNCTION_CALL) || '?';
   var param1 = Blockly.TypedLang.valueToCode(block, 'PARAM1',
       Blockly.TypedLang.ORDER_FUNCTION_CALL) || '?';
   var code = "List.partition " + param0 + ' ' + param1;
-=======
-Blockly.TypedLang['list_map2_typed'] = function(block) {
-  var fun = Blockly.TypedLang.valueToCode(block, 'PARAM0',
-      Blockly.TypedLang.ORDER_FUNCTION_CALL) || '?';
-  var alist = Blockly.TypedLang.valueToCode(block, 'PARAM1',
-      Blockly.TypedLang.ORDER_FUNCTION_CALL) || '?';
-  var blist = Blockly.TypedLang.valueToCode(block, 'PARAM2',
-      Blockly.TypedLang.ORDER_FUNCTION_CALL) || '?';
-  var code = "List.map2" + fun + ' ' + alist + ' ' + blist;
->>>>>>> 2e9f7c44
   return [code, Blockly.TypedLang.ORDER_FUNCTION_CALL];
 };
 
