/**
 * @fileoverview Generating TypedLang for logic blocks.
 * @author q.neutron@gmail.com (Quynh Neutron)
 */
'use strict';

goog.provide('Blockly.TypedLang.blocks');

goog.require('Blockly.TypedLang');

Blockly.TypedLang['read_image_typed'] = function(block) {
  var param = Blockly.TypedLang.valueToCode(block, 'PARAM',
      Blockly.TypedLang.ORDER_FUNCTION_CALL) || '?';
  var code = 'read_image ' + param;
  return [code, Blockly.TypedLang.ORDER_FUNCTION_CALL];
};

Blockly.TypedLang['place_image_typed'] = function(block) {
  var img = Blockly.TypedLang.valueToCode(block, 'IMG',
      Blockly.TypedLang.ORDER_FUNCTION_CALL) || '?';
  var pair = Blockly.TypedLang.valueToCode(block, 'PAIR',
      Blockly.TypedLang.ORDER_FUNCTION_CALL) || '?';
  var scene = Blockly.TypedLang.valueToCode(block, 'SCN',
      Blockly.TypedLang.ORDER_FUNCTION_CALL) || '?';
  var code = 'place_image ' + img + ' ' + pair + ' ' + scene;
  return [code, Blockly.TypedLang.ORDER_FUNCTION_CALL];
};

Blockly.TypedLang['place_images_typed'] = function(block) {
  var imglist = Blockly.TypedLang.valueToCode(block, 'IMGLIST',
      Blockly.TypedLang.ORDER_FUNCTION_CALL) || '?';
  var pairlist = Blockly.TypedLang.valueToCode(block, 'PAIRLIST',
      Blockly.TypedLang.ORDER_FUNCTION_CALL) || '?';
  var scene = Blockly.TypedLang.valueToCode(block, 'SCN',
      Blockly.TypedLang.ORDER_FUNCTION_CALL) || '?';
  var code = 'place_images ' + imglist + ' ' + pairlist + ' ' + scene;
  return [code, Blockly.TypedLang.ORDER_FUNCTION_CALL];
};

Blockly.TypedLang['ormap_typed'] = function(block) {
  var fun = Blockly.TypedLang.valueToCode(block, 'FUN',
      Blockly.TypedLang.ORDER_FUNCTION_CALL) || '?';
  var list = Blockly.TypedLang.valueToCode(block, 'LIST',
      Blockly.TypedLang.ORDER_FUNCTION_CALL) || '?';
  var code = 'ormap ' + fun + ' ' + list;
  return [code, Blockly.TypedLang.ORDER_FUNCTION_CALL];
};

<<<<<<< HEAD
Blockly.TypedLang['circle_typed'] = function(block) {
  var a = Blockly.TypedLang.valueToCode(block, 'ARG1',
      Blockly.TypedLang.ORDER_FUNCTION_CALL) || '?';
  var color = Blockly.TypedLang.valueToCode(block, 'COLOR',
      Blockly.TypedLang.ORDER_FUNCTION_CALL) || '?';
  var code = 'circle ' + a + ' ' + color;
  return [code, Blockly.TypedLang.ORDER_FUNCTION_CALL];
};

=======
Blockly.TypedLang['polygon_typed'] = function(block) {
  var pairlist = Blockly.TypedLang.valueToCode(block, 'PAIRLIST',
      Blockly.TypedLang.ORDER_FUNCTION_CALL) || '?';
  var color = Blockly.TypedLang.valueToCode(block, 'CLR',
      Blockly.TypedLang.ORDER_FUNCTION_CALL) || '?';
  var code = 'polygon ' + pairlist + ' ' + color;
  return [code, Blockly.TypedLang.ORDER_FUNCTION_CALL];
};


>>>>>>> d7ba13c2
Blockly.TypedLang['logic_boolean_typed'] = function(block) {
  // Boolean values true and false.
  var code = (block.getFieldValue('BOOL') == 'TRUE') ? 'true' : 'false';
  return [code, Blockly.TypedLang.ORDER_ATOMIC];
};

Blockly.TypedLang['not_operator_typed'] = function(block) {
  // Boolean operator "not".
  var argument = Blockly.TypedLang.valueToCode(block, 'A',
      Blockly.TypedLang.ORDER_FUNCTION_CALL) || '?';
  var code = 'not ' + argument;
  return [code, Blockly.TypedLang.ORDER_FUNCTION_CALL];
};

Blockly.TypedLang['logic_operator_typed'] = function(block) {
  // Boolean operators && and ||.
  var OPERATORS = {
    'AND': [' && ', Blockly.TypedLang.ORDER_LOGICAL_AND],
    'OR': [' || ', Blockly.TypedLang.ORDER_LOGICAL_OR]
  };
  var tuple = OPERATORS[block.getFieldValue('OP_BOOL')];
  var operator = tuple[0];
  var order = tuple[1];
  var argument0 = Blockly.TypedLang.valueToCode(block, 'A', order) || '?';
  var argument1 = Blockly.TypedLang.valueToCode(block, 'B', order) || '?';
  var code = argument0 + operator + argument1;
  return [code, order];
};

Blockly.TypedLang['logic_compare_typed'] = function(block) {
  // Comparison operator.
  var OPERATORS = {
    'EQ': [' = ', Blockly.TypedLang.ORDER_RELATIONAL],
    'NEQ': [' <> ', Blockly.TypedLang.ORDER_RELATIONAL],
    'LT': [' < ', Blockly.TypedLang.ORDER_RELATIONAL],
    'LTE': [' <= ', Blockly.TypedLang.ORDER_RELATIONAL],
    'GT': [' > ', Blockly.TypedLang.ORDER_RELATIONAL],
    'GTE': [' >= ', Blockly.TypedLang.ORDER_RELATIONAL],
  };
  var tuple = OPERATORS[block.getFieldValue('OP')];
  var operator = tuple[0];
  var order = tuple[1];
  var argument0 = Blockly.TypedLang.valueToCode(block, 'A', order) || '?';
  var argument1 = Blockly.TypedLang.valueToCode(block, 'B', order) || '?';
  var code = argument0 + operator + argument1;
  return [code, order];
};

Blockly.TypedLang['logic_ternary_typed'] = function(block) {
  // Ternary operator.
  var value_if = Blockly.TypedLang.valueToCode(block, 'IF',
      Blockly.TypedLang.ORDER_EXPR) || '?';
  var value_then = Blockly.TypedLang.valueToCode(block, 'THEN',
      Blockly.TypedLang.ORDER_THEN) || '?';
  var value_else = Blockly.TypedLang.valueToCode(block, 'ELSE',
      Blockly.TypedLang.ORDER_ELSE) || '?';
  var code = 'if ' + value_if + ' then ' + value_then + '\n  else ' +
      value_else;
  return [code, Blockly.TypedLang.ORDER_EXPR];
};

Blockly.TypedLang['int_typed'] = function(block) {
  // int value.
  var code = parseInt(block.getFieldValue('INT'));
  var order = code < 0 ? Blockly.TypedLang.ORDER_SUBTRACTION
            : Blockly.TypedLang.ORDER_ATOMIC;
  return [code, order];
};

Blockly.TypedLang['max_int_typed'] = function(block) {
  // max_int or min_int.
  var code = block.getFieldValue('INT') === 'MAX_INT' ? 'max_int' : 'min_int';
  return [code, Blockly.TypedLang.ORDER_ATOMIC];
}

Blockly.TypedLang['int_arithmetic_typed'] = function(block) {
  // Basic arithmetic operators
  var OPERATORS = {
    'ADD_INT': [' + ', Blockly.TypedLang.ORDER_ADDITION],
    'MINUS_INT': [' - ', Blockly.TypedLang.ORDER_SUBTRACTION],
    'MULTIPLY_INT': [' * ', Blockly.TypedLang.ORDER_MULTIPLICATION],
    'DIVIDE_INT': [' / ', Blockly.TypedLang.ORDER_DIVISION],
    'MOD_INT': [' mod ', Blockly.TypedLang.ORDER_MOD]
  };
  var tuple = OPERATORS[block.getFieldValue('OP_INT')];
  var operator = tuple[0];
  var order = tuple[1];
  var argument0 = Blockly.TypedLang.valueToCode(block, 'A', order) || '?';
  var argument1 = Blockly.TypedLang.valueToCode(block, 'B', order) || '?';
  var code = argument0 + operator + argument1;
  return [code, order];
};

Blockly.TypedLang['int_abs_typed'] = function(block) {
  // int function "abs".
  var argument = Blockly.TypedLang.valueToCode(block, 'A',
      Blockly.TypedLang.ORDER_FUNCTION_CALL) || '?';
  var code = 'abs ' + argument;
  return [code, Blockly.TypedLang.ORDER_FUNCTION_CALL];
};

Blockly.TypedLang['float_typed'] = function(block) {
  // float value.
  var code = block.getFieldValue('Float');
  return [code, Blockly.TypedLang.ORDER_ATOMIC];
};

Blockly.TypedLang['infinity_typed'] = function(block) {
  // infinity, neg_infinity or nan.
  var fieldValue = block.getFieldValue('FLOAT');
  var code = fieldValue === 'INFINITY' ? 'infinity'
      : fieldValue === 'NEG_INFINITY' ? 'neg_infinity'
      : 'nan';
  return [code, Blockly.TypedLang.ORDER_ATOMIC];
}

Blockly.TypedLang['float_arithmetic_typed'] = function(block) {
  // Basic arithmetic operators
  var OPERATORS = {
    'ADD_FLOAT': [' +. ', Blockly.TypedLang.ORDER_ADDITION],
    'MINUS_FLOAT': [' -. ', Blockly.TypedLang.ORDER_SUBTRACTION],
    'MULTIPLY_FLOAT': [' *. ', Blockly.TypedLang.ORDER_MULTIPLICATION],
    'DIVIDE_FLOAT': [' /. ', Blockly.TypedLang.ORDER_DIVISION],
    'POWER_FLOAT': [' ** ', Blockly.TypedLang.ORDER_POWER]
  };
  var tuple = OPERATORS[block.getFieldValue('OP_FLOAT')];
  var operator = tuple[0];
  var order = tuple[1];
  var argument0 = Blockly.TypedLang.valueToCode(block, 'A', order) || '?';
  var argument1 = Blockly.TypedLang.valueToCode(block, 'B', order) || '?';
  var code = argument0 + operator + argument1;
  return [code, order];
};

Blockly.TypedLang['float_sqrt_typed'] = function(block) {
  // float function "sqrt".
  var argument = Blockly.TypedLang.valueToCode(block, 'A',
      Blockly.TypedLang.ORDER_FUNCTION_CALL) || '?';
  var code = 'sqrt ' + argument;
  return [code, Blockly.TypedLang.ORDER_FUNCTION_CALL];
};

Blockly.TypedLang['string_typed'] = function(block) {
  var value = block.getFieldValue('STRING');
  var literal = JSON.stringify(value);
  return [literal, Blockly.TypedLang.ORDER_ATOMIC];
};

Blockly.TypedLang['concat_string_typed'] = function(block) {
  var left = Blockly.TypedLang.valueToCode(block, 'A',
      Blockly.TypedLang.ORDER_CONCAT_STRING) || '?';
  var right = Blockly.TypedLang.valueToCode(block, 'B',
      Blockly.TypedLang.ORDER_CONCAT_STRING) || '?';
  var code = left + ' ^ ' + right;
  return [code, Blockly.TypedLang.ORDER_CONCAT_STRING];
};

Blockly.TypedLang['string_of_int_typed'] = function(block) {
  var param = Blockly.TypedLang.valueToCode(block, 'PARAM',
      Blockly.TypedLang.ORDER_FUNCTION_CALL) || '?';
  var code = 'string_of_int ' + param;
  return [code, Blockly.TypedLang.ORDER_FUNCTION_CALL];
};

Blockly.TypedLang['string_of_float_typed'] = function(block) {
  var param = Blockly.TypedLang.valueToCode(block, 'PARAM',
      Blockly.TypedLang.ORDER_FUNCTION_CALL) || '?';
  var code = 'string_of_float ' + param;
  return [code, Blockly.TypedLang.ORDER_FUNCTION_CALL];
};

Blockly.TypedLang['lists_create_with_typed'] = function(block) {
  // Create a list with any number of elements of any type.
  var elements = new Array(block.itemCount_);
  for (var i = 0; i < block.itemCount_; i++) {
    elements[i] = Blockly.TypedLang.valueToCode(block, 'ADD' + i,
        Blockly.TypedLang.ORDER_SEMI) || '?';
  }
  var code = '[' + elements.join('; ') + ']';
  return [code, Blockly.TypedLang.ORDER_ATOMIC];
};

Blockly.TypedLang['list_empty_typed'] = function(block) {
  return ['[]', Blockly.TypedLang.ORDER_ATOMIC];
};

Blockly.TypedLang['list_cons_typed'] = function(block) {
  var first = Blockly.TypedLang.valueToCode(block, 'FIRST',
      Blockly.TypedLang.ORDER_CONS) || '?';
  var rest = Blockly.TypedLang.valueToCode(block, 'CONS',
      Blockly.TypedLang.ORDER_CONS) || '?';
  var code = first + ' :: ' + rest;
  return [code, Blockly.TypedLang.ORDER_CONS];
};

Blockly.TypedLang['list_assoc_typed'] = function(block) {
  var first = Blockly.TypedLang.valueToCode(block, 'A',
      Blockly.TypedLang.ORDER_FUNCTION_CALL) || '?';
  var rest = Blockly.TypedLang.valueToCode(block, 'A_B_list',
      Blockly.TypedLang.ORDER_FUNCTION_CALL) || '?';
  var code = "List.assoc " + first + ' ' + rest;
  return [code, Blockly.TypedLang.ORDER_FUNCTION_CALL];
};

Blockly.TypedLang['list_append_typed'] = function(block) {
  var left = Blockly.TypedLang.valueToCode(block, 'LEFT',
      Blockly.TypedLang.ORDER_APPEND_LIST) || '?';
  var right = Blockly.TypedLang.valueToCode(block, 'RIGHT',
      Blockly.TypedLang.ORDER_APPEND_LIST) || '?';
  var code = left + ' @ ' + right;
  return [code, Blockly.TypedLang.ORDER_APPEND_LIST];
};

Blockly.TypedLang['list_fold_left_typed'] = function(block) {
  var fun = Blockly.TypedLang.valueToCode(block, 'FUN',
      Blockly.TypedLang.ORDER_FUNCTION_CALL) || '?';
  var a = Blockly.TypedLang.valueToCode(block, 'ARG1',
      Blockly.TypedLang.ORDER_FUNCTION_CALL) || '?';
  var blist = Blockly.TypedLang.valueToCode(block, 'ARG2',
      Blockly.TypedLang.ORDER_FUNCTION_CALL) || '?';
  var code = 'List.fold_left ' + fun + ' ' + a + ' ' + blist;
  return [code, Blockly.TypedLang.ORDER_FUNCTION_CALL];
};

Blockly.TypedLang['list_fold_right_typed'] = function(block) {
  var fun = Blockly.TypedLang.valueToCode(block, 'FUN',
      Blockly.TypedLang.ORDER_FUNCTION_CALL) || '?';
  var blist = Blockly.TypedLang.valueToCode(block, 'ARG1',
      Blockly.TypedLang.ORDER_FUNCTION_CALL) || '?';
  var a = Blockly.TypedLang.valueToCode(block, 'ARG2',
      Blockly.TypedLang.ORDER_FUNCTION_CALL) || '?';
  var code = 'List.fold_right ' + fun + ' ' + blist + ' ' + a;
  return [code, Blockly.TypedLang.ORDER_FUNCTION_CALL];
};

Blockly.TypedLang['list_fold_left2_typed'] = function(block) {
  var fun = Blockly.TypedLang.valueToCode(block, 'FUN',
      Blockly.TypedLang.ORDER_FUNCTION_CALL) || '?';
  var a = Blockly.TypedLang.valueToCode(block, 'ARG1',
      Blockly.TypedLang.ORDER_FUNCTION_CALL) || '?';
  var blist = Blockly.TypedLang.valueToCode(block, 'ARG2',
      Blockly.TypedLang.ORDER_FUNCTION_CALL) || '?';
  var clist = Blockly.TypedLang.valueToCode(block, 'ARG3',
      Blockly.TypedLang.ORDER_FUNCTION_CALL) || '?';
  var code = 'List.fold_left2 ' + fun + ' ' + a + ' ' + blist + ' ' + clist;
  return [code, Blockly.TypedLang.ORDER_FUNCTION_CALL];
};

Blockly.TypedLang['list_filter_typed'] = function(block) {
  var left = Blockly.TypedLang.valueToCode(block, 'FUN',
      Blockly.TypedLang.ORDER_FUNCTION_CALL) || '?';
  var right = Blockly.TypedLang.valueToCode(block, 'LST',
      Blockly.TypedLang.ORDER_FUNCTION_CALL) || '?';
  var code = "List.filter " + left + ' ' + right;
  return [code, Blockly.TypedLang.ORDER_FUNCTION_CALL];
};

Blockly.TypedLang['list_map_typed'] = function(block) {
  var fun = Blockly.TypedLang.valueToCode(block, 'FUN',
      Blockly.TypedLang.ORDER_FUNCTION_CALL) || '?';
  var alist = Blockly.TypedLang.valueToCode(block, 'A_list',
      Blockly.TypedLang.ORDER_FUNCTION_CALL) || '?';
  var code = "List.map" + fun + ' ' + alist;
  return [code, Blockly.TypedLang.ORDER_FUNCTION_CALL];
};

Blockly.TypedLang['pair_create_typed'] = function(block) {
  var fst = Blockly.TypedLang.valueToCode(block, 'FIRST',
      Blockly.TypedLang.ORDER_COMMA) || '?';
  var snd = Blockly.TypedLang.valueToCode(block, 'SECOND',
      Blockly.TypedLang.ORDER_COMMA) || '?';
  var code = '(' + fst + ', ' + snd + ')';
  return [code, Blockly.TypedLang.ORDER_ATOMIC];
};

Blockly.TypedLang['pair_first_typed'] = function(block) {
  var arg = Blockly.TypedLang.valueToCode(block, 'FIRST',
      Blockly.TypedLang.ORDER_FUNCTION_CALL) || '?';
  var code = 'fst ' + arg;
  return [code, Blockly.TypedLang.ORDER_FUNCTION_CALL];
};

Blockly.TypedLang['pair_second_typed'] = function(block) {
  var arg = Blockly.TypedLang.valueToCode(block, 'SECOND',
      Blockly.TypedLang.ORDER_FUNCTION_CALL) || '?';
  var code = 'snd ' + arg;
  return [code, Blockly.TypedLang.ORDER_FUNCTION_CALL];
};

Blockly.TypedLang['function_app_typed'] = function(block) {
  var code = block.getField('VAR').getVariableName();
  var params = [];
  for (var i = 0; i < block.paramCount_; i++) {
    var p = Blockly.TypedLang.valueToCode(block, 'PARAM' + i,
        Blockly.TypedLang.ORDER_FUNCTION_CALL) || '?';
    params.push(p);
  }
  if (params.length == 0) {
    return [code, Blockly.TypedLang.ORDER_ATOMIC];
  }
  code += ' ' + params.join(' ');
  return [code, Blockly.TypedLang.ORDER_FUNCTION_CALL];
};

Blockly.TypedLang['lambda_typed'] = function(block) {
  var varname = block.typedValue['VAR'].getVariableName();
  var body = Blockly.TypedLang.valueToCode(block, 'RETURN',
      Blockly.TypedLang.ORDER_ARROW) || '?';
  var code = 'fun ' + varname + ' -> ' + body;
  return [code, Blockly.TypedLang.ORDER_EXPR];
};

Blockly.TypedLang['lambda_app_typed'] = function(block) {
  var left = Blockly.TypedLang.valueToCode(block, 'FUN',
      Blockly.TypedLang.ORDER_FUNCTION_CALL) || '?';
  var right = Blockly.TypedLang.valueToCode(block, 'ARG',
      Blockly.TypedLang.ORDER_FUNCTION_CALL) || '?';
  var code = left + ' ' + right;
  return [code, Blockly.TypedLang.ORDER_FUNCTION_CALL];
};

Blockly.TypedLang['match_typed'] = function(block) {
  if (block.itemCount_ == 0) {
    return ['', Blockly.TypedLang.ORDER_ATOMIC];
  }
  var input = Blockly.TypedLang.valueToCode(block, 'INPUT',
      Blockly.TypedLang.ORDER_EXPR) || '?';
  var code = 'match ' + input + ' with';
  for (var i = 0; i < block.itemCount_; i++) {
    var pattern = Blockly.TypedLang.valueToCode(block, 'PATTERN' + i,
        Blockly.TypedLang.ORDER_EXPR) || '?';
    var output = Blockly.TypedLang.valueToCode(block, 'OUTPUT' + i,
        Blockly.TypedLang.ORDER_EXPR) || '?';
    code += '\n  | ' + pattern + ' -> ' + output;
  }
  return [code, Blockly.TypedLang.ORDER_EXPR];
};

Blockly.TypedLang['variables_get_typed'] = function(block) {
  var varname = block.typedReference['VAR'].getVariableName();
  return [varname, Blockly.TypedLang.ORDER_ATOMIC];
};

Blockly.TypedLang['let_typed'] = function(block) {
  var args = [];
  for (var i = 0; i < block.argumentCount_; i++) {
    var argn = 'ARG' + i;
    var val = block.typedValue[argn];
    args.push(val.getVariableName());
  }
  var varname = block.typedValue['VAR'].getVariableName();
  var arg = args.length == 0 ? '' : ' ' + args.join(' ');
  var exp1 = Blockly.TypedLang.valueToCode(block, 'EXP1',
      Blockly.TypedLang.ORDER_NONE) || '?';
        // ORDER_NONE = no parenthesis needed for exp1

  var code = 'let ';
  if (block.isRecursive()) code += 'rec ';
  if (args.length == 0) {
    code += varname + ' = ' + exp1;
  } else {
    code += varname + arg + ' =\n  ' + exp1;
  }

  if (block.getIsStatement()) {
    code += '\n';
    return code;
  }
  var exp2 = Blockly.TypedLang.valueToCode(block, 'EXP2',
      Blockly.TypedLang.ORDER_IN) || '?';
  code += '\n  in ' + exp2;
  return [code, Blockly.TypedLang.ORDER_EXPR];
};

Blockly.TypedLang['let_fun_pattern_typed'] = function(block) {
  var args = [];
  for (var i = 0; i < block.argumentCount_; i++) {
    var pattern = Blockly.TypedLang.valueToCode(block, 'ARG' + i,
        Blockly.TypedLang.ORDER_EXPR) || '?';
    args.push(pattern);
  }
  var varname = block.typedValue['VAR'].getVariableName();
  var arg = args.length == 0 ? '' : ' ' + args.join(' ');
  var exp1 = Blockly.TypedLang.valueToCode(block, 'EXP1',
      Blockly.TypedLang.ORDER_NONE) || '?';
        // ORDER_NONE = no parenthesis needed for exp1

  var code = 'let ';
  if (block.isRecursive()) code += 'rec ';
  if (args.length == 0) {
    code += varname + ' = ' + exp1;
  } else {
    code += varname + arg + ' =\n  ' + exp1;
  }

  if (block.getIsStatement()) {
    code += '\n';
    return code;
  }
  var exp2 = Blockly.TypedLang.valueToCode(block, 'EXP2',
      Blockly.TypedLang.ORDER_IN) || '?';
  code += '\n  in ' + exp2;
  return [code, Blockly.TypedLang.ORDER_EXPR];
};

Blockly.TypedLang['letrec_typed'] = function(block) {
  return Blockly.TypedLang['let_typed'].call(this, block);
};

Blockly.TypedLang['letstatement_typed'] = function(block) {
  return Blockly.TypedLang['let_typed'].call(this, block);
};

Blockly.TypedLang['letstatement_fun_pattern_typed'] = function(block) {
  return Blockly.TypedLang['let_fun_pattern_typed'].call(this, block);
};

Blockly.TypedLang['dummy_statement_typed'] = function(block) {
  var code = Blockly.TypedLang.valueToCode(block, 'VALUE',
      Blockly.TypedLang.ORDER_ATOMIC) || '?';
  return code;
};

Blockly.TypedLang['defined_recordtype_typed'] = function(block) {
  if (block.itemCount_ == 0) {
    return '';
  }
  var field = block.getField('DATANAME');
  var dataName = field.getVariableName();
  var code = 'type ' + dataName + ' = {\n';
  for (var i = 0; i < block.itemCount_; i++) {
    var recordField = block.getField('FIELD' + i);
    code += '  ' + recordField.getVariableName();
    code += ' : ';
    var typeCtor = Blockly.TypedLang.valueToCode(block, 'FIELD_INP' + i,
        Blockly.TypedLang.ORDER_SEMI) || '?';
    code += typeCtor;
    if (recordField.inlineComment) {
      code += ';\t(* ' + recordField.inlineComment + ' *)\n';
    } else {
      code += ';\n';
    }
  }
  code += '}\n';
  return code;
};

Blockly.TypedLang.recordTypeUtil_ = function(pairs) {
  if (pairs.length == 0) {
    return '';
  }
  var code = '{';
  for (var i = 0; i < pairs.length; i++) {
    var pair = pairs[i];
    var fieldName = pair[0];
    var fieldInput = pair[1];
    code += fieldName;
    code += ' = ';
    code += fieldInput;
    if (i != pairs.length - 1) {
      code += '; ';
    }
  }
  code += '}';
  return code;
};

Blockly.TypedLang['create_record_typed'] = function(block) {
  var pairs = [];
  for (var i = 0; i < block.fieldCount_; i++) {
    var recordField = block.getField('FIELD' + i);
    var fieldName = recordField.getVariableName();
    var fieldInput = Blockly.TypedLang.valueToCode(block, 'FIELD_INP' + i,
        Blockly.TypedLang.ORDER_SEMI) || '?';
    pairs.push([fieldName, fieldInput]);
  }
  return [Blockly.TypedLang.recordTypeUtil_(pairs),
      Blockly.TypedLang.ORDER_ATOMIC];
};

Blockly.TypedLang['defined_datatype_typed'] = function(block) {
  if (block.itemCount_ == 0) {
    // The constructor definition is empty.
    return '';
  }
  var field = block.getField('DATANAME');
  var dataName = field.getText();
  var code = 'type ' + dataName + ' =';
  for (var i = 0; i < block.itemCount_; i++) {
    var typeCtor = Blockly.TypedLang.valueToCode(block, 'CTR_INP' + i,
        Blockly.TypedLang.ORDER_SEMI) || '?';
    var ctorField = block.getField('CTR' + i);
    code += '\n  | ' + ctorField.getVariableName();
    if (typeCtor) {
      code += ' of ' + typeCtor;
    }
  }
  code += '\n';
  return code;
};

Blockly.TypedLang['create_construct_typed'] = function(block) {
  var params = [];
  for (var i = 0, input; input = block.inputList[i]; i++) {
    var m = input.name && input.name.match(/PARAM(\d+)/);
    if (!m) {
      continue;
    }
    var param = Blockly.TypedLang.valueToCode(block, input.name,
        Blockly.TypedLang.ORDER_ATOMIC) || '?';
    params.push(param);
  }
  var field = block.getField('CONSTRUCTOR');
  var code = field.getVariableName();
  if (params.length != 0) {
    code += ' (' + params.join(', ') + ')';
  }
  return [code, Blockly.TypedLang.ORDER_ATOMIC];
};

Blockly.TypedLang['int_type_typed'] = function(block) {
  return ['int', Blockly.TypedLang.ORDER_ATOMIC];
};

Blockly.TypedLang['float_type_typed'] = function(block) {
  return ['float', Blockly.TypedLang.ORDER_ATOMIC];
};

Blockly.TypedLang['bool_type_typed'] = function(block) {
  return ['bool', Blockly.TypedLang.ORDER_ATOMIC];
};

Blockly.TypedLang['string_type_typed'] = function(block) {
  return ['string', Blockly.TypedLang.ORDER_ATOMIC];
};

Blockly.TypedLang.tupleTypeUtil_ = function(block, names) {
  var tuples = '';
  for (var i = 0, name; name = names[i]; i++) {
    var item = Blockly.TypedLang.valueToCode(block, name,
        Blockly.TypedLang.ORDER_MULTIPLICATION) || '?';
    tuples += item;
    if (i != names.length - 1) {
      tuples += ' * ';
    }
  }
  var parentBlock = block.getParent();
  var isTopLevel = !!parentBlock &&
      (parentBlock.type === 'defined_datatype_typed' ||
       parentBlock.type === 'defined_recordtype_typed');
  var code = '';
  if (!isTopLevel) {
    code += '(';
  }
  code += tuples;
  if (!isTopLevel) {
    code += ')';
  }
  return code;
};

Blockly.TypedLang['pair_type_constructor_typed'] = function(block, names) {
  var code = Blockly.TypedLang.tupleTypeUtil_(block, ['LEFT', 'RIGHT']);
  return [code, Blockly.TypedLang.ORDER_ATOMIC];
};

Blockly.TypedLang['triple_type_constructor_typed'] = function(block) {
  var code = Blockly.TypedLang.tupleTypeUtil_(block,
      ['ITEM0', 'ITEM1', 'ITEM2']);
  return [code, Blockly.TypedLang.ORDER_ATOMIC];
};

Blockly.TypedLang['alist_type_constructor_typed'] = function(block) {
  var param = Blockly.TypedLang.valueToCode(block, 'ITEM',
      Blockly.TypedLang.ORDER_FUNCTION_CALL) || '?';
  return [param + ' list', Blockly.TypedLang.ORDER_FUNCTION_CALL];
};

Blockly.TypedLang['variable_pattern_typed'] = function(block) {
  var code = block.getField('VAR').getVariableName();
  return [code, Blockly.TypedLang.ORDER_ATOMIC];
};

Blockly.TypedLang['empty_construct_pattern_typed'] = function(block) {
  return ['[]', Blockly.TypedLang.ORDER_ATOMIC];
};

Blockly.TypedLang['cons_construct_pattern_typed'] = function(block) {
  var order = Blockly.TypedLang.ORDER_CONS;
  var first = Blockly.TypedLang.valueToCode(block, 'FIRST', order) || '?';
  var cons = Blockly.TypedLang.valueToCode(block, 'CONS', order) || '?';
  return [first + ' :: ' + cons, order];
};

Blockly.TypedLang['pair_pattern_typed'] = function(block) {
  var order = Blockly.TypedLang.ORDER_ATOMIC;
  var left = Blockly.TypedLang.valueToCode(block, 'LEFT', order) || '?';
  var right = Blockly.TypedLang.valueToCode(block, 'RIGHT', order) || '?';
  return ['(' + left + ', ' + right + ')', order];
};

Blockly.TypedLang['record_pattern_typed'] = function(block) {
  var pairs = [];
  for (var i = 0; i < block.fieldCount_; i++) {
    var recordField = block.getField('FIELD' + i);
    var fieldName = recordField.getVariableName();
    var order = Blockly.TypedLang.ORDER_NONE;
    var fieldInput = Blockly.TypedLang.valueToCode(block, 'FIELD_INP' + i,
	order) || '?';
    pairs.push([fieldName, fieldInput]);
  }
  return [Blockly.TypedLang.recordTypeUtil_(pairs),
      Blockly.TypedLang.ORDER_ATOMIC];
};<|MERGE_RESOLUTION|>--- conflicted
+++ resolved
@@ -46,7 +46,6 @@
   return [code, Blockly.TypedLang.ORDER_FUNCTION_CALL];
 };
 
-<<<<<<< HEAD
 Blockly.TypedLang['circle_typed'] = function(block) {
   var a = Blockly.TypedLang.valueToCode(block, 'ARG1',
       Blockly.TypedLang.ORDER_FUNCTION_CALL) || '?';
@@ -56,7 +55,6 @@
   return [code, Blockly.TypedLang.ORDER_FUNCTION_CALL];
 };
 
-=======
 Blockly.TypedLang['polygon_typed'] = function(block) {
   var pairlist = Blockly.TypedLang.valueToCode(block, 'PAIRLIST',
       Blockly.TypedLang.ORDER_FUNCTION_CALL) || '?';
@@ -66,8 +64,6 @@
   return [code, Blockly.TypedLang.ORDER_FUNCTION_CALL];
 };
 
-
->>>>>>> d7ba13c2
 Blockly.TypedLang['logic_boolean_typed'] = function(block) {
   // Boolean values true and false.
   var code = (block.getFieldValue('BOOL') == 'TRUE') ? 'true' : 'false';
