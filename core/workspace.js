/**
 * @license
 * Visual Blocks Editor
 *
 * Copyright 2012 Google Inc.
 * https://developers.google.com/blockly/
 *
 * Licensed under the Apache License, Version 2.0 (the "License");
 * you may not use this file except in compliance with the License.
 * You may obtain a copy of the License at
 *
 *   http://www.apache.org/licenses/LICENSE-2.0
 *
 * Unless required by applicable law or agreed to in writing, software
 * distributed under the License is distributed on an "AS IS" BASIS,
 * WITHOUT WARRANTIES OR CONDITIONS OF ANY KIND, either express or implied.
 * See the License for the specific language governing permissions and
 * limitations under the License.
 */

/**
 * @fileoverview Object representing a workspace.
 * @author fraser@google.com (Neil Fraser)
 */
'use strict';

goog.provide('Blockly.Workspace');

goog.require('Blockly.VariableMap');
goog.require('Blockly.WorkspaceComment');
goog.require('Blockly.WorkspaceTree');
goog.require('goog.array');
goog.require('goog.math');


/**
 * Class for a workspace.  This is a data structure that contains blocks.
 * There is no UI, and can be created headlessly.
 * @param {!Blockly.Options=} opt_options Dictionary of options.
 * @constructor
 */
Blockly.Workspace = function(opt_options) {
  /** @type {string} */
  this.id = Blockly.utils.genUid();
  /** @type {!Blockly.Options} */
  this.options = opt_options || {};
  /** @type {boolean} */
  this.RTL = !!this.options.RTL;
  /** @type {boolean} */
  this.horizontalLayout = !!this.options.horizontalLayout;
  /** @type {number} */
  this.toolboxPosition = this.options.toolboxPosition;

  /**
   * @type {!Array.<!Blockly.Block>}
   * @private
   */
  this.topBlocks_ = [];
  /**
   * @type {!Array.<!Blockly.WorkspaceComment>}
   * @private
   */
  this.topComments_ = [];
  /**
   * @type {!Object}
   * @private
   */
  this.commentDB_ = Object.create(null);
  /**
   * @type {!Object}
   * @private
   */
  this.valueDBList_ = Object.create(null);
  /**
   * @type {!Object}
   * @private
   */
  this.referenceDBList_ = Object.create(null);
  /**
   * @type {!Array.<!Function>}
   * @private
   */
  this.listeners_ = [];
  /**
   * @type {!Array.<!Blockly.Events.Abstract>}
   * @protected
   */
  this.undoStack_ = [];
  /**
   * @type {!Array.<!Blockly.Events.Abstract>}
   * @protected
   */
  this.redoStack_ = [];
  /**
   * @type {!Object}
   * @private
   */
  this.blockDB_ = Object.create(null);

  /**
   * A map from variable type to list of variable names.  The lists contain all
   * of the named variables in the workspace, including variables
   * that are not currently in use.
   * @type {!Blockly.VariableMap}
   * @private
   */
  this.variableMap_ = new Blockly.VariableMap(this);

  /**
   * Blocks in the flyout can refer to variables that don't exist in the main
   * workspace.  For instance, the "get item in list" block refers to an "item"
   * variable regardless of whether the variable has been created yet.
   * A FieldVariable must always refer to a Blockly.VariableModel.  We reconcile
   * these by tracking "potential" variables in the flyout.  These variables
   * become real when references to them are dragged into the main workspace.
   * @type {!Blockly.VariableMap}
   * @private
   */
  this.potentialVariableMap_ = null;

  this.initValueReferenceDBList();
  Blockly.WorkspaceTree.add(this);
};

/**
 * Returns `true` if the workspace is visible and `false` if it's headless.
 * @type {boolean}
 */
Blockly.Workspace.prototype.rendered = false;

/**
 * Returns `true` if the workspace is currently in the process of a bulk clear.
 * @type {boolean}
 * @package
 */
Blockly.Workspace.prototype.isClearing = false;

/**
 * Maximum number of undo events in stack. `0` turns off undo, `Infinity` sets it to unlimited.
 * @type {number}
 */
Blockly.Workspace.prototype.MAX_UNDO = 1024;

/**
 * Dispose of this workspace.
 * Unlink from all DOM elements to prevent memory leaks.
 */
Blockly.Workspace.prototype.dispose = function() {
  this.listeners_.length = 0;
  this.clear();

  // Clear reference and value database.
  Blockly.BoundVariables.clearWorkspaceVariableDB(this);

  // Remove from workspace tree.
  Blockly.WorkspaceTree.remove(this);
};

/**
 * Angle away from the horizontal to sweep for blocks.  Order of execution is
 * generally top to bottom, but a small angle changes the scan to give a bit of
 * a left to right bias (reversed in RTL).  Units are in degrees.
 * See: http://tvtropes.org/pmwiki/pmwiki.php/Main/DiagonalBilling.
 */
Blockly.Workspace.SCAN_ANGLE = 3;

/**
 * Add a block to the list of top blocks.
 * @param {!Blockly.Block} block Block to add.
 */
Blockly.Workspace.prototype.addTopBlock = function(block) {
  this.topBlocks_.push(block);
};

/**
 * Remove a block from the list of top blocks.
 * @param {!Blockly.Block} block Block to remove.
 */
Blockly.Workspace.prototype.removeTopBlock = function(block) {
  if (!goog.array.remove(this.topBlocks_, block)) {
    throw 'Block not present in workspace\'s list of top-most blocks.';
  }
};

/**
 * Finds the top-level blocks and returns them.  Blocks are optionally sorted
 * by position; top to bottom (with slight LTR or RTL bias).
 * @param {boolean} ordered Sort the list if true.
 * @return {!Array.<!Blockly.Block>} The top-level block objects.
 */
Blockly.Workspace.prototype.getTopBlocks = function(ordered) {
  // Copy the topBlocks_ list.
  var blocks = [].concat(this.topBlocks_);
  if (ordered && blocks.length > 1) {
    var offset = Math.sin(goog.math.toRadians(Blockly.Workspace.SCAN_ANGLE));
    if (this.RTL) {
      offset *= -1;
    }
    blocks.sort(function(a, b) {
      var aXY = a.getRelativeToSurfaceXY();
      var bXY = b.getRelativeToSurfaceXY();
      return (aXY.y + offset * aXY.x) - (bXY.y + offset * bXY.x);
    });
  }
  return blocks;
};

/**
 * Add a comment to the list of top comments.
 * @param {!Blockly.WorkspaceComment} comment comment to add.
 * @package
 */
Blockly.Workspace.prototype.addTopComment = function(comment) {
  this.topComments_.push(comment);

  // Note: If the comment database starts to hold block comments, this may need
  // to move to a separate function.
  if (this.commentDB_[comment.id]) {
    console.warn('Overriding an existing comment on this workspace, with id "' +
        comment.id + '"');
  }
  this.commentDB_[comment.id] = comment;
};

/**
 * Remove a comment from the list of top comments.
 * @param {!Blockly.WorkspaceComment} comment comment to remove.
 * @package
 */
Blockly.Workspace.prototype.removeTopComment = function(comment) {
  if (!goog.array.remove(this.topComments_, comment)) {
    throw 'Comment not present in workspace\'s list of top-most comments.';
  }
  // Note: If the comment database starts to hold block comments, this may need
  // to move to a separate function.
  delete this.commentDB_[comment.id];
};

/**
 * Finds the top-level comments and returns them.  Comments are optionally sorted
 * by position; top to bottom (with slight LTR or RTL bias).
 * @param {boolean} ordered Sort the list if true.
 * @return {!Array.<!Blockly.WorkspaceComment>} The top-level comment objects.
 * @package
 */
Blockly.Workspace.prototype.getTopComments = function(ordered) {
  // Copy the topComments_ list.
  var comments = [].concat(this.topComments_);
  if (ordered && comments.length > 1) {
    var offset = Math.sin(goog.math.toRadians(Blockly.Workspace.SCAN_ANGLE));
    if (this.RTL) {
      offset *= -1;
    }
    comments.sort(function(a, b) {
      var aXY = a.getRelativeToSurfaceXY();
      var bXY = b.getRelativeToSurfaceXY();
      return (aXY.y + offset * aXY.x) - (bXY.y + offset * bXY.x);
    });
  }
  return comments;
};

/**
 * Finds the name of structure with the given id.
 * @param {number} label The type of variable.
 * @param {!string} id The string to identify structure declaration.
 * @return {string} The name of structure or null.
 */
Blockly.Workspace.prototype.getStructureName = function(label, id) {
  if (Blockly.BoundVariableAbstract.isVariableLabel(label)) {
    // Not a structure.
    return null;
  }
  if (Blockly.BoundVariableAbstract.isConstructorLabel(label)) {
    var blockType = 'defined_datatype_typed';
  } else if (Blockly.BoundVariableAbstract.isRecordLabel(label)) {
    var blockType = 'defined_recordtype_typed';
  } else {
    return null;
  }
  var topBlocks = this.getTopBlocks();
  for (var i = 0, topBlock; topBlock = topBlocks[i]; i++) {
    if (topBlock.type !== blockType) {
      continue;
    }
    if (topBlock.getStructureId() === id) {
      var field = topBlock.getField('DATANAME');
      var dataName = field.getText();
      return dataName;
    }
  }
  return null;
};

Blockly.Workspace.prototype.getCtorDataName = function(id) {
  return this.getStructureName(Blockly.BoundVariableAbstract.CONSTRUCTOR, id);
};

/**
 * Initialize the database for bound variables.
 */
Blockly.Workspace.prototype.initValueReferenceDBList = function() {
  var labels = Blockly.BoundVariableAbstract._LABEL_LIST;
  for (var i = 0, label; label = labels[i]; i++) {
    this.valueDBList_[label] = Object.create(null);
    this.referenceDBList_[label] = Object.create(null);
  }
};

/**
 * Returns the list of values on the workspace. The callers of this function
 * change the content of the list.
 * @param {!number} label An enum indicating which type of value.
 * @return {!Object} The value DB of the workspace.
 */
Blockly.Workspace.prototype.getValueDB = function(label) {
  if (!(label in this.valueDBList_)) {
    throw 'The specified database does not exist.';
  }
  return this.valueDBList_[label];
};

/**
 * Returns the list of references on the workspace. The callers of this
 * function can change the content of the list.
 * @param {!number} label An enum indicating which type of reference.
 * @return {!Object} The reference DB of the workspace.
 */
Blockly.Workspace.prototype.getReferenceDB = function(label) {
  if (!(label in this.referenceDBList_)) {
    throw 'The specified database does not exist.';
  }
  return this.referenceDBList_[label];
};

/**
 * Gets variable environments the workspace implicitly holds.
 * @return {!Blockly.Block.VariableContext} The variable context.
 */
Blockly.Workspace.prototype.getImplicitContext = function() {
  var context = new Blockly.Block.VariableContext();
  if (this.isFlyout) {
    return context;
  }
  var workspace = this;
  var mutators = [];
  while (workspace && workspace.isMutator) {
    mutators.push(workspace.ownerMutator_);
    workspace = workspace.options.parentWorkspace;
  }
  // Merge variable contexts from the top parent to child.
  for (var i = mutators.length - 1; 0 <= i; i--) {
    var mutator = mutators[i];
    if (goog.isFunction(mutator.getContext)) {
      context.assignEnv(mutator.getContext(false));
    }
  }
  return context;
};

/**
 * Find all blocks in workspace.  Blocks are optionally sorted
 * by position; top to bottom (with slight LTR or RTL bias).
 * @param {boolean} ordered Sort the list if true.
 * @return {!Array.<!Blockly.Block>} Array of blocks.
 */
Blockly.Workspace.prototype.getAllBlocks = function(ordered) {
  if (ordered) {
    // Slow, but ordered.
    var topBlocks = this.getTopBlocks(true);
    var blocks = [];
    for (var i = 0; i < topBlocks.length; i++) {
      blocks.push.apply(blocks, topBlocks[i].getDescendants(true));
    }
  } else {
    // Fast, but in no particular order.
    var blocks = this.getTopBlocks(false);
    for (var i = 0; i < blocks.length; i++) {
      blocks.push.apply(blocks, blocks[i].getChildren(false));
    }
  }
  return blocks;
};

/**
 * Dispose of all blocks and comments in workspace.
 */
Blockly.Workspace.prototype.clear = function() {
  this.isClearing = true;
  try {
    var existingGroup = Blockly.Events.getGroup();
    if (!existingGroup) {
      Blockly.Events.setGroup(true);
    }
    while (this.topBlocks_.length) {
      this.topBlocks_[0].dispose();
    }
    while (this.topComments_.length) {
      this.topComments_[this.topComments_.length - 1].dispose();
    }
    if (!existingGroup) {
      Blockly.Events.setGroup(false);
    }
    this.variableMap_.clear();
    if (this.potentialVariableMap_) {
      this.potentialVariableMap_.clear();
    }
  } finally {
    this.isClearing = false;
  }
};

/* Begin functions that are just pass-throughs to the variable map. */
/**
 * Rename a variable by updating its name in the variable map. Identify the
 * variable to rename with the given ID.
 * @param {string} id ID of the variable to rename.
 * @param {string} newName New variable name.
 */
Blockly.Workspace.prototype.renameVariableById = function(id, newName) {
  this.variableMap_.renameVariableById(id, newName);
};

/**
 * Create a variable with a given name, optional type, and optional ID.
 * @param {!string} name The name of the variable. This must be unique across
 *     variables and procedures.
 * @param {string=} opt_type The type of the variable like 'int' or 'string'.
 *     Does not need to be unique. Field_variable can filter variables based on
 *     their type. This will default to '' which is a specific type.
 * @param {string=} opt_id The unique ID of the variable. This will default to
 *     a UUID.
 * @return {?Blockly.VariableModel} The newly created variable.
 */
Blockly.Workspace.prototype.createVariable = function(name, opt_type, opt_id) {
  return this.variableMap_.createVariable(name, opt_type, opt_id);
};

/**
 * Find all the uses of the given variable, which is identified by ID.
 * @param {string} id ID of the variable to find.
 * @return {!Array.<!Blockly.Block>} Array of block usages.
 */
Blockly.Workspace.prototype.getVariableUsesById = function(id) {
  return this.variableMap_.getVariableUsesById(id);
};

/**
 * Delete a variables by the passed in ID and all of its uses from this
 * workspace. May prompt the user for confirmation.
 * @param {string} id ID of variable to delete.
 */
Blockly.Workspace.prototype.deleteVariableById = function(id) {
  this.variableMap_.deleteVariableById(id);
};

/**
 * Deletes a variable and all of its uses from this workspace without asking the
 * user for confirmation.
 * @param {!Blockly.VariableModel} variable Variable to delete.
 * @param {!Array.<!Blockly.Block>} uses An array of uses of the variable.
 * @private
 */
Blockly.Workspace.prototype.deleteVariableInternal_ = function(variable, uses) {
  this.variableMap_.deleteVariableInternal_(variable, uses);
};

/**
 * Check whether a variable exists with the given name.  The check is
 * case-insensitive.
 * @param {string} _name The name to check for.
 * @return {number} The index of the name in the variable list, or -1 if it is
 *     not present.
 * @deprecated April 2017
 */

Blockly.Workspace.prototype.variableIndexOf = function(_name) {
  console.warn(
      'Deprecated call to Blockly.Workspace.prototype.variableIndexOf');
  return -1;
};

/**
 * Find the variable by the given name and return it. Return null if it is not
 *     found.
 * @param {!string} name The name to check for.
 * @param {string=} opt_type The type of the variable.  If not provided it
 *     defaults to the empty string, which is a specific type.
 * @return {?Blockly.VariableModel} the variable with the given name.
 */
// TODO (#1199): Possibly delete this function.
Blockly.Workspace.prototype.getVariable = function(name, opt_type) {
  return this.variableMap_.getVariable(name, opt_type);
};

/**
 * Find the variable by the given ID and return it. Return null if it is not
 *     found.
 * @param {!string} id The ID to check for.
 * @return {?Blockly.VariableModel} The variable with the given ID.
 */
Blockly.Workspace.prototype.getVariableById = function(id) {
  return this.variableMap_.getVariableById(id);
};

/**
 * Find the variable with the specified type. If type is null, return list of
 *     variables with empty string type.
 * @param {?string} type Type of the variables to find.
 * @return {Array.<Blockly.VariableModel>} The sought after variables of the
 *     passed in type. An empty array if none are found.
 */
Blockly.Workspace.prototype.getVariablesOfType = function(type) {
  return this.variableMap_.getVariablesOfType(type);
};

/**
 * Return all variable types.
 * @return {!Array.<string>} List of variable types.
 * @package
 */
Blockly.Workspace.prototype.getVariableTypes = function() {
  return this.variableMap_.getVariableTypes();
};

/**
 * Return all variables of all types.
 * @return {!Array.<Blockly.VariableModel>} List of variable models.
 */
Blockly.Workspace.prototype.getAllVariables = function() {
  return this.variableMap_.getAllVariables();
};

/* End functions that are just pass-throughs to the variable map. */

/**
 * Returns the horizontal offset of the workspace.
 * Intended for LTR/RTL compatibility in XML.
 * Not relevant for a headless workspace.
 * @return {number} Width.
 */
Blockly.Workspace.prototype.getWidth = function() {
  return 0;
};

/**
 * Obtain a newly created block.
 * @param {?string} prototypeName Name of the language object containing
 *     type-specific functions for this block.
 * @param {string=} opt_id Optional ID.  Use this ID if provided, otherwise
 *     create a new ID.
 * @return {!Blockly.Block} The created block.
 */
Blockly.Workspace.prototype.newBlock = function(prototypeName, opt_id) {
  return new Blockly.Block(this, prototypeName, opt_id);
};

/**
 * The number of blocks that may be added to the workspace before reaching
 *     the maxBlocks.
 * @return {number} Number of blocks left.
 */
Blockly.Workspace.prototype.remainingCapacity = function() {
  if (isNaN(this.options.maxBlocks)) {
    return Infinity;
  }
  return this.options.maxBlocks - this.getAllBlocks().length;
};

/**
 * Undo or redo the previous action.
 * @param {boolean} redo False if undo, true if redo.
 */
Blockly.Workspace.prototype.undo = function(redo) {
  var inputStack = redo ? this.redoStack_ : this.undoStack_;
  var outputStack = redo ? this.undoStack_ : this.redoStack_;
<<<<<<< HEAD
  var globalInputStack = redo ? Blockly.globalRedoStack : Blockly.globalUndoStack;
  var globalOutputStack = redo ? Blockly.globalUndoStack : Blockly.globalRedoStack;
=======
  var globalInputStack =
    redo ? Blockly.globalRedoStack : Blockly.globalUndoStack;
  var globalOutputStack =
    redo ? Blockly.globalUndoStack : Blockly.globalRedoStack;
>>>>>>> 5b30bd41
  var inputEvent = inputStack.pop();
  if (!inputEvent) {
    return;
  }
  var events = [inputEvent];
  var workspaces = [];
  // Do another undo/redo if the next one is of the same group.
  while (inputStack.length && inputEvent.group &&
      inputEvent.group == inputStack[inputStack.length - 1].group) {
    events.push(inputStack.pop());
  }
  for (var i = 0, v; v = globalInputStack[i]; i++) {
<<<<<<< HEAD
    if (v.groupid === inputEvent.group && v.workspace.id === inputEvent.workspaceId) {
=======
    if (v.groupid === inputEvent.group &&
        v.workspace.id === inputEvent.workspaceId) {
>>>>>>> 5b30bd41
      workspaces.push(v);
    }
  }

  if (!redo) {
    Blockly.globalUndoStack = Blockly.globalUndoStack.filter(function(item) {
<<<<<<< HEAD
      return item.groupid !== inputEvent.group || item.workspace.id !== inputEvent.workspaceId;
=======
      return item.groupid !== inputEvent.group ||
        item.workspace.id !== inputEvent.workspaceId;
>>>>>>> 5b30bd41
    });
    // Push these popped events on the opposite stack.
    for (var i = 0, workspace; workspace = workspaces[i]; i++) {
      Blockly.globalRedoStack.push(workspace);
    }
  } else {
    Blockly.globalRedoStack = Blockly.globalRedoStack.filter(function(item) {
<<<<<<< HEAD
      return item.groupid !== inputEvent.group || item.workspace.id !== inputEvent.workspaceId;
=======
      return item.groupid !== inputEvent.group ||
        item.workspace.id !== inputEvent.workspaceId;
>>>>>>> 5b30bd41
    });
    // Push these popped events on the opposite stack.
    for (var i = 0, workspace; workspace = workspaces[i]; i++) {
      Blockly.globalUndoStack.push(workspace);
    }
  }
  // Push these popped events on the opposite stack.
  for (var i = 0, event; event = events[i]; i++) {
    outputStack.push(event);
  }
  for (var i = 0, workspace; workspace = workspaces[i]; i++) {
    Blockly.globalRedoStack.push(workspace);
  }
  events = Blockly.Events.filter(events, redo);
  Blockly.Events.recordUndo = false;
  try {
    for (var i = 0, event; event = events[i]; i++) {
      event.run(redo);
    }
  } finally {
    Blockly.Events.recordUndo = true;
  }
};

/**
 * Clear the undo/redo stacks.
 */
Blockly.Workspace.prototype.clearUndo = function() {
  this.undoStack_.length = 0;
  this.redoStack_.length = 0;
  // Stop any events already in the firing queue from being undoable.
  Blockly.Events.clearPendingUndo();
};

/**
 * When something in this workspace changes, call a function.
 * @param {!Function} func Function to call.
 * @return {!Function} Function that can be passed to
 *     removeChangeListener.
 */
Blockly.Workspace.prototype.addChangeListener = function(func) {
  this.listeners_.push(func);
  return func;
};

/**
 * Stop listening for this workspace's changes.
 * @param {Function} func Function to stop calling.
 */
Blockly.Workspace.prototype.removeChangeListener = function(func) {
  goog.array.remove(this.listeners_, func);
};

/**
 * Fire a change event.
 * @param {!Blockly.Events.Abstract} event Event to fire.
 */
Blockly.Workspace.prototype.fireChangeListener = function(event) {
  if (event.recordUndo) {
    if (event.group !== "") {
      var stack = [];
      stack['groupid'] = event.group;
      stack['workspace'] = this;
      Blockly.globalUndoStack.push(stack);
    }
    this.undoStack_.push(event);
    this.redoStack_.length = 0;
    Blockly.globalRedoStack.length = 0;
    if (this.undoStack_.length > this.MAX_UNDO) {
      this.undoStack_.unshift();
    }
  }
  for (var i = 0, func; func = this.listeners_[i]; i++) {
    func(event);
  }
};

/**
 * Remove events of the given group from top of undo stack.
 * @param {!string}
 */
Blockly.Workspace.prototype.removeLatestEvents = function(group) {
  var deleteIndex = this.undoStack_.length;
  for (var i = this.undoStack_.length - 1; 0 <= i; i--) {
    var event = this.undoStack_[i];
    if (!event.group || event.group !== group) {
      break;
    }
    deleteIndex--;
  }
  this.undoStack_.splice(deleteIndex);
};

/**
 * Find the block on this workspace with the specified ID.
 * @param {string} id ID of block to find.
 * @return {Blockly.Block} The sought after block or null if not found.
 */
Blockly.Workspace.prototype.getBlockById = function(id) {
  return this.blockDB_[id] || null;
};

/**
 * Find the comment on this workspace with the specified ID.
 * @param {string} id ID of comment to find.
 * @return {Blockly.WorkspaceComment} The sought after comment or null if not
 *     found.
 * @package
 */
Blockly.Workspace.prototype.getCommentById = function(id) {
  return this.commentDB_[id] || null;
};

/**
 * Checks whether all value and statement inputs in the workspace are filled
 * with blocks.
 * @param {boolean=} opt_shadowBlocksAreFilled An optional argument controlling
 *     whether shadow blocks are counted as filled. Defaults to true.
 * @return {boolean} True if all inputs are filled, false otherwise.
 */
Blockly.Workspace.prototype.allInputsFilled = function(opt_shadowBlocksAreFilled) {
  var blocks = this.getTopBlocks(false);
  for (var i = 0, block; block = blocks[i]; i++) {
    if (!block.allInputsFilled(opt_shadowBlocksAreFilled)) {
      return false;
    }
  }
  return true;
};

/**
 * Return the variable map that contains "potential" variables.  These exist in
 * the flyout but not in the workspace.
 * @return {?Blockly.VariableMap} The potential variable map.
 * @package
 */
Blockly.Workspace.prototype.getPotentialVariableMap = function() {
  return this.potentialVariableMap_;
};

/**
 * Create and store the potential variable map for this workspace.
 * @package
 */
Blockly.Workspace.prototype.createPotentialVariableMap = function() {
  this.potentialVariableMap_ = new Blockly.VariableMap(this);
};

/**
 * Return the map of all variables on the workspace.
 * @return {?Blockly.VariableMap} The  variable map.
 */
Blockly.Workspace.prototype.getVariableMap = function() {
  return this.variableMap_;
};

/**
 * Return the top-most workspace in this workspace's tree.
 * @return {!Blockly.Workspace} The top-most workspace
 */
Blockly.Workspace.prototype.getMainWorkspace = function() {
  var mainWorkspace = this;
  while (mainWorkspace.options.parentWorkspace) {
    mainWorkspace = mainWorkspace.options.parentWorkspace;
  }
  return mainWorkspace;
};

/**
 * Update the current workspace options according to the given options.
 * @param {!Object} Workspace options to update. Throws an error if it contains
 *     a property which does not exist in the original options.
 */
Blockly.Workspace.prototype.updateOptions = function(options) {
  var props = Object.keys(options);
  for (var i = 0, prop; prop = props[i]; i++) {
    if (!(prop in this.options)) {
      throw 'Not support for adding a new option.';
    }
  }
  this.RTL = !!options.RTL;
  this.horizontalLayout = !!options.horizontalLayout;
  this.toolboxPosition = options.toolboxPosition;
};

/**
 * Find the workspace with the specified ID.
 * @param {string} id ID of workspace to find.
 * @return {Blockly.Workspace} The sought after workspace or null if not found.
 */
Blockly.Workspace.getById = function(id) {
  return Blockly.WorkspaceTree.findWorkspace(id);
};

// Export symbols that would otherwise be renamed by Closure compiler.
Blockly.Workspace.prototype['clear'] = Blockly.Workspace.prototype.clear;
Blockly.Workspace.prototype['clearUndo'] =
    Blockly.Workspace.prototype.clearUndo;
Blockly.Workspace.prototype['addChangeListener'] =
    Blockly.Workspace.prototype.addChangeListener;
Blockly.Workspace.prototype['removeChangeListener'] =
    Blockly.Workspace.prototype.removeChangeListener;<|MERGE_RESOLUTION|>--- conflicted
+++ resolved
@@ -574,15 +574,10 @@
 Blockly.Workspace.prototype.undo = function(redo) {
   var inputStack = redo ? this.redoStack_ : this.undoStack_;
   var outputStack = redo ? this.undoStack_ : this.redoStack_;
-<<<<<<< HEAD
-  var globalInputStack = redo ? Blockly.globalRedoStack : Blockly.globalUndoStack;
-  var globalOutputStack = redo ? Blockly.globalUndoStack : Blockly.globalRedoStack;
-=======
   var globalInputStack =
     redo ? Blockly.globalRedoStack : Blockly.globalUndoStack;
   var globalOutputStack =
     redo ? Blockly.globalUndoStack : Blockly.globalRedoStack;
->>>>>>> 5b30bd41
   var inputEvent = inputStack.pop();
   if (!inputEvent) {
     return;
@@ -595,24 +590,16 @@
     events.push(inputStack.pop());
   }
   for (var i = 0, v; v = globalInputStack[i]; i++) {
-<<<<<<< HEAD
-    if (v.groupid === inputEvent.group && v.workspace.id === inputEvent.workspaceId) {
-=======
     if (v.groupid === inputEvent.group &&
         v.workspace.id === inputEvent.workspaceId) {
->>>>>>> 5b30bd41
       workspaces.push(v);
     }
   }
 
   if (!redo) {
     Blockly.globalUndoStack = Blockly.globalUndoStack.filter(function(item) {
-<<<<<<< HEAD
-      return item.groupid !== inputEvent.group || item.workspace.id !== inputEvent.workspaceId;
-=======
       return item.groupid !== inputEvent.group ||
         item.workspace.id !== inputEvent.workspaceId;
->>>>>>> 5b30bd41
     });
     // Push these popped events on the opposite stack.
     for (var i = 0, workspace; workspace = workspaces[i]; i++) {
@@ -620,12 +607,8 @@
     }
   } else {
     Blockly.globalRedoStack = Blockly.globalRedoStack.filter(function(item) {
-<<<<<<< HEAD
-      return item.groupid !== inputEvent.group || item.workspace.id !== inputEvent.workspaceId;
-=======
       return item.groupid !== inputEvent.group ||
         item.workspace.id !== inputEvent.workspaceId;
->>>>>>> 5b30bd41
     });
     // Push these popped events on the opposite stack.
     for (var i = 0, workspace; workspace = workspaces[i]; i++) {
@@ -635,9 +618,6 @@
   // Push these popped events on the opposite stack.
   for (var i = 0, event; event = events[i]; i++) {
     outputStack.push(event);
-  }
-  for (var i = 0, workspace; workspace = workspaces[i]; i++) {
-    Blockly.globalRedoStack.push(workspace);
   }
   events = Blockly.Events.filter(events, redo);
   Blockly.Events.recordUndo = false;
