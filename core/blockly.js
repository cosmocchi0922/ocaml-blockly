--- conflicted
+++ resolved
@@ -238,74 +238,73 @@
     if (Blockly.selected && Blockly.selected.isDeletable()) {
       deleteBlock = true;
     }
-<<<<<<< HEAD
   } else if (e.keyCode == 39) {
     // → = 39
     Blockly.processTab();
   }
   // Create block by key operation.
-  else if (e.keyCode == 73) {
+  else if (e.keyCode == 48) {
+    // 0 key = 48
+    Blockly.createByKey(workspace, 'int_typed');
+  } else if (e.keyCode == 187){
+    // ;,+ key = 187
+    Blockly.createByKey(workspace, 'int_arithmetic_typed');
+  } else if (e.keyCode == 65) {
+    // a key = 65
+    Blockly.createByKey(workspace, 'int_abs_typed');
+  } else if (e.keyCode == 49) {
+    // 1 key = 49
+    Blockly.createByKey(workspace, 'float_typed');
+  } else if (e.keyCode == 190){
+    // . key = 190
+    Blockly.createByKey(workspace, 'float_arithmetic_typed');
+  } else if (e.keyCode == 83) {
+    // s key = 83
+    Blockly.createByKey(workspace, 'float_sqrt_typed');
+  } else if (e.keyCode == 50){
+    // 2," key = 50
+    Blockly.createByKey(workspace, 'string_typed');
+  } else if (e.keyCode == 222){
+    // ^ key = 222
+    Blockly.createByKey(workspace, 'concat_string_typed');
+  } else if (e.keyCode == 189){
+    // = key = 189
+    Blockly.createByKey(workspace, 'logic_compare_typed');
+  } else if (e.keyCode == 79) {
+    // o key = 79
+    Blockly.createByKey(workspace, 'logic_operator_typed');
+  } else if (e.keyCode == 78) {
+    // n key = 78
+    Blockly.createByKey(workspace, 'not_operator_typed');
+  } else if (e.keyCode == 66) {
+    // b key = 66
+    Blockly.createByKey(workspace, 'logic_boolean_typed');
+  } else if (e.keyCode == 73) {
     // i key = 73
     Blockly.createByKey(workspace, 'logic_ternary_typed');
+  } else if (e.keyCode == 76) {
+    // l key = 76
+    Blockly.createByKey(workspace, 'let_typed');
   } else if (e.keyCode == 77) {
     // m key = 77
     Blockly.createByKey(workspace, 'match_typed');
-  } else if (e.keyCode == 76) {
-    // l key = 76
-    Blockly.createByKey(workspace, 'let_typed');
-  } else if (e.keyCode == 65) {
-    // a key = 65
-    Blockly.createByKey(workspace, 'int_abs_typed');
-  } else if (e.keyCode == 83) {
-    // s key = 83
-    Blockly.createByKey(workspace, 'float_sqrt_typed');
-  } else if (e.keyCode == 66) {
-    // b key = 66
-    Blockly.createByKey(workspace, 'logic_boolean_typed');
-  } else if (e.keyCode == 78) {
-    // n key = 78
-    Blockly.createByKey(workspace, 'not_operator_typed');
-  } else if (e.keyCode == 79) {
-    // o key = 79
-    Blockly.createByKey(workspace, 'logic_operator_typed');
+  } else if (e.keyCode == 80) {
+    // p key = 80
+    Blockly.createByKey(workspace, 'pair_create_typed');
   } else if (e.keyCode == 84) {
     // t key = 84
     Blockly.createByKey(workspace, 'defined_recordtype_typed');
-  } else if (e.keyCode == 80) {
-    // p key = 80
-    Blockly.createByKey(workspace, 'pair_create_typed');
+  } else if(e.keyCode == 221) {
+      // ] key = 221
+    Blockly.createByKey(workspace, 'list_empty_typed');
   } else if (e.keyCode == 219) {
     // [ key = 219
     Blockly.createByKey(workspace, 'lists_create_with_typed');
-  } else if(e.keyCode == 221) {
-      // ] key = 221
-    Blockly.createByKey(workspace, 'list_empty_typed');
   } else if (e.keyCode == 186) {
     // : key = 186
     Blockly.createByKey(workspace, 'list_cons_typed');
-  } else if (e.keyCode == 189){
-    // = key = 189
-    Blockly.createByKey(workspace, 'logic_compare_typed');
-  } else if (e.keyCode == 222){
-    // ^ key = 222
-    Blockly.createByKey(workspace, 'concat_string_typed');
-  } else if (e.keyCode == 50){
-    // 2," key = 50
-    Blockly.createByKey(workspace, 'string_typed');
-  } else if (e.keyCode == 187){
-    // ;,+ key = 187
-    Blockly.createByKey(workspace, 'int_arithmetic_typed');
-  } else if (e.keyCode == 190){
-    // . key = 190
-    Blockly.createByKey(workspace, 'float_arithmetic_typed');
   }
   else if (e.altKey || e.ctrlKey || e.metaKey) {
-=======
-  } else if (e.keyCode == 9) {
-    // tabKey = 9
-    Blockly.processTab();
-  } else if (e.altKey || e.ctrlKey || e.metaKey) {
->>>>>>> a48e8caf
     // Don't use meta keys during drags.
     if (Blockly.mainWorkspace.isDragging()) {
       return;
